--- conflicted
+++ resolved
@@ -202,11 +202,7 @@
 ; If the name is omitted, Core will listen on all network interfaces by binding to INADDR_ANY.
 TCPAdapterNetworkInterface =
 
-<<<<<<< HEAD
-[Cloud App Connections]
-=======
 [CloudAppConnections]
->>>>>>> b6d7da14
 ; Value in milliseconds for time between retry attempts on a failed websocket connection
 CloudAppRetryTimeout = 1000 
 ; MaxNn number of retry attempts for a cloud websocket connection
