{
    "policy_table": {
        "module_config": {
            "preloaded_pt": true,
            "exchange_after_x_ignition_cycles": 100,
            "exchange_after_x_kilometers": 1800,
            "exchange_after_x_days": 30,
            "timeout_after_x_seconds": 60,
            "seconds_between_retries": [
                1,
                5,
                25,
                125,
                625
            ],
            "endpoints": {
                "0x07": {
                    "default": [
                        "http://x.x.x.x:3000/api/1/policies/proprietary"
                    ]
                },
                "0x04": {
                    "default": [
                        "http://x.x.x.x:3000/api/1/softwareUpdate"
                    ]
                },
                "queryAppsUrl": {
                    "default": [
                        "http://sdl.shaid.server"
                    ]
                },
                "lock_screen_icon_url": {
                    "default": [
                        "http://i.imgur.com/TgkvOIZ.png"
                    ]
                },
                "custom_vehicle_data_mapping_url": {
                    "default": [
                        "http://x.x.x.x:3000/api/1/vehicleDataMap"
                    ]
                }
            },
            "endpoint_properties": {
                "custom_vehicle_data_mapping_url": {
                    "version": "0.0.0"
                }
            },
            "notifications_per_minute_by_priority": {
                "EMERGENCY": 60,
                "NAVIGATION": 15,
                "PROJECTION": 15,
                "VOICECOM": 20,
                "COMMUNICATION": 6,
                "NORMAL": 4,
                "NONE": 0
            },
            "lock_screen_dismissal_enabled": true
        },
        "functional_groupings": {
            "Base-4": {
                "rpcs": {
                    "AddCommand": {
                        "hmi_levels": [
                            "BACKGROUND",
                            "FULL",
                            "LIMITED"
                        ]
                    },
                    "AddSubMenu": {
                        "hmi_levels": [
                            "BACKGROUND",
                            "FULL",
                            "LIMITED"
                        ]
                    },
                    "ShowAppMenu": {
                        "hmi_levels": [
                            "FULL"
                        ]
                    },
                    "Alert": {
                        "hmi_levels": [
                            "FULL",
                            "LIMITED"
                        ]
                    },
                    "ChangeRegistration": {
                        "hmi_levels": [
                            "BACKGROUND",
                            "FULL",
                            "LIMITED",
                            "NONE"
                        ]
                    },
                    "CreateInteractionChoiceSet": {
                        "hmi_levels": [
                            "BACKGROUND",
                            "FULL",
                            "LIMITED"
                        ]
                    },
                    "DeleteCommand": {
                        "hmi_levels": [
                            "BACKGROUND",
                            "FULL",
                            "LIMITED"
                        ]
                    },
                    "DeleteFile": {
                        "hmi_levels": [
                            "BACKGROUND",
                            "FULL",
                            "LIMITED",
                            "NONE"
                        ]
                    },
                    "DeleteInteractionChoiceSet": {
                        "hmi_levels": [
                            "BACKGROUND",
                            "FULL",
                            "LIMITED"
                        ]
                    },
                    "DeleteSubMenu": {
                        "hmi_levels": [
                            "BACKGROUND",
                            "FULL",
                            "LIMITED"
                        ]
                    },
                    "EncodedSyncPData": {
                        "hmi_levels": [
                            "BACKGROUND",
                            "FULL",
                            "LIMITED",
                            "NONE"
                        ]
                    },
                    "EndAudioPassThru": {
                        "hmi_levels": [
                            "BACKGROUND",
                            "FULL",
                            "LIMITED"
                        ]
                    },
                    "GenericResponse": {
                        "hmi_levels": [
                            "BACKGROUND",
                            "FULL",
                            "LIMITED"
                        ]
                    },
                    "GetSystemCapability": {
                        "hmi_levels": [
                            "BACKGROUND",
                            "FULL",
                            "LIMITED",
                            "NONE"
                        ]
                    },
                    "ListFiles": {
                        "hmi_levels": [
                            "BACKGROUND",
                            "FULL",
                            "LIMITED",
                            "NONE"
                        ]
                    },
                    "OnAppInterfaceUnregistered": {
                        "hmi_levels": [
                            "BACKGROUND",
                            "FULL",
                            "LIMITED",
                            "NONE"
                        ]
                    },
                    "OnAudioPassThru": {
                        "hmi_levels": [
                            "BACKGROUND",
                            "FULL",
                            "LIMITED"
                        ]
                    },
                    "OnButtonEvent": {
                        "hmi_levels": [
                            "FULL",
                            "LIMITED",
                            "BACKGROUND"
                        ]
                    },
                    "OnButtonPress": {
                        "hmi_levels": [
                            "FULL",
                            "LIMITED",
                            "BACKGROUND"
                        ]
                    },
                    "OnCommand": {
                        "hmi_levels": [
                            "BACKGROUND",
                            "FULL",
                            "LIMITED"
                        ]
                    },
                    "OnDriverDistraction": {
                        "hmi_levels": [
                            "BACKGROUND",
                            "FULL",
                            "LIMITED",
                            "NONE"
                        ]
                    },
                    "OnEncodedSyncPData": {
                        "hmi_levels": [
                            "BACKGROUND",
                            "FULL",
                            "LIMITED",
                            "NONE"
                        ]
                    },
                    "OnHashChange": {
                        "hmi_levels": [
                            "BACKGROUND",
                            "FULL",
                            "LIMITED",
                            "NONE"
                        ]
                    },
                    "OnHMIStatus": {
                        "hmi_levels": [
                            "BACKGROUND",
                            "FULL",
                            "LIMITED",
                            "NONE"
                        ]
                    },
                    "OnLanguageChange": {
                        "hmi_levels": [
                            "BACKGROUND",
                            "FULL",
                            "LIMITED",
                            "NONE"
                        ]
                    },
                    "OnPermissionsChange": {
                        "hmi_levels": [
                            "BACKGROUND",
                            "FULL",
                            "LIMITED",
                            "NONE"
                        ]
                    },
                    "OnSystemRequest": {
                        "hmi_levels": [
                            "BACKGROUND",
                            "FULL",
                            "LIMITED",
                            "NONE"
                        ]
                    },
                    "OnSystemCapabilityUpdated": {
                        "hmi_levels": [
                            "BACKGROUND",
                            "FULL",
                            "LIMITED",
                            "NONE"
                        ]
                    },
                    "PerformAudioPassThru": {
                        "hmi_levels": [
                            "FULL",
                            "LIMITED"
                        ]
                    },
                    "PerformInteraction": {
                        "hmi_levels": [
                            "FULL",
                            "LIMITED"
                        ]
                    },
                    "PutFile": {
                        "hmi_levels": [
                            "BACKGROUND",
                            "FULL",
                            "LIMITED",
                            "NONE"
                        ]
                    },
                    "RegisterAppInterface": {
                        "hmi_levels": [
                            "BACKGROUND",
                            "FULL",
                            "LIMITED",
                            "NONE"
                        ]
                    },
                    "ResetGlobalProperties": {
                        "hmi_levels": [
                            "BACKGROUND",
                            "FULL",
                            "LIMITED",
                            "NONE"
                        ]
                    },
                    "ScrollableMessage": {
                        "hmi_levels": [
                            "FULL"
                        ]
                    },
                    "SetAppIcon": {
                        "hmi_levels": [
                            "BACKGROUND",
                            "FULL",
                            "LIMITED",
                            "NONE"
                        ]
                    },
                    "SetDisplayLayout": {
                        "hmi_levels": [
                            "BACKGROUND",
                            "FULL",
                            "LIMITED",
                            "NONE"
                        ]
                    },
                    "SetGlobalProperties": {
                        "hmi_levels": [
                            "BACKGROUND",
                            "FULL",
                            "LIMITED",
                            "NONE"
                        ]
                    },
                    "SetMediaClockTimer": {
                        "hmi_levels": [
                            "FULL",
                            "LIMITED",
                            "BACKGROUND"
                        ]
                    },
                    "Show": {
                        "hmi_levels": [
                            "BACKGROUND",
                            "FULL",
                            "LIMITED"
                        ]
                    },
                    "Slider": {
                        "hmi_levels": [
                            "FULL"
                        ]
                    },
                    "Speak": {
                        "hmi_levels": [
                            "FULL",
                            "LIMITED"
                        ]
                    },
                    "SubscribeButton": {
                        "hmi_levels": [
                            "BACKGROUND",
                            "FULL",
                            "LIMITED"
                        ]
                    },
                    "SystemRequest": {
                        "hmi_levels": [
                            "BACKGROUND",
                            "FULL",
                            "LIMITED",
                            "NONE"
                        ]
                    },
                    "UnregisterAppInterface": {
                        "hmi_levels": [
                            "BACKGROUND",
                            "FULL",
                            "LIMITED",
                            "NONE"
                        ]
                    },
                    "UnsubscribeButton": {
                        "hmi_levels": [
                            "BACKGROUND",
                            "FULL",
                            "LIMITED"
                        ]
                    },
                    "CancelInteraction": {
                        "hmi_levels": [
                            "BACKGROUND",
                            "FULL",
                            "LIMITED"
                        ]
                    },
                    "CloseApplication": {
                        "hmi_levels": [
                            "FULL",
                            "LIMITED",
                            "BACKGROUND"
                        ]
                    }
                }
            },
            "Location-1": {
                "user_consent_prompt": "Location",
                "rpcs": {
                    "GetVehicleData": {
                        "hmi_levels": [
                            "BACKGROUND",
                            "FULL",
                            "LIMITED"
                        ],
                        "parameters": [
                            "gps",
                            "speed"
                        ]
                    },
                    "OnVehicleData": {
                        "hmi_levels": [
                            "BACKGROUND",
                            "FULL",
                            "LIMITED"
                        ],
                        "parameters": [
                            "gps",
                            "speed"
                        ]
                    },
                    "SubscribeVehicleData": {
                        "hmi_levels": [
                            "BACKGROUND",
                            "FULL",
                            "LIMITED"
                        ],
                        "parameters": [
                            "gps",
                            "speed"
                        ]
                    },
                    "UnsubscribeVehicleData": {
                        "hmi_levels": [
                            "BACKGROUND",
                            "FULL",
                            "LIMITED"
                        ],
                        "parameters": [
                            "gps",
                            "speed"
                        ]
                    }
                }
            },
            "Notifications": {
                "user_consent_prompt": "Notifications",
                "rpcs": {
                    "Alert": {
                        "hmi_levels": [
                            "BACKGROUND"
                        ]
                    }
                }
            },
            "Notifications-RC": {
                "rpcs": {
                    "OnHMIStatus": {
                        "hmi_levels": [
                            "BACKGROUND",
                            "FULL",
                            "LIMITED",
                            "NONE"
                        ]
                    },
                    "OnPermissionsChange": {
                        "hmi_levels": [
                            "BACKGROUND",
                            "FULL",
                            "LIMITED",
                            "NONE"
                        ]
                    },
                    "OnSystemRequest": {
                        "hmi_levels": [
                            "BACKGROUND",
                            "FULL",
                            "LIMITED",
                            "NONE"
                        ]
                    }
                }
            },
            "DrivingCharacteristics-3": {
                "user_consent_prompt": "DrivingCharacteristics",
                "rpcs": {
                    "GetVehicleData": {
                        "hmi_levels": [
                            "BACKGROUND",
                            "FULL",
                            "LIMITED"
                        ],
                        "parameters": [
                            "accPedalPosition",
                            "beltStatus",
                            "electronicParkBrakeStatus",
                            "driverBraking",
                            "myKey",
                            "prndl",
                            "rpm",
                            "steeringWheelAngle",
                            "gearStatus"
                        ]
                    },
                    "OnVehicleData": {
                        "hmi_levels": [
                            "BACKGROUND",
                            "FULL",
                            "LIMITED"
                        ],
                        "parameters": [
                            "accPedalPosition",
                            "beltStatus",
                            "electronicParkBrakeStatus",
                            "driverBraking",
                            "myKey",
                            "prndl",
                            "rpm",
                            "steeringWheelAngle",
                            "gearStatus"
                        ]
                    },
                    "SubscribeVehicleData": {
                        "hmi_levels": [
                            "BACKGROUND",
                            "FULL",
                            "LIMITED"
                        ],
                        "parameters": [
                            "accPedalPosition",
                            "beltStatus",
                            "electronicParkBrakeStatus",
                            "driverBraking",
                            "myKey",
                            "prndl",
                            "rpm",
                            "steeringWheelAngle",
                            "gearStatus"
                        ]
                    },
                    "UnsubscribeVehicleData": {
                        "hmi_levels": [
                            "BACKGROUND",
                            "FULL",
                            "LIMITED"
                        ],
                        "parameters": [
                            "accPedalPosition",
                            "beltStatus",
                            "electronicParkBrakeStatus",
                            "driverBraking",
                            "myKey",
                            "prndl",
                            "rpm",
                            "steeringWheelAngle",
                            "gearStatus"
                        ]
                    }
                }
            },
            "VehicleInfo-3": {
                "user_consent_prompt": "VehicleInfo",
                "rpcs": {
                    "GetVehicleData": {
                        "hmi_levels": [
                            "BACKGROUND",
                            "FULL",
                            "LIMITED"
                        ],
                        "parameters": [
                            "bodyInformation",
                            "deviceStatus",
                            "engineOilLife",
                            "engineTorque",
                            "externalTemperature",
                            "turnSignal",
                            "fuelLevel",
                            "fuelLevel_State",
                            "headLampStatus",
                            "instantFuelConsumption",
                            "fuelRange",
                            "cloudAppVehicleID",
                            "odometer",
                            "tirePressure",
                            "vin",
                            "wiperStatus",
<<<<<<< HEAD
                            "windowStatus"
=======
                            "stabilityControlsStatus"
>>>>>>> e3970a01
                        ]
                    },
                    "OnVehicleData": {
                        "hmi_levels": [
                            "BACKGROUND",
                            "FULL",
                            "LIMITED"
                        ],
                        "parameters": [
                            "bodyInformation",
                            "deviceStatus",
                            "engineOilLife",
                            "engineTorque",
                            "externalTemperature",
                            "turnSignal",
                            "fuelLevel",
                            "fuelLevel_State",
                            "headLampStatus",
                            "instantFuelConsumption",
                            "fuelRange",
                            "cloudAppVehicleID",
                            "odometer",
                            "tirePressure",
                            "vin",
                            "wiperStatus",
<<<<<<< HEAD
                            "windowStatus"
=======
                            "stabilityControlsStatus"
>>>>>>> e3970a01
                        ]
                    },
                    "SubscribeVehicleData": {
                        "hmi_levels": [
                            "BACKGROUND",
                            "FULL",
                            "LIMITED"
                        ],
                        "parameters": [
                            "bodyInformation",
                            "deviceStatus",
                            "engineOilLife",
                            "engineTorque",
                            "externalTemperature",
                            "turnSignal",
                            "fuelLevel",
                            "fuelLevel_State",
                            "headLampStatus",
                            "instantFuelConsumption",
                            "fuelRange",
                            "cloudAppVehicleID",
                            "odometer",
                            "tirePressure",
                            "wiperStatus",
<<<<<<< HEAD
                            "windowStatus"
=======
                            "stabilityControlsStatus"
>>>>>>> e3970a01
                        ]
                    },
                    "UnsubscribeVehicleData": {
                        "hmi_levels": [
                            "BACKGROUND",
                            "FULL",
                            "LIMITED"
                        ],
                        "parameters": [
                            "bodyInformation",
                            "deviceStatus",
                            "engineOilLife",
                            "engineTorque",
                            "externalTemperature",
                            "turnSignal",
                            "fuelLevel",
                            "fuelLevel_State",
                            "headLampStatus",
                            "instantFuelConsumption",
                            "fuelRange",
                            "cloudAppVehicleID",
                            "odometer",
                            "tirePressure",
                            "wiperStatus",
<<<<<<< HEAD
                            "windowStatus"
=======
                            "stabilityControlsStatus"
>>>>>>> e3970a01
                        ]
                    }
                }
            },
            "PropriataryData-1": {
                "rpcs": {
                    "DiagnosticMessage": {
                        "hmi_levels": [
                            "BACKGROUND",
                            "FULL",
                            "LIMITED"
                        ]
                    },
                    "GetDTCs": {
                        "hmi_levels": [
                            "BACKGROUND",
                            "FULL",
                            "LIMITED"
                        ]
                    },
                    "ReadDID": {
                        "hmi_levels": [
                            "BACKGROUND",
                            "FULL",
                            "LIMITED"
                        ]
                    }
                }
            },
            "PropriataryData-2": {
                "rpcs": {
                    "DiagnosticMessage": {
                        "hmi_levels": [
                            "BACKGROUND",
                            "FULL",
                            "LIMITED"
                        ]
                    },
                    "GetDTCs": {
                        "hmi_levels": [
                            "BACKGROUND",
                            "FULL",
                            "LIMITED"
                        ]
                    },
                    "ReadDID": {
                        "hmi_levels": [
                            "BACKGROUND",
                            "FULL",
                            "LIMITED"
                        ]
                    }
                }
            },
            "ProprietaryData-3": {
                "rpcs": {
                    "GetDTCs": {
                        "hmi_levels": [
                            "BACKGROUND",
                            "FULL",
                            "LIMITED"
                        ]
                    },
                    "ReadDID": {
                        "hmi_levels": [
                            "BACKGROUND",
                            "FULL",
                            "LIMITED"
                        ]
                    }
                }
            },
            "CloudAppStore": {
                "rpcs": {
                    "SetCloudAppProperties": {
                        "hmi_levels": [
                            "BACKGROUND",
                            "FULL",
                            "LIMITED"
                        ]
                    },
                    "GetCloudAppProperties": {
                        "hmi_levels": [
                            "BACKGROUND",
                            "FULL",
                            "LIMITED"
                        ]
                    }
                }
            },
            "CloudApp": {
                "rpcs": {
                    "GetVehicleData": {
                        "hmi_levels": [
                            "BACKGROUND",
                            "FULL",
                            "LIMITED"
                        ],
                        "parameters": [
                            "cloudAppVehicleID"
                        ]
                    },
                    "OnVehicleData": {
                        "hmi_levels": [
                            "BACKGROUND",
                            "FULL",
                            "LIMITED"
                        ],
                        "parameters": [
                            "cloudAppVehicleID"
                        ]
                    },
                    "SubscribeVehicleData": {
                        "hmi_levels": [
                            "BACKGROUND",
                            "FULL",
                            "LIMITED"
                        ],
                        "parameters": [
                            "cloudAppVehicleID"
                        ]
                    },
                    "UnsubscribeVehicleData": {
                        "hmi_levels": [
                            "BACKGROUND",
                            "FULL",
                            "LIMITED"
                        ],
                        "parameters": [
                            "cloudAppVehicleID"
                        ]
                    }
                }
            },
            "AppServiceProvider": {
                "rpcs": {
                    "PublishAppService": {
                        "hmi_levels": [
                            "FULL",
                            "LIMITED",
                            "BACKGROUND",
                            "NONE"
                        ]
                    },
                    "UnpublishAppService": {
                        "hmi_levels": [
                            "FULL",
                            "LIMITED",
                            "BACKGROUND",
                            "NONE"
                        ]
                    },
                    "GetAppServiceData": {
                        "hmi_levels": [
                            "FULL",
                            "LIMITED",
                            "BACKGROUND",
                            "NONE"
                        ]
                    },
                    "OnAppServiceData": {
                        "hmi_levels": [
                            "FULL",
                            "LIMITED",
                            "BACKGROUND",
                            "NONE"
                        ]
                    },
                    "PerformAppServiceInteraction": {
                        "hmi_levels": [
                            "FULL",
                            "LIMITED",
                            "BACKGROUND",
                            "NONE"
                        ]
                    }
                }
            },
            "AppServiceConsumer": {
                "rpcs": {
                    "GetFile": {
                        "hmi_levels": [
                            "FULL",
                            "LIMITED",
                            "BACKGROUND",
                            "NONE"
                        ]
                    },
                    "GetAppServiceData": {
                        "hmi_levels": [
                            "FULL",
                            "LIMITED",
                            "BACKGROUND",
                            "NONE"
                        ]
                    },
                    "OnAppServiceData": {
                        "hmi_levels": [
                            "FULL",
                            "LIMITED",
                            "BACKGROUND",
                            "NONE"
                        ]
                    },
                    "PerformAppServiceInteraction": {
                        "hmi_levels": [
                            "FULL",
                            "LIMITED",
                            "BACKGROUND",
                            "NONE"
                        ]
                    }
                }
            },
            "RemoteControl": {
                "rpcs": {
                    "ButtonPress": {
                        "hmi_levels": [
                            "BACKGROUND",
                            "FULL",
                            "LIMITED"
                        ]
                    },
                    "GetInteriorVehicleData": {
                        "hmi_levels": [
                            "BACKGROUND",
                            "FULL",
                            "LIMITED"
                        ]
                    },
                    "SetInteriorVehicleData": {
                        "hmi_levels": [
                            "BACKGROUND",
                            "FULL",
                            "LIMITED"
                        ]
                    },
                    "OnInteriorVehicleData": {
                        "hmi_levels": [
                            "BACKGROUND",
                            "FULL",
                            "LIMITED"
                        ]
                    },
                    "SystemRequest": {
                        "hmi_levels": [
                            "BACKGROUND",
                            "FULL",
                            "LIMITED",
                            "NONE"
                        ]
                    },
                    "OnRCStatus": {
                        "hmi_levels": [
                            "BACKGROUND",
                            "FULL",
                            "LIMITED",
                            "NONE"
                        ]
                    },
                    "ReleaseInteriorVehicleDataModule": {
                        "hmi_levels": [
                            "BACKGROUND",
                            "FULL",
                            "LIMITED",
                            "NONE"
                        ]
                    },
                    "GetInteriorVehicleDataConsent": {
                        "hmi_levels": [
                            "BACKGROUND",
                            "FULL",
                            "LIMITED",
                            "NONE"
                        ]
                    }
                }
            },
            "Emergency-1": {
                "rpcs": {
                    "GetVehicleData": {
                        "hmi_levels": [
                            "BACKGROUND",
                            "FULL",
                            "LIMITED"
                        ],
                        "parameters": [
                            "airbagStatus",
                            "clusterModeStatus",
                            "eCallInfo",
                            "emergencyEvent"
                        ]
                    },
                    "OnVehicleData": {
                        "hmi_levels": [
                            "BACKGROUND",
                            "FULL",
                            "LIMITED"
                        ],
                        "parameters": [
                            "airbagStatus",
                            "clusterModeStatus",
                            "eCallInfo",
                            "emergencyEvent"
                        ]
                    },
                    "SubscribeVehicleData": {
                        "hmi_levels": [
                            "BACKGROUND",
                            "FULL",
                            "LIMITED"
                        ],
                        "parameters": [
                            "airbagStatus",
                            "clusterModeStatus",
                            "eCallInfo",
                            "emergencyEvent"
                        ]
                    },
                    "UnsubscribeVehicleData": {
                        "hmi_levels": [
                            "BACKGROUND",
                            "FULL",
                            "LIMITED"
                        ],
                        "parameters": [
                            "airbagStatus",
                            "clusterModeStatus",
                            "eCallInfo",
                            "emergencyEvent"
                        ]
                    }
                }
            },
            "Navigation-1": {
                "rpcs": {
                    "AlertManeuver": {
                        "hmi_levels": [
                            "BACKGROUND",
                            "FULL",
                            "LIMITED"
                        ]
                    },
                    "ShowConstantTBT": {
                        "hmi_levels": [
                            "BACKGROUND",
                            "FULL",
                            "LIMITED"
                        ]
                    },
                    "UpdateTurnList": {
                        "hmi_levels": [
                            "BACKGROUND",
                            "FULL",
                            "LIMITED"
                        ]
                    }
                }
            },
            "Base-6": {
                "rpcs": {
                    "AddCommand": {
                        "hmi_levels": [
                            "BACKGROUND",
                            "FULL",
                            "LIMITED"
                        ]
                    },
                    "AddSubMenu": {
                        "hmi_levels": [
                            "BACKGROUND",
                            "FULL",
                            "LIMITED"
                        ]
                    },
                    "ShowAppMenu": {
                        "hmi_levels": [
                            "FULL"
                        ]
                    },
                    "Alert": {
                        "hmi_levels": [
                            "FULL",
                            "LIMITED"
                        ]
                    },
                    "ChangeRegistration": {
                        "hmi_levels": [
                            "BACKGROUND",
                            "FULL",
                            "LIMITED",
                            "NONE"
                        ]
                    },
                    "CreateInteractionChoiceSet": {
                        "hmi_levels": [
                            "BACKGROUND",
                            "FULL",
                            "LIMITED"
                        ]
                    },
                    "DeleteCommand": {
                        "hmi_levels": [
                            "BACKGROUND",
                            "FULL",
                            "LIMITED"
                        ]
                    },
                    "DeleteFile": {
                        "hmi_levels": [
                            "BACKGROUND",
                            "FULL",
                            "LIMITED",
                            "NONE"
                        ]
                    },
                    "DeleteInteractionChoiceSet": {
                        "hmi_levels": [
                            "BACKGROUND",
                            "FULL",
                            "LIMITED"
                        ]
                    },
                    "DeleteSubMenu": {
                        "hmi_levels": [
                            "BACKGROUND",
                            "FULL",
                            "LIMITED"
                        ]
                    },
                    "EncodedSyncPData": {
                        "hmi_levels": [
                            "BACKGROUND",
                            "FULL",
                            "LIMITED",
                            "NONE"
                        ]
                    },
                    "EndAudioPassThru": {
                        "hmi_levels": [
                            "BACKGROUND",
                            "FULL",
                            "LIMITED"
                        ]
                    },
                    "GenericResponse": {
                        "hmi_levels": [
                            "BACKGROUND",
                            "FULL",
                            "LIMITED"
                        ]
                    },
                    "ListFiles": {
                        "hmi_levels": [
                            "BACKGROUND",
                            "FULL",
                            "LIMITED",
                            "NONE"
                        ]
                    },
                    "OnAppInterfaceUnregistered": {
                        "hmi_levels": [
                            "BACKGROUND",
                            "FULL",
                            "LIMITED",
                            "NONE"
                        ]
                    },
                    "OnAudioPassThru": {
                        "hmi_levels": [
                            "BACKGROUND",
                            "FULL",
                            "LIMITED"
                        ]
                    },
                    "OnButtonEvent": {
                        "hmi_levels": [
                            "FULL",
                            "LIMITED"
                        ]
                    },
                    "OnButtonPress": {
                        "hmi_levels": [
                            "FULL",
                            "LIMITED"
                        ]
                    },
                    "OnCommand": {
                        "hmi_levels": [
                            "FULL",
                            "LIMITED"
                        ]
                    },
                    "OnDriverDistraction": {
                        "hmi_levels": [
                            "BACKGROUND",
                            "FULL",
                            "LIMITED",
                            "NONE"
                        ]
                    },
                    "OnEncodedSyncPData": {
                        "hmi_levels": [
                            "BACKGROUND",
                            "FULL",
                            "LIMITED",
                            "NONE"
                        ]
                    },
                    "OnHMIStatus": {
                        "hmi_levels": [
                            "BACKGROUND",
                            "FULL",
                            "LIMITED",
                            "NONE"
                        ]
                    },
                    "OnLanguageChange": {
                        "hmi_levels": [
                            "BACKGROUND",
                            "FULL",
                            "LIMITED",
                            "NONE"
                        ]
                    },
                    "OnPermissionsChange": {
                        "hmi_levels": [
                            "BACKGROUND",
                            "FULL",
                            "LIMITED",
                            "NONE"
                        ]
                    },
                    "OnSyncPData": {
                        "hmi_levels": [
                            "BACKGROUND",
                            "FULL",
                            "LIMITED",
                            "NONE"
                        ]
                    },
                    "OnTBTClientState": {
                        "hmi_levels": [
                            "BACKGROUND",
                            "FULL",
                            "LIMITED"
                        ]
                    },
                    "PerformAudioPassThru": {
                        "hmi_levels": [
                            "FULL",
                            "LIMITED"
                        ]
                    },
                    "PerformInteraction": {
                        "hmi_levels": [
                            "FULL",
                            "LIMITED"
                        ]
                    },
                    "PutFile": {
                        "hmi_levels": [
                            "BACKGROUND",
                            "FULL",
                            "LIMITED",
                            "NONE"
                        ]
                    },
                    "RegisterAppInterface": {
                        "hmi_levels": [
                            "BACKGROUND",
                            "FULL",
                            "LIMITED",
                            "NONE"
                        ]
                    },
                    "ResetGlobalProperties": {
                        "hmi_levels": [
                            "BACKGROUND",
                            "FULL",
                            "LIMITED"
                        ]
                    },
                    "ScrollableMessage": {
                        "hmi_levels": [
                            "FULL"
                        ]
                    },
                    "SetAppIcon": {
                        "hmi_levels": [
                            "BACKGROUND",
                            "FULL",
                            "LIMITED",
                            "NONE"
                        ]
                    },
                    "SetDisplayLayout": {
                        "hmi_levels": [
                            "BACKGROUND",
                            "FULL",
                            "LIMITED",
                            "NONE"
                        ]
                    },
                    "SetGlobalProperties": {
                        "hmi_levels": [
                            "BACKGROUND",
                            "FULL",
                            "LIMITED"
                        ]
                    },
                    "SetMediaClockTimer": {
                        "hmi_levels": [
                            "FULL"
                        ]
                    },
                    "Show": {
                        "hmi_levels": [
                            "BACKGROUND",
                            "FULL",
                            "LIMITED"
                        ]
                    },
                    "Slider": {
                        "hmi_levels": [
                            "FULL"
                        ]
                    },
                    "Speak": {
                        "hmi_levels": [
                            "FULL",
                            "LIMITED"
                        ]
                    },
                    "SubscribeButton": {
                        "hmi_levels": [
                            "BACKGROUND",
                            "FULL",
                            "LIMITED"
                        ]
                    },
                    "SyncPData": {
                        "hmi_levels": [
                            "BACKGROUND",
                            "FULL",
                            "LIMITED",
                            "NONE"
                        ]
                    },
                    "UnregisterAppInterface": {
                        "hmi_levels": [
                            "BACKGROUND",
                            "FULL",
                            "LIMITED",
                            "NONE"
                        ]
                    },
                    "UnsubscribeButton": {
                        "hmi_levels": [
                            "BACKGROUND",
                            "FULL",
                            "LIMITED"
                        ]
                    }
                }
            },
            "OnKeyboardInputOnlyGroup": {
                "rpcs": {
                    "OnKeyboardInput": {
                        "hmi_levels": [
                            "FULL"
                        ]
                    }
                }
            },
            "OnTouchEventOnlyGroup": {
                "rpcs": {
                    "OnTouchEvent": {
                        "hmi_levels": [
                            "FULL"
                        ]
                    }
                }
            },
            "DiagnosticMessageOnly": {
                "rpcs": {
                    "DiagnosticMessage": {
                        "hmi_levels": [
                            "BACKGROUND",
                            "FULL",
                            "LIMITED"
                        ]
                    }
                }
            },
            "DataConsent-2": {
                "user_consent_prompt": "DataConsent",
                "rpcs": null
            },
            "BaseBeforeDataConsent": {
                "rpcs": {
                    "ChangeRegistration": {
                        "hmi_levels": [
                            "BACKGROUND",
                            "FULL",
                            "LIMITED",
                            "NONE"
                        ]
                    },
                    "DeleteFile": {
                        "hmi_levels": [
                            "BACKGROUND",
                            "FULL",
                            "LIMITED",
                            "NONE"
                        ]
                    },
                    "EncodedSyncPData": {
                        "hmi_levels": [
                            "BACKGROUND",
                            "FULL",
                            "LIMITED",
                            "NONE"
                        ]
                    },
                    "ListFiles": {
                        "hmi_levels": [
                            "BACKGROUND",
                            "FULL",
                            "LIMITED",
                            "NONE"
                        ]
                    },
                    "OnAppInterfaceUnregistered": {
                        "hmi_levels": [
                            "BACKGROUND",
                            "FULL",
                            "LIMITED",
                            "NONE"
                        ]
                    },
                    "OnEncodedSyncPData": {
                        "hmi_levels": [
                            "BACKGROUND",
                            "FULL",
                            "LIMITED",
                            "NONE"
                        ]
                    },
                    "OnHashChange": {
                        "hmi_levels": [
                            "BACKGROUND",
                            "FULL",
                            "LIMITED",
                            "NONE"
                        ]
                    },
                    "OnHMIStatus": {
                        "hmi_levels": [
                            "BACKGROUND",
                            "FULL",
                            "LIMITED",
                            "NONE"
                        ]
                    },
                    "OnLanguageChange": {
                        "hmi_levels": [
                            "BACKGROUND",
                            "FULL",
                            "LIMITED",
                            "NONE"
                        ]
                    },
                    "OnPermissionsChange": {
                        "hmi_levels": [
                            "BACKGROUND",
                            "FULL",
                            "LIMITED",
                            "NONE"
                        ]
                    },
                    "OnSystemRequest": {
                        "hmi_levels": [
                            "BACKGROUND",
                            "FULL",
                            "LIMITED",
                            "NONE"
                        ]
                    },
                    "PutFile": {
                        "hmi_levels": [
                            "BACKGROUND",
                            "FULL",
                            "LIMITED",
                            "NONE"
                        ]
                    },
                    "RegisterAppInterface": {
                        "hmi_levels": [
                            "BACKGROUND",
                            "FULL",
                            "LIMITED",
                            "NONE"
                        ]
                    },
                    "ResetGlobalProperties": {
                        "hmi_levels": [
                            "BACKGROUND",
                            "FULL",
                            "LIMITED",
                            "NONE"
                        ]
                    },
                    "SetGlobalProperties": {
                        "hmi_levels": [
                            "BACKGROUND",
                            "FULL",
                            "LIMITED",
                            "NONE"
                        ]
                    },
                    "SetAppIcon": {
                        "hmi_levels": [
                            "BACKGROUND",
                            "FULL",
                            "LIMITED",
                            "NONE"
                        ]
                    },
                    "SetDisplayLayout": {
                        "hmi_levels": [
                            "BACKGROUND",
                            "FULL",
                            "LIMITED",
                            "NONE"
                        ]
                    },
                    "SystemRequest": {
                        "hmi_levels": [
                            "BACKGROUND",
                            "FULL",
                            "LIMITED",
                            "NONE"
                        ]
                    },
                    "UnregisterAppInterface": {
                        "hmi_levels": [
                            "BACKGROUND",
                            "FULL",
                            "LIMITED",
                            "NONE"
                        ]
                    }
                }
            },
            "SendLocation": {
                "rpcs": {
                    "SendLocation": {
                        "hmi_levels": [
                            "BACKGROUND",
                            "FULL",
                            "LIMITED"
                        ]
                    }
                }
            },
            "WayPoints": {
                "rpcs": {
                    "GetWayPoints": {
                        "hmi_levels": [
                            "BACKGROUND",
                            "FULL",
                            "LIMITED"
                        ]
                    },
                    "SubscribeWayPoints": {
                        "hmi_levels": [
                            "BACKGROUND",
                            "FULL",
                            "LIMITED"
                        ]
                    },
                    "UnsubscribeWayPoints": {
                        "hmi_levels": [
                            "BACKGROUND",
                            "FULL",
                            "LIMITED"
                        ]
                    },
                    "OnWayPointChange": {
                        "hmi_levels": [
                            "BACKGROUND",
                            "FULL",
                            "LIMITED"
                        ]
                    }
                }
            },
            "BackgroundAPT": {
                "rpcs": {
                    "EndAudioPassThru": {
                        "hmi_levels": [
                            "BACKGROUND"
                        ]
                    },
                    "OnAudioPassThru": {
                        "hmi_levels": [
                            "BACKGROUND"
                        ]
                    },
                    "PerformAudioPassThru": {
                        "hmi_levels": [
                            "BACKGROUND"
                        ]
                    }
                }
            },
            "HapticGroup": {
                "rpcs": {
                    "OnTouchEvent": {
                        "hmi_levels": ["FULL"]
                    },
                    "SendHapticData": {
                        "hmi_levels": [
                          "FULL"
                        ]
                    }
                }
            },
            "WidgetSupport": {
                "rpcs": {
                    "CreateWindow": {
                        "hmi_levels": [
                          "BACKGROUND",
                          "FULL",
                          "LIMITED"
                        ]
                    },
                    "DeleteWindow": {
                        "hmi_levels": [
                          "BACKGROUND",
                          "FULL",
                          "LIMITED"
                        ]
                    },
                    "Show": {
                        "hmi_levels": [
                          "BACKGROUND",
                          "FULL",
                          "LIMITED"
                        ]
                    },
                    "OnSystemCapabilityUpdated": {
                        "hmi_levels": [
                          "BACKGROUND",
                          "FULL",
                          "LIMITED",
                          "NONE"
                        ]
                    }
                }
            }
        },
        "consumer_friendly_messages": {
            "version": "001.001.021",
            "messages": {
                "AppPermissions": {
                    "languages": {
                        "de-de": {
                            "tts": "%appName% benötigt die folgenden Fahrzeuginformationen und Zugriffsberechtigungen: %functionalGroupLabels%. Wenn Sie Ja drücken, erklären Sie sich damit einverstanden, dass %vehicleMake% nicht für Schäden oder Verletzungen der Privatsphäre haftet, die im Zusammenhang mit der Nutzung Ihrer Benutzerdaten durch %appName% entstehen. Mit Ja stimmen Sie zu; mit Nein lehnen Sie ab.",
                            "line1": "Zugriffsanfrage(n)",
                            "line2": "erlauben?"
                        },
                        "en-au": {
                            "tts": "%appName% is requesting the use of the following vehicle information and permissions: %functionalGroupLabels%. If you press Yes, you agree that %vehicleMake% will not be liable for any damages or loss of privacy related to %appName%'s use of your data. Please press Yes to allow or No to deny.",
                            "line1": "Grant requested",
                            "line2": "permission(s)?"
                        },
                        "en-gb": {
                            "tts": "%appName% is requesting the use of the following vehicle information and permissions: %functionalGroupLabels%. If you press Yes, you agree that %vehicleMake% will not be liable for any damages or loss of privacy related to %appName%`s use of your data. Please press Yes to allow or No to deny.",
                            "line1": "Grant requested",
                            "line2": "permission(s)?",
                            "textBody": "%appName% is requesting the use of the following vehicle information and permissions: %functionalGroupLabels%. If you press yes, you agree that %vehicleMake% will not be liable for any damages or loss of privacy related to %appName%`s use of your data. You can change these permissions and hear detailed descriptions in the mobile apps settings menu."
                        },
                        "en-ie": {
                            "tts": "%appName% is requesting the use of the following vehicle information and permissions: %functionalGroupLabels%. If you press Yes, you agree that %vehicleMake% will not be liable for any damages or loss of privacy related to %appName%'s use of your data. Please press Yes to allow or No to deny.",
                            "line1": "Grant requested",
                            "line2": "permission(s)?"
                        },
                        "en-us": {
                            "tts": "%appName% is requesting the use of the following vehicle information and permissions: %functionalGroupLabels%. If you press yes, you agree that %vehicleMake% will not be liable for any damages or loss of privacy related to %appName%’s use of your data. Please press yes to allow or no to deny.",
                            "line1": "Grant Requested",
                            "line2": "Permission(s)?",
                            "textBody": "%appName% is requesting the use of the following vehicle information and permissions: %functionalGroupLabels%. \n\nIf you press yes, you agree that %vehicleMake% will not be liable for any damages or loss of privacy related to %appName%’s use of your data. You can change these permissions and hear detailed descriptions in the mobile apps settings menu."
                        },
                        "es-en": {
                            "tts": "%appName% solicita el uso de la siguiente información y permisos del vehículo: %functionalGroupLabels%. Si presiona Sí, acepta que %vehicleMake% no se hará responsable por los daños o pérdidas de privacidad relacionados con el uso que %appName% haga de sus datos. Presione Sí para permitir y No para denegar.",
                            "line1": "¿Otorgar permiso(s)",
                            "line2": "solicitado(s)?",
                            "textBody": "%appName% solicita el uso de la siguiente información y permisos del vehículo: %functionalGroupLabels%. Si presiona Sí, acepta que %vehicleMake% no se hará responsable por los daños o pérdidas de privacidad relacionados con el uso que %appName% haga de sus datos. Presione Sí para permitir y No para denegar. \n\n Puede cambiar estos permisos y consultar descripciones detalladas en el menú de configuración de las aplicaciones móviles."
                        },
                        "es-es": {
                            "tts": "%appName% está solicitando el uso de los siguientes permisos e información del vehículo: %functionalGroupLabels%. Si pulsa sí, acepta que %vehicleMake% no será responsable de los daños o la pérdida de privacidad relacionados con el uso de sus datos por parte de %appName%. Pulse sí para permitir o no para denegar.",
                            "line1": "¿Conceder permisos",
                            "line2": "solicitados?"
                        },
                        "es-mx": {
                            "tts": "%appName% solicita el uso de la siguiente información y permisos del vehículo: %functionalGroupLabels%. Si presiona Sí, acepta que %vehicleMake% no se hará responsable por los daños o pérdidas de privacidad relacionados con el uso que %appName% haga de sus datos. Presione Sí para permitir y No para denegar.",
                            "line1": "¿Otorgar permiso(s)",
                            "line2": "solicitado(s)?",
                            "textBody": "%appName% solicita el uso de la siguiente información y permisos del vehículo: %functionalGroupLabels%. \n\nSi presiona Sí, acepta que %vehicleMake% no se hará responsable por los daños o pérdidas de privacidad relacionados con el uso que %appName% haga de sus datos. Presione Sí para permitir y No para denegar. Puede cambiar estos permisos y consultar descripciones detalladas en el menú de configuración de las aplicaciones móviles."
                        },
                        "fr-ca": {
                            "tts": "%appName% demande d’utiliser les informations du véhicule et les permissions suivantes : %functionalGroupLabels%. Si vous appuyez sur Oui, vous acceptez que %vehicleMake% ne sera pas responsable des dommages ou des pertes de confidentialité reliées à l’utilisation de vos données par %appName%. Veuillez appuyer sur Oui pour autoriser ou sur Non pour refuser.",
                            "line1": "Accorder permission(s)",
                            "line2": "demandée(s)",
                            "textBody": "%appName% demande d’utiliser les informations du véhicule et les permissions suivantes : %functionalGroupLabels%. Si vous appuyez sur Oui, vous acceptez que %vehicleMake% ne sera pas responsable des dommages ou des pertes de confidentialité reliées à l’utilisation de vos données par %appName%. Vous pouvez modifier ces permissions et entendre les descriptions détaillées dans le menu des réglages des applications mobiles."
                        },
                        "fr-fr": {
                            "tts": "%appName% demande d’utiliser les informations du véhicule et les permissions suivantes : %functionalGroupLabels%. Si vous appuyez sur Oui, vous acceptez que %vehicleMake% ne sera pas responsable des dommages ou des pertes de confidentialité reliées à l’utilisation de vos données par %appName%. Veuillez appuyer sur Oui pour autoriser ou sur Non pour refuser.",
                            "line1": "Accorder permission(s)",
                            "line2": "demandée(s)"
                        },
                        "it-it": {
                            "tts": "%appName% richiede l'uso delle seguenti informazioni e autorizzazioni sul veicolo: %functionalGroupLabels%. Se si preme Sì, si acconsente che %vehicleMake% non sarà responsabile per danni o perdita di privacy in relazione all'impiego dei dati da parte di %appName%. Premere Sì per consentire e No per negare.",
                            "line1": "Concedi autorizzaz.",
                            "line2": "richiesta(e)?"
                        },
                        "nl-nl": {
                            "tts": "%appName% vraagt gebruikmaking van de volgende voertuiginformatie en toestemmingen aan: %functionalGroupLabels%. Als u op Ja drukt, gaat u ermee akkoord dat %vehicleMake% in geen geval aansprakelijk gesteld kan worden voor schade of verlies van privacy als gevolg van het feit dat %appName% gebruik maakt van uw gegevens. Druk op Ja om dit toe te staan of Nee om te weigeren.",
                            "line1": "Aangevraagde",
                            "line2": "permissie(s) verlenen?"
                        },
                        "pl-pl": {
                            "tts": "%appName% wymaga następujących informacji o pojeździe oraz pozwoleń: %functionalGroupLabels%. Naciśnięcie TAK oznacza zgodę na fakt, iż %vehicleMake% nie będzie ponosić odpowiedzialności za szkody ani utratę prywatności w związku z wykorzystaniem przez %appName% danych, należących do użytkownika. Naciśnij TAK w celu udzielenia zgody lub NIE w celu odrzucenia żądania.",
                            "line1": "Udzielić żądanych",
                            "line2": "pozwoleń?"
                        },
                        "pt-br": {
                            "tts": "%appName% está solicitando o uso das seguintes informações e permissões do veículo: %functionalGroupLabels%. Se pressionar sim, você concorda que a %vehicleMake% não será responsável por danos ou perdas de privacidade relacionados ao uso dos seus dados por %appName%. Pressione sim para permitir ou não para negar.",
                            "line1": "Conceder permissão",
                            "line2": "solicitada?"
                        },
                        "pt-pt": {
                            "tts": "%appName% está a solicitar a utilização das seguintes informações e permissões do veículo: %functionalGroupLabels%. Se premir “Sim”, concorda que %vehicleMake% não será responsável por quaisquer danos ou perda de privacidade relacionada com a utilização dos seus dados por parte de %appName%. Prima “Sim” para permitir ou “Não” para recusar.",
                            "line1": "Conceder permiss.",
                            "line2": "solicitada(s)?"
                        },
                        "ru-ru": {
                            "tts": "%appName% запрашивает следующую информацию об автомобиле и разрешения: %functionalGroupLabels%. Нажатием \"\"да\"\", Вы соглашаетесь, что %vehicleMake% не будет нести ответственность за какие-либо убытки или потерю прайвеси, связанные с использованием Ваших данных компанией %appName%. Нажмите \"\"Да\"\", если Вы согласны, или \"\"Нет\"\" - если не согласны.",
                            "line1": "Предост. заправш.",
                            "line2": "разрешения?"
                        },
                        "sv-se": {
                            "tts": "%appName% begär att få tillgång till följande fordonsinformation och tillstånd: %functionalGroupLabels%. Om du trycker Ja godkänner du att %vehicleMake% ska hållas skadeslös för alla skador som kan uppstå eller eventuella integritetsintrång som uppstår när %appName% använder dina data. Tryck Ja för att godkänna eller Nej för att neka.",
                            "line1": "Vill du ge",
                            "line2": "tillstånd?"
                        },
                        "tr-tr": {
                            "tts": "%appName%, şu araç bilgilerini ve izinleri kullanma isteğinde bulunuyor: %functionalGroupLabels%. Evet'e basarsanız, %appName%'in verilerinizi kullanması sonucunda oluşabilecek hasarlardan veya gizlilik kaybından %vehicleMake%'in sorumlu olmayacağını kabul etmiş olacaksınız. Lütfen kabul etmek için Evet'e veya reddetmek için Hayır'a basın.",
                            "line1": "İstenen izinler",
                            "line2": "verilsin mi?"
                        },
                        "zh-cn": {
                            "tts": "%appName% 正在请求使用下列车辆信息和权限： %functionalGroupLabels%。如果您按“是”，则表示您同意。 %vehicleMake% 将不会对因 %appName% 使用您的数据而引起的任何损毁或隐私损失负责。 请按“是”允许或按“否”拒绝。",
                            "line1": "是否允许请求的",
                            "line2": "权限？"
                        },
                        "zh-tw": {
                            "tts": "%appName% 正請求使用 %functionalGroupLabels% 的車輛資訊和許可。按「是」，表示您同意，如因 %appName% 使用您的資料導致任何損害或損失，%vehicleMake% 將不負賠償責任。同意請按「是」，拒絕請按「否」。",
                            "line1": "允許",
                            "line2": "授權請求?"
                        }
                    }
                },
                "AppPermissionsHelp": {
                    "languages": {
                        "de-de": {
                            "tts": "%appName% fordert folgende Fahrzeuginformationen und Zugriffsberechtigungen: %functionalGroupLabels%. Im Einstellungsmenü der mobilen Apps können Sie diese Berechtigungen ändern und sich detaillierte Beschreibungen anhören. Mit Ja stimmen Sie zu; mit Nein lehnen Sie ab."
                        },
                        "en-au": {
                            "tts": "%appName% is requesting the following vehicle information and permissions: %functionalGroupLabels%. You can change these permissions and hear detailed descriptions in the mobile apps settings menu. Please press Yes to grant permissions or No to deny."
                        },
                        "en-gb": {
                            "tts": "%appName% is requesting the following vehicle information and permissions: %functionalGroupLabels%. You can change these permissions and hear detailed descriptions in the mobile apps settings menu. Please press Yes to grant permissions or No to deny."
                        },
                        "en-ie": {
                            "tts": "%appName% is requesting the following vehicle information and permissions: %functionalGroupLabels%. You can change these permissions and hear detailed descriptions in the mobile apps settings menu. Please press Yes to grant permissions or No to deny."
                        },
                        "en-us": {
                            "tts": "%appName% is requesting the following vehicle information and permissions: %functionalGroupLabels%. You can change these permissions and hear detailed descriptions in the mobile apps settings menu. Please press yes to grant permissions or no to deny."
                        },
                        "es-en": {
                            "tts": "%appName% solicita la siguiente información y permisos del vehículo: %functionalGroupLabels%. Puede cambiar estos permisos y consultar descripciones detalladas en el menú de configuración de las aplicaciones móviles. Presione Sí para otorgar permisos y No para denegar."
                        },
                        "es-es": {
                            "tts": "%appName% está solicitando los siguientes permisos e información del vehículo: %functionalGroupLabels%. Puede cambiar estos permisos y escuchar descripciones detalladas en el menú de configuración de la aplicación móvil. Pulse sí para conceder el permiso o no para denegarlo."
                        },
                        "es-mx": {
                            "tts": "%appName% solicita la siguiente información y permisos del vehículo: %functionalGroupLabels%. Puede cambiar estos permisos y consultar descripciones detalladas en el menú de configuración de las aplicaciones móviles. Presione Sí para otorgar permisos y No para denegar."
                        },
                        "fr-ca": {
                            "tts": "%appName% demande d’utiliser les informations du véhicule et les permissions suivantes : %functionalGroupLabels%. Vous pouvez modifier ces permissions et entendre les descriptions détaillées dans le menu des réglages des applications mobiles. Veuillez appuyer sur Oui pour accorder les permissions ou sur Non pour refuser."
                        },
                        "fr-fr": {
                            "tts": "%appName% demande d’utiliser les informations du véhicule et les permissions suivantes : %functionalGroupLabels%. Vous pouvez modifier ces permissions et entendre les descriptions détaillées dans le menu des réglages des applications mobiles. Veuillez appuyer sur Oui pour accorder les permissions ou sur Non pour refuser."
                        },
                        "it-it": {
                            "tts": "%appName% richiede le seguenti informazioni e autorizzazioni riguardo il veicolo: %functionalGroupLabels%. È possibile modificare tali autorizzazioni e ascoltare descrizioni dettagliate nel menu impostazioni delle app mobili. Premere Sì per concedere le autorizzazioni e No per negarle."
                        },
                        "nl-nl": {
                            "tts": "%appName% vraagt gebruikmaking van de volgende voertuiginformatie en toestemmingen aan: %functionalGroupLabels%. U kunt deze toestemmingen wijzigen en gedetailleerde beschrijvingen beluisteren in het instellingenmenu voor mobiele apps. Druk op Ja om permissies te verlenen of op Nee om te weigeren."
                        },
                        "pl-pl": {
                            "tts": "%appName% wymaga następujących informacji o pojeździe oraz zezwoleń: %functionalGroupLabels%. W menu ustawień aplikacji mobilnych można zmienić owe zezwolenia i usłyszeć ich szczegółowy opis. Naciśnij TAK, aby wyrazić zgodę lub NIE w celu odrzucenia żądania."
                        },
                        "pt-br": {
                            "tts": "%appName% está solicitando as seguintes informações e permissões do veículo: %functionalGroupLabels%. Você pode alterar estas permissões e ouvir descrições detalhadas no menu de configurações de aplicativos móveis. Pressione sim para conceder as permissões ou não para negar."
                        },
                        "pt-pt": {
                            "tts": "%appName% está a solicitar as seguintes informações e permissões do veículo: %functionalGroupLabels%. Pode alterar estas permissões e ouvir descrições detalhadas no menu de definições das aplicações móveis. Prima \"\"Sim\"\" para permitir ou \"\"Não\"\" para recusar."
                        },
                        "ru-ru": {
                            "tts": "%appName% запрашивает следующую информацию об автомобиле и разрешения: %functionalGroupLabels%. Вы можете изменить эти разрешения и прослушать подробные их описания в меню настроек мобильного приложения. Нажмите \"\"да\"\", чтобы предоставить разрешения, или \"\"нет\"\", чтобы не предоставлять."
                        },
                        "sv-se": {
                            "tts": "%appName% begär tillgång till följande fordonsinformation och tillstånd: %functionalGroupLabels%. Du kan ändra tillstånden och höra detaljerade beskrivningar i menyn för mobilappsinställningar. Tryck Ja för att ge tillstånd eller Nej för att neka."
                        },
                        "tr-tr": {
                            "tts": "%appName%, şu araç bilgilerini ve izinleri istiyor: %functionalGroupLabels%. Bu izinleri değiştirebilir ve mobil uygulamalar ayarlar menüsünden ayrıntılı açıklamaları dinleyebilirsiniz. Lütfen izin vermek için Evet'e veya reddetmek için Hayır'a basın."
                        },
                        "zh-cn": {
                            "tts": "%appName% 正在请求下列车辆信息和权限： %functionalGroupLabels%。您可在移动应用程序设置菜单中更改这些权限，并听取详细说明。请按“是”允许权限或按“否”拒绝。"
                        },
                        "zh-tw": {
                            "tts": "%appName% 正請求使用 %functionalGroupLabels% 的車輛資訊和許可。您可在行動應用程式設定清單中更改這些許可，並聆聽詳細說明。給予許可請按「是」，拒絕請按「否」。"
                        }
                    }
                },
                "AppPermissionsRevoked": {
                    "languages": {
                        "de-de": {
                            "tts": "Die Autorisierungsdaten der App wurden geändert. %appName% hat keinen Zugriff auf %functionalGroupLabels% mehr. Installieren Sie die neueste Version der App auf Ihrem Gerät.."
                        },
                        "en-au": {
                            "tts": "App authorizations have changed. %appName% can no longer access %functionalGroupLabels%. Please ensure you have the most recent app version installed on your mobile device."
                        },
                        "en-gb": {
                            "tts": "App authorizations have changed. %appName% can no longer access %functionalGroupLabels%. Please ensure you have the most recent app version installed on your mobile device."
                        },
                        "en-ie": {
                            "tts": "App authorizations have changed. %appName% can no longer access %functionalGroupLabels%. Please ensure you have the most recent app version installed on your mobile device."
                        },
                        "en-us": {
                            "tts": "App authorizations have changed. %appName% can no longer access %functionalGroupLabels%. Please ensure you have the most recent app version installed on your mobile device."
                        },
                        "es-en": {
                            "tts": "Las autorizaciones de la aplicación han cambiado. %appName% ya no puede acceder a %functionalGroupLabels%. Asegúrese de haber instalado la versión más reciente de la aplicación en su dispositivo móvil."
                        },
                        "es-es": {
                            "tts": "Las autorizaciones de la aplicación han cambiado. %appName% ya no puede acceder a %functionalGroupLabels%. Asegúrese de que tiene la versión más reciente de la aplicación instalada en su dispositivo móvil."
                        },
                        "es-mx": {
                            "tts": "Las autorizaciones de la aplicación han cambiado. %appName% ya no puede acceder a %functionalGroupLabels%. Asegúrese de haber instalado la versión más reciente de la aplicación en su dispositivo móvil."
                        },
                        "fr-ca": {
                            "tts": "Les autorisations pour app ont changé. %appName% ne peut plus accéder à %functionalGroupLabels%. Veuillez vous assurer que la plus récente version de l’application est installée sur votre appareil mobile."
                        },
                        "fr-fr": {
                            "tts": "Les autorisations pour app ont changé. %appName% ne peut plus accéder à %functionalGroupLabels%. Veuillez vous assurer que la plus récente version de l’application est installée sur votre appareil mobile."
                        },
                        "it-it": {
                            "tts": "Le autorizzazioni dell'app sono cambiate. %appName% non è più in grado di accedere a %functionalGroupLabels%. Assicurarsi di avere la versione più recente dell'app installata sul dispositivo mobile."
                        },
                        "nl-nl": {
                            "tts": "De app-autorisaties zijn gewijzigd. %appName% heeft geen toegang meer tot %functionalGroupLabels%. Zorg ervoor dat u de meest recente app-versie op uw mobiele apparaat geïnstalleerd hebt."
                        },
                        "pl-pl": {
                            "tts": "Dane dostępu aplikacji zostały zmienione. %appName% nie ma już dostępu do %functionalGroupLabels%. Sprawdź, czy na telefonie komórkowym zainstalowano najnowszą wersję aplikacji."
                        },
                        "pt-br": {
                            "tts": "As autorizações dos aplicativos foram alteradas. %appName% não pode mais acessar %functionalGroupLabels%. Certifique-se de que a versão mais recente do aplicativo está instalada no seu dispositivo móvel."
                        },
                        "pt-pt": {
                            "tts": "As autorizações das aplicações mudaram. %appName% já não consegue aceder a %functionalGroupLabels%. Certifique-se de que tem a última versão da aplicação no seu dispositivo móvel."
                        },
                        "ru-ru": {
                            "tts": "Авторизации приложения изменены. %appName% больше не имеет доступа к %functionalGroupLabels%. Убедитесь, что на вашем мобильном устройстве установлена самая новая версия приложения."
                        },
                        "sv-se": {
                            "tts": "Appens behörigheter har ändrats. %appName% har inte längre åtkomst till %functionalGroupLabels%. Kontrollera att du har installerat den senaste versionen av appen på mobilenheten."
                        },
                        "tr-tr": {
                            "tts": "Uygulama yetkileri değişti. %appName% artık %functionalGroupLabels%'e erişemeyecek. Lütfen mobil aygıtınızda en son uygulama sürümünün yüklü olduğundan emin olun."
                        },
                        "zh-cn": {
                            "tts": "应用程序授权已变更。 %appName% 将不能再访问 %functionalGroupLabels%。 请确认您的移动设备上安装的应用程序是最新版本。"
                        },
                        "zh-tw": {
                            "tts": "應用程式授權已改變。%appName% 已無法進入 %functionalGroupLabels%。請確認您的行動裝置上安裝了最新版應用程式。"
                        }
                    }
                },
                "AppUnauthorized": {
                    "languages": {
                        "de-de": {
                            "tts": "Diese Version von %appName% ist nicht autorisiert und wird nicht mit SYNC funktionieren.",
                            "line1": "nicht autorisiert"
                        },
                        "en-au": {
                            "tts": "This version of %appName% is not authorized and will not work with SYNC.",
                            "line1": "not authorized"
                        },
                        "en-gb": {
                            "tts": "This version of %appName% is not authorized and will not work with SYNC.",
                            "line1": "not authorized",
                            "textBody": "This version of %appName% is not authorized and will not work with SYNC."
                        },
                        "en-ie": {
                            "tts": "This version of %appName% is not authorized and will not work with SYNC.",
                            "line1": "not authorized"
                        },
                        "en-us": {
                            "tts": "This version of %appName% is not authorized and will not work with SYNC.",
                            "line1": "Not Authorized",
                            "textBody": "This version of %appName% is no longer authorized to work with AppLink. Please update to the latest version of %appName%."
                        },
                        "es-en": {
                            "tts": "Esta versión de %appName% no tiene autorización y no funcionará con SYNC.",
                            "line1": "no autorizada",
                            "textBody": "Esta versión de %appName% no tiene autorización y no funcionará con SYNC."
                        },
                        "es-es": {
                            "tts": "Esta versión de %appName% no está autorizada y no funcionará con SYNC.",
                            "line1": "No autorizada"
                        },
                        "es-mx": {
                            "tts": "Esta versión de %appName% no tiene autorización y no funcionará con SYNC.",
                            "line1": "no autorizada",
                            "textBody": "Esta versión de %appName% no tiene autorización y no funcionará con SYNC."
                        },
                        "fr-ca": {
                            "tts": "Cette version de %appName% n’est pas autorisée et ne fonctionnera pas avec SYNC.",
                            "line1": "non autorisée",
                            "textBody": "Cette version de %appName% n’est pas autorisée et ne fonctionnera pas avec SYNC."
                        },
                        "fr-fr": {
                            "tts": "Cette version de %appName% n’est pas autorisée et ne fonctionnera pas avec SYNC.",
                            "line1": "non autorisée"
                        },
                        "it-it": {
                            "tts": "Questa versione di %appName% non è autorizzata e non funziona con il SYNC.",
                            "line1": "non autorizzata"
                        },
                        "nl-nl": {
                            "tts": "Deze versie van %appName% is niet geautoriseerd en werkt niet met SYNC.",
                            "line1": "niet geautoriseerd"
                        },
                        "pl-pl": {
                            "tts": "Niniejsza wersja %appName% nie posiada autoryzacji i nie będzie działać z SYNC.",
                            "line1": "brak autoryzacji"
                        },
                        "pt-br": {
                            "tts": "Esta versão do %appName% não tem autorização e não funcionará com o SYNC.",
                            "line1": "não autorizado"
                        },
                        "pt-pt": {
                            "tts": "Esta versão de %appName% não está autorizada e não funcionará com o SYNC.",
                            "line1": "não autorizada"
                        },
                        "ru-ru": {
                            "tts": "Эта версия %appName% не авторизирована и не будет работать с SYNC.",
                            "line1": "не авторизировано"
                        },
                        "sv-se": {
                            "tts": "Den här versionen av %appName% är inte godkänd och fungerar inte med SYNC.",
                            "line1": "är ej godkänd"
                        },
                        "tr-tr": {
                            "tts": "Bu %appName% sürümüne izin verilmediğinden SYNC ile çalışamaz.",
                            "line1": "için izin yok"
                        },
                        "zh-cn": {
                            "tts": "此版本的%appName% 未得到授权，无法在SYNC上使用。",
                            "line1": "未得到授权"
                        },
                        "zh-tw": {
                            "tts": "%appName% 的版本未獲得授權，將無法透過 SYNC 使用。",
                            "line1": "無授權"
                        }
                    }
                },
                "AppUnsupported": {
                    "languages": {
                        "de-de": {
                            "tts": "Diese Version von %appName% wird von SYNC nicht unterstützt.",
                            "line1": "nicht unterstützt"
                        },
                        "en-au": {
                            "tts": "This version of %appName% is not supported by SYNC.",
                            "line1": "not supported"
                        },
                        "en-gb": {
                            "tts": "This version of %appName% is not supported by SYNC.",
                            "line1": "not supported",
                            "textBody": "This version of %appName% is not supported by SYNC."
                        },
                        "en-ie": {
                            "tts": "This version of %appName% is not supported by SYNC.",
                            "line1": "not supported"
                        },
                        "en-us": {
                            "tts": "This version of %appName% is not supported by SYNC.",
                            "line1": "Not Supported",
                            "textBody": "Your version of %appName% is not supported by SYNC."
                        },
                        "es-en": {
                            "tts": "Esta versión de %appName% no es compatible con SYNC.",
                            "line1": "no compatible",
                            "textBody": "Esta versión de %appName% no es compatible con SYNC."
                        },
                        "es-es": {
                            "tts": "Esta versión de %appName% no es compatible con SYNC.",
                            "line1": "No compatible"
                        },
                        "es-mx": {
                            "tts": "Esta versión de %appName% no es compatible con SYNC.",
                            "line1": "no compatible",
                            "textBody": "Esta versión de %appName% no es compatible con SYNC."
                        },
                        "fr-ca": {
                            "tts": "Cette version de %appName% n’est pas prise en charge par SYNC.",
                            "line1": "incompatible",
                            "textBody": "Cette version de %appName% n’est pas prise en charge par SYNC."
                        },
                        "fr-fr": {
                            "tts": "Cette version de %appName% n’est pas prise en charge par SYNC.",
                            "line1": "incompatible"
                        },
                        "it-it": {
                            "tts": "Questa versione di %appName% non è supportata dal SYNC.",
                            "line1": "non supportata"
                        },
                        "nl-nl": {
                            "tts": "Deze versie van %appName% wordt niet ondersteund door SYNC.",
                            "line1": "niet ondersteund"
                        },
                        "pl-pl": {
                            "tts": "Niniejsza wersja %appName% nie jest obsługiwana przez system SYNC.",
                            "line1": "aplikacja nie obsług."
                        },
                        "pt-br": {
                            "tts": "Esta versão do %appName% não é suportada pelo SYNC.",
                            "line1": "não suportado"
                        },
                        "pt-pt": {
                            "tts": "Esta versão de %appName% não é suportado pelo SYNC.",
                            "line1": "não suportada"
                        },
                        "ru-ru": {
                            "tts": "Эта версия %appName% не поддерживается SYNC.",
                            "line1": "не поддерживается"
                        },
                        "sv-se": {
                            "tts": "SYNC har inte stöd för den här versionen av %appName%.",
                            "line1": "stöds ej"
                        },
                        "tr-tr": {
                            "tts": "Bu %appName% sürümü SYNC tarafından desteklenmiyor.",
                            "line1": "desteklenmiyor"
                        },
                        "zh-cn": {
                            "tts": "SYNC不支持此版本的%appName%。",
                            "line1": "不受支持"
                        },
                        "zh-tw": {
                            "tts": "SYNC 不支援此版本的%appName% 。",
                            "line1": "不支援"
                        }
                    }
                },
                "DataConsent": {
                    "languages": {
                        "en-gb": {
                            "textBody": "Would you like to enable Mobile Apps on SYNC? To use Mobile Apps with SYNC, SYNC will communicate with Ford at least once per month using your mobile device’s data plan. Standard rates may apply. SYNC will send your VIN and SYNC module number to Ford U.S. \r\n\r\nUpdates are about the size of an email, and the occurrence of updates depends on your vehicle usage and when a new app is found on your device. To turn on or off, visit the SYNC Settings menu. See your Owner Guide for more information."
                        },
                        "en-us": {
                            "line1": "Enable Mobile Apps",
                            "line2": "on SYNC? (Uses Data)",
                            "textBody": "Would you like to enable Mobile Apps on SYNC?\r\n\r\nTo use Mobile Apps with SYNC, SYNC will communicate with Ford at least once per month using your mobile device’s data plan. Standard rates may apply. SYNC will send your VIN and SYNC module number to Ford U.S.\r\n\r\nUpdates are about the size of an email, and the occurrence of updates depends on your vehicle usage and when a new app is found on your device. To turn on or off, visit the SYNC Settings menu. See your Owner Guide for more information."
                        },
                        "es-mx": {
                            "textBody": "Para usar aplicaciones móviles con SYNC, este debe comunicarse con Ford al menos una vez al mes a través del plan de datos de su dispositivo móvil. Pueden aplicar tarifas normales. SYNC enviará su VIN y el número de módulo de SYNC a Ford de Estados Unidos de América. \n\nLas actualizaciones tienen el tamaño aproximado de un mensaje de correo electrónico, y la frecuencia de las actualizaciones depende del uso de su vehículo y de si se encuentran nuevas aplicaciones en su dispositivo. Para obtener más información, consulte la Guía del propietario. \n\nPresione Sí para permitir y No para denegar."
                        },
                        "fr-ca": {
                            "textBody": "Pour utiliser AppLink, SYNC devra communiquer avec Ford au moins une fois par mois en utilisant le forfait de données de votre appareil mobile. Les tarifs réguliers peuvent s’appliquer. SYNC enverra votre NIV et le numéro de votre module SYNC à Ford États-Unis. Les mises à jour ont la taille d’un courriel et la fréquence des mises à jour dépend de l’utilisation de votre véhicule et si une nouvelle application se trouve sur votre appareil. Consultez le Guide de l’utilisateur pour obtenir d’autres renseignements.\r\n\r\nVeuillez appuyer sur Oui pour autoriser ou sur Non pour refuser."
                        }
                    }
                },
                "DataConsentHelp": {
                    "languages": {
                        "en-us": {
                            "textBody": "By enabling mobile apps, you consent to allowing SYNC to communicate with Ford at least once per month using your mobile device’s data plan. Disabling will stop all data usage, but you will not be able to use mobile apps on SYNC. See your Owner Guide for more information."
                        },
                        "es-mx": {
                            "textBody": "Las actualizaciones tienen el tamaño aproximado de un mensaje de correo electrónico, y la frecuencia de las actualizaciones depende del uso de su vehículo y de si se encuentran nuevas aplicaciones en su dispositivo. Para obtener más información, consulte la Guía del propietario."
                        },
                        "fr-ca": {
                            "textBody": "Les mises à jour ont la taille d’un courriel et la fréquence des mises à jour dépend de l’utilisation de votre véhicule et si une nouvelle application se trouve sur votre appareil. Consultez le Guide de l’utilisateur pour obtenir d’autres renseignements."
                        }
                    }
                },
                "DisableApps": {
                    "languages": {
                        "de-de": {
                            "tts": "Ausschalten der automatischen Updates führt zum Ausschalten von SYNC mobile Apps. Sie können Ihre mobilen Apps dann nicht mehr mit SYNC nutzen. Bitte drücken Sie Ja zur Bestätigung oder Nein, um abzubrechen.",
                            "line1": "Auto-Update",
                            "line2": "und Mobile Apps deaktivieren"
                        },
                        "en-au": {
                            "tts": "Disabling automatic updates will also disable SYNC mobile apps. You will not be able to use any mobile apps with SYNC. Please press Yes to confirm or No to cancel.",
                            "line1": "Disable auto-updates",
                            "line2": "and Mobile Apps?"
                        },
                        "en-gb": {
                            "tts": "Disabling automatic updates will also disable SYNC mobile apps. You will not be able to use any mobile apps with SYNC. Please press Yes to confirm or No to cancel.",
                            "line1": "Disable auto-updates",
                            "line2": "and Mobile Apps?",
                            "textBody": "Disabling automatic updates will also disable SYNC mobile apps. You will not be able to use any mobile apps with SYNC. Please press Yes to confirm or No to cancel."
                        },
                        "en-ie": {
                            "tts": "Disabling automatic updates will also disable SYNC mobile apps. You will not be able to use any mobile apps with SYNC. Please press Yes to confirm or No to cancel.",
                            "line1": "Disable auto-updates",
                            "line2": "and Mobile Apps?"
                        },
                        "en-us": {
                            "tts": "Disabling automatic updates will also disable sync mobile apps. You will not be able to use any mobile apps with SYNC. Please press yes to confirm or no to cancel.",
                            "line1": "Disable Auto-Updates",
                            "line2": "and Mobile Apps?",
                            "textBody": "If you disable, you will not be able to use any mobile apps with SYNC and your vehicle will stop receiving mobile app permission updates via your device`s data plan. Please press yes to disable mobile apps or no to cancel."
                        },
                        "es-en": {
                            "tts": "Si se desactivan las actualizaciones automáticas, también se desactivarán las aplicaciones móviles de SYNC. No podrá usar ninguna aplicación móvil con SYNC. Presione Sí para confirmar o No para cancelar.",
                            "line1": "¿Deshab. actualiz.",
                            "line2": "autom. y aplic. móv.?",
                            "textBody": "Si se desactivan las actualizaciones automáticas, también se desactivarán las aplicaciones móviles de SYNC. No podrá usar ninguna aplicación móvil con SYNC. Presione Sí para confirmar o No para cancelar."
                        },
                        "es-es": {
                            "tts": "Si desactiva las actualizaciones automáticas, también se desactivará la sincronización de las aplicaciones móviles. No podrá utilizar ninguna aplicación móvil con SYNC. Pulse sí para confirmar o no para cancelar.",
                            "line1": "¿Desact. actual. auto",
                            "line2": "y apl. móviles?"
                        },
                        "es-mx": {
                            "tts": "Si se desactivan las actualizaciones automáticas, también se desactivarán las aplicaciones móviles de SYNC. No podrá usar ninguna aplicación móvil con SYNC. Presione Sí para confirmar o No para cancelar.",
                            "line1": "¿Deshab. actualiz.",
                            "line2": "autom. y aplic. móv.?",
                            "textBody": "Si se desactivan las actualizaciones automáticas, también se desactivarán las aplicaciones móviles de SYNC. No podrá usar ninguna aplicación móvil con SYNC. Presione Sí para confirmar o No para cancelar."
                        },
                        "fr-ca": {
                            "tts": "La désactivation des mises à jour automatiques désactivera aussi les applications mobiles SYNC. Vous ne pourrez pas utiliser d’application mobile avec SYNC. Veuillez appuyer sur Oui pour confirmer ou sur Non pour annuler.",
                            "line1": "Désactiver màj autom.",
                            "line2": "et app. mobiles?",
                            "textBody": "La désactivation des mises à jour automatiques désactivera aussi les applications mobiles SYNC. Vous ne pourrez pas utiliser d’application mobile avec SYNC. Veuillez appuyer sur Oui pour confirmer ou sur Non pour annuler."
                        },
                        "fr-fr": {
                            "tts": "La désactivation des mises à jour automatiques désactivera aussi les applications mobiles SYNC. Vous ne pourrez pas utiliser d’application mobile avec SYNC. Veuillez appuyer sur Oui pour confirmer ou sur Non pour annuler.",
                            "line1": "Désactiver màj autom.",
                            "line2": "et app. mobiles?"
                        },
                        "it-it": {
                            "tts": "Disabilitando gli aggiornamenti automatici si disattiva anche la sincronizzazione delle app mobili. Non sarà possibile usare app mobili con il SYNC. Premere Sì per confermare e No per cancellare.",
                            "line1": "Disabilitare agg. aut.",
                            "line2": "e app mobili?"
                        },
                        "nl-nl": {
                            "tts": "Door automatische updates uit te schakelen, schakelt u ook SYNC-mobiele apps uit. U kunt dan geen mobiele apps meer gebruiken met SYNC. Druk op Ja om te bevestigen of op Nee om te annuleren.",
                            "line1": "Auto-updates en mob.",
                            "line2": "apps uitschakelen?"
                        },
                        "pl-pl": {
                            "tts": "Wyłączenie automatycznych aktualizacji spowoduje także wyłączenie aplikacji mobilnych SYNC. Korzystanie z mobilnych aplikacji za pomocą SYNC będzie niemożliwe. Naciśnij TAK, by potwierdzić lub NIE, by anulować.",
                            "line1": "Wył. automat. aktual.",
                            "line2": "i aplikacje mobilne?"
                        },
                        "pt-br": {
                            "tts": "Se as atualizações automáticas forem desativadas, os aplicativos também serão desativados. Você não poderá usar nenhum aplicativo com o SYNC. Pressione sim para confirmar ou não para cancelar.",
                            "line1": "Desativar atualizações",
                            "line2": "autom. e aplicativos?"
                        },
                        "pt-pt": {
                            "tts": "A desactivação das actualizações automáticas desactiva igualmente as aplicações móveis do SYNC. Não poderá utilizar quaisquer aplicações móveis com o SYNC. Prima \"\"Sim\"\" para confirmar ou \"\"Não\"\" para cancelar.",
                            "line1": "Desact. actual. autom.",
                            "line2": "e aplicações móveis?"
                        },
                        "ru-ru": {
                            "tts": "При отключении автоматических обновлений также будут отключены мобильные приложения sync. Вы не сможете использовать какие-либо мобильные приложения с SYNC. Нажмите \"\"Да\"\" для подтверждения или \"\"Нет\"\" для отмены.",
                            "line1": "Откл. автообновления",
                            "line2": "и мобил. прилож.?"
                        },
                        "sv-se": {
                            "tts": "Om du avaktiverar automatisk uppdatering avaktiverar du även synkning av mobilappar. Du kommer inte längre att kunna använda dina mobilappar med SYNC. Tryck Ja för att bekräfta eller Nej för att avbryta.",
                            "line1": "Avaktiverar autouppdat.",
                            "line2": "och mobilappar?"
                        },
                        "tr-tr": {
                            "tts": "Otomatik güncellemeleri devre dışı bırakırsanız sync mobil uygulamalar da devre dışı kalır. SYNC ile mobil uygulama kullanmanız mümkün olmaz. Lütfen onaylamak için Evet'e veya iptal etmek için Hayır'a basın.",
                            "line1": "Oto. güncelleme ve",
                            "line2": "mobil uygul. kapat?"
                        },
                        "zh-cn": {
                            "tts": "禁用自动更新同时也会禁用SYNC移动应用程序。您将无法在 SYNC 中使用任何移动应用程序。请按“是”确认或按“否”取消。",
                            "line1": "是否禁用自动更新和",
                            "line2": "移动应用程序？"
                        },
                        "zh-tw": {
                            "tts": "停用自動更新也將停用 sync 行動應用程式。您將無法透過 SYNC 使用任何行動應用程式。確認請按「是」，取消請按「否」。",
                            "line1": "停用自動更新",
                            "line2": "和行動應用程式？"
                        }
                    }
                },
                "DrivingCharacteristics": {
                    "languages": {
                        "de-de": {
                            "tts": "Eine App hat Zugriff auf die folgenden Fahreigenschaften: Kraftstoffverbrauch, MyKey, Sicherheitsgurtstatus.",
                            "label": "Fahreigenschaften"
                        },
                        "en-au": {
                            "tts": "An app can access the following driving characteristics: Fuel consumption, MyKey, Seat belt status.",
                            "label": "Driving characteristics"
                        },
                        "en-gb": {
                            "tts": "An app can access the following driving characteristics: Fuel consumption, MyKey, Seat belt status.",
                            "label": "Driving characteristics",
                            "textBody": "An app can access the following driving characteristics: Fuel consumption, MyKey, Seat belt status."
                        },
                        "en-ie": {
                            "tts": "An app can access the following driving characteristics: Fuel consumption, MyKey, Seat belt status.",
                            "label": "Driving characteristics"
                        },
                        "en-us": {
                            "tts": "An app can access the following driving characteristics: Fuel Consumption, MyKey, Seat Belt Status.",
                            "label": "Driving Characteristics",
                            "textBody": "An app can access the following driving characteristics: Fuel Consumption, MyKey, Seat Belt Status."
                        },
                        "es-en": {
                            "tts": "Las aplicaciones pueden acceder a las siguientes características del manejo: Consumo de combustible, MyKey, Estado del cinturón de seguridad.",
                            "label": "Características del manejo",
                            "textBody": "Las aplicaciones pueden acceder a las siguientes características del manejo: Consumo de combustible, MyKey, Estado del cinturón de seguridad."
                        },
                        "es-es": {
                            "tts": "Una aplicación puede acceder a las siguientes características de conducción: Consumo de combustible, MyKey, Estado cinturones de seguridad.",
                            "label": "Características de conducción"
                        },
                        "es-mx": {
                            "tts": "Las aplicaciones pueden acceder a las siguientes características del manejo: Consumo de combustible, MyKey, Estado del cinturón de seguridad.",
                            "label": "Características del manejo",
                            "textBody": "Las aplicaciones pueden acceder a las siguientes características del manejo: Consumo de combustible, MyKey, Estado del cinturón de seguridad."
                        },
                        "fr-ca": {
                            "tts": "Une application peut accéder aux caractéristiques de conduite suivantes: Consommation de carburant, MyKey, État des ceintures de sécurité.",
                            "label": "Caractéristiques de conduite",
                            "textBody": "Une application peut accéder aux caractéristiques de conduite suivantes: Consommation de carburant, MyKey, État des ceintures de sécurité."
                        },
                        "fr-fr": {
                            "tts": "Une application peut accéder aux caractéristiques de conduite suivantes: Consommation de carburant, MyKey, État des ceintures de sécurité.",
                            "label": "Caractéristiques de conduite"
                        },
                        "it-it": {
                            "tts": "Un'app può avere accesso alle seguenti caratteristiche di guida: Consumo carburante, MyKey, Stato cinture di sicurezza.",
                            "label": "Caratteristiche di guida"
                        },
                        "nl-nl": {
                            "tts": "Een app heeft toegang tot de volgende rijkenmerken: Brandstofverbruik, MyKey, Veiligheidsgordelstatus.",
                            "label": "Rijkenmerken"
                        },
                        "pl-pl": {
                            "tts": "Aplikacja może uzyskać dostęp do następujących informacji dotyczących jazdy: Zużycie paliwa, MyKey, Stan pasów bezpieczeństwa.",
                            "label": "Informacje dotyczące stylu jazdy"
                        },
                        "pt-br": {
                            "tts": "Um aplicativo pode acessar as seguintes características de condução: Consumo de combustível, MyKey, Estado do cinto de segurança.",
                            "label": "Características de condução"
                        },
                        "pt-pt": {
                            "tts": "Uma aplicação consegue aceder às seguintes informações de condução: Consumo de combustível, MyKey, Estado dos cintos de segurança.",
                            "label": "Características de condução"
                        },
                        "ru-ru": {
                            "tts": "Приложение имеет доступ к следующим характеристикам движения: Расход топлива, MyKey, Состояние ремней безопасности.",
                            "label": "Характеристики движения"
                        },
                        "sv-se": {
                            "tts": "Appen kan komma åt följande köregenskaper: Bränsleförbrukning, MyKey, Bältesstatus.",
                            "label": "Köregenskaper"
                        },
                        "tr-tr": {
                            "tts": "Bir uygulama şu sürüş karakteristiklerine erişebilir: Yakıt tüketimi, MyKey, Emniyet kemeri durumu.",
                            "label": "Sürüş karakteristikleri"
                        },
                        "zh-cn": {
                            "tts": "移动应用程序可访问下列行驶特性： 油耗, MyKey, 安全带状态",
                            "label": "行驶特性"
                        },
                        "zh-tw": {
                            "tts": "應用程式可存取以下駕駛特性： 油耗, MyKey, 安全帶狀態",
                            "label": "駕駛特性"
                        }
                    }
                },
                "Location": {
                    "languages": {
                        "de-de": {
                            "tts": "Eine App hat Zugriff auf die GPS-Daten und die Geschwindigkeit des Fahrzeugs.",
                            "label": "GPS und Geschwindigkeit"
                        },
                        "en-au": {
                            "tts": "An app can access vehicle GPS and speed.",
                            "label": "GPS and speed"
                        },
                        "en-gb": {
                            "tts": "An app can access vehicle GPS and speed.",
                            "label": "GPS and speed",
                            "textBody": "An app can access vehicle GPS and speed."
                        },
                        "en-ie": {
                            "tts": "An app can access vehicle GPS and speed.",
                            "label": "GPS and speed"
                        },
                        "en-us": {
                            "tts": "An app can access vehicle GPS and speed.",
                            "label": "GPS and speed",
                            "textBody": "An app can access vehicle GPS and speed."
                        },
                        "es-en": {
                            "tts": "Las aplicaciones pueden acceder al GPS y a la velocidad del vehículo.",
                            "label": "GPS y velocidad",
                            "textBody": "Las aplicaciones pueden acceder al GPS y a la velocidad del vehículo."
                        },
                        "es-es": {
                            "tts": "Una aplicación puede acceder al GPS y la velocidad del vehículo.",
                            "label": "GPS y velocidad"
                        },
                        "es-mx": {
                            "tts": "Las aplicaciones pueden acceder al GPS y a la velocidad del vehículo.",
                            "label": "GPS y velocidad",
                            "textBody": "Las aplicaciones pueden acceder al GPS y a la velocidad del vehículo."
                        },
                        "fr-ca": {
                            "tts": "Une application peut accéder au GPS et à la vitesse du véhicule.",
                            "label": "GPS et vitesse",
                            "textBody": "Une application peut accéder au GPS et à la vitesse du véhicule."
                        },
                        "fr-fr": {
                            "tts": "Une application peut accéder au GPS et à la vitesse du véhicule.",
                            "label": "GPS et vitesse"
                        },
                        "it-it": {
                            "tts": "Un'app può avere accesso a GPS e velocità del veicolo.",
                            "label": "GPS e velocità"
                        },
                        "nl-nl": {
                            "tts": "Een app heeft toegang tot gps en de snelheid van het voertuig.",
                            "label": "Gps en snelheid"
                        },
                        "pl-pl": {
                            "tts": "Aplikacja może uzyskać dostęp do modułu GPS i prędkości pojazdu.",
                            "label": "GPS i prędkość"
                        },
                        "pt-br": {
                            "tts": "Um aplicativo pode acessar o GPS e a velocidade do veículo.",
                            "label": "GPS e velocidade"
                        },
                        "pt-pt": {
                            "tts": "Uma aplicação consegue aceder ao GPS e à velocidade do veículo.",
                            "label": "GPS e velocidade"
                        },
                        "ru-ru": {
                            "tts": "Приложение имеет доступ к GPS и скорости автомобиля.",
                            "label": "GPS и скорость"
                        },
                        "sv-se": {
                            "tts": "Appen kan komma åt fordonets GPS och hastighetsmätare.",
                            "label": "GPS och hastighet"
                        },
                        "tr-tr": {
                            "tts": "Bu uygulama aracın GPS ve hız bilgilerine erişebilir.",
                            "label": "GPS ve hız"
                        },
                        "zh-cn": {
                            "tts": "移动应用程序可以访问车辆 GPS 和车速信息。",
                            "label": "GPS 和车速"
                        },
                        "zh-tw": {
                            "tts": "應用程式可存取車輛的GPS和速度。",
                            "label": "GPS和車速"
                        }
                    }
                },
                "LockScreenDismissalWarning": {
                    "languages": {
                        "en-us": {
                            "textBody": "Swipe down to dismiss, acknowledging that you are not the driver"
                        }
                    }
                },
                "Notifications": {
                    "languages": {
                        "de-de": {
                            "tts": "Läuft die App im Hintergrund, kann Sie Benachrichtigungen senden.",
                            "label": "Push-Benachrichtigungen"
                        },
                        "en-au": {
                            "tts": "An app can send notifications when running in the background.",
                            "label": "Push notifications"
                        },
                        "en-gb": {
                            "tts": "An app can send notifications when running in the background.",
                            "label": "Push notifications",
                            "textBody": "An app can send notifications when running in the background."
                        },
                        "en-ie": {
                            "tts": "An app can send notifications when running in the background.",
                            "label": "Push notifications"
                        },
                        "en-us": {
                            "tts": "An app can send notifications when running in the background.",
                            "label": "Push notifications",
                            "textBody": "An app can send notifications when running in the background."
                        },
                        "es-en": {
                            "tts": "Las aplicaciones pueden enviar notificaciones cuando se ejecutan en segundo plano.",
                            "label": "Notificaciones tipo Push",
                            "textBody": "Las aplicaciones pueden enviar notificaciones cuando se ejecutan en segundo plano."
                        },
                        "es-es": {
                            "tts": "Una aplicación puede enviar notificaciones cuando se está ejecutando en segundo plano.",
                            "label": "Notificaciones push"
                        },
                        "es-mx": {
                            "tts": "Las aplicaciones pueden enviar notificaciones cuando se ejecutan en segundo plano.",
                            "label": "Notificaciones tipo Push",
                            "textBody": "Las aplicaciones pueden enviar notificaciones cuando se ejecutan en segundo plano."
                        },
                        "fr-ca": {
                            "tts": "Une application peut envoyer des avis lorsqu’elle fonctionne en arrière-plan.",
                            "label": "Notifications instantanées",
                            "textBody": "Une application peut envoyer des avis lorsqu’elle fonctionne en arrière-plan."
                        },
                        "fr-fr": {
                            "tts": "Une application peut envoyer des avis lorsqu’elle fonctionne en arrière-plan.",
                            "label": "Notifications push"
                        },
                        "it-it": {
                            "tts": "Un'app può inviare notifiche se eseguita in background.",
                            "label": "Notifiche push"
                        },
                        "nl-nl": {
                            "tts": "Een app kan meldingen versturen als deze op de achtergrond actief is.",
                            "label": "Push-meldingen"
                        },
                        "pl-pl": {
                            "tts": "Aplikacja może wysyłać powiadomienia, działając w tle.",
                            "label": "Powiadomienia Push"
                        },
                        "pt-br": {
                            "tts": "Um aplicativo pode enviar notificações quando estiver sendo executado em segundo plano.",
                            "label": "Notificações Push"
                        },
                        "pt-pt": {
                            "tts": "Uma aplicação consegue enviar notificações quando está activa em segundo plano.",
                            "label": "Notificações push"
                        },
                        "ru-ru": {
                            "tts": "Если приложение работает в фоновом режиме, оно может отправлять оповещения.",
                            "label": "Оповещения о пересылке"
                        },
                        "sv-se": {
                            "tts": "Appen kan skicka meddelanden när den körs i bakgrunden.",
                            "label": "Push-notiser"
                        },
                        "tr-tr": {
                            "tts": "Bir uygulama arka planda çalışırken bildirim gönderebilir.",
                            "label": "Anlık bildirimleri"
                        },
                        "zh-cn": {
                            "tts": "移动应用程序在后台运行时可推送通知。",
                            "label": "推送通知"
                        },
                        "zh-tw": {
                            "tts": "車輛行進時，應用程式可在背景中傳送通知。",
                            "label": "傳送通知"
                        }
                    }
                },
                "SettingDisableUpdates": {
                    "languages": {
                        "de-de": {
                            "line1": "Updates deakt."
                        },
                        "en-au": {
                            "line1": "Disable updates"
                        },
                        "en-gb": {
                            "line1": "Disable updates"
                        },
                        "en-ie": {
                            "line1": "Disable updates"
                        },
                        "en-us": {
                            "line1": "Disable Updates",
                            "textBody": "Disable Updates"
                        },
                        "es-en": {
                            "line1": "Deshab. actual.",
                            "textBody": "Deshab. actual."
                        },
                        "es-es": {
                            "line1": "Desact. actual."
                        },
                        "es-mx": {
                            "line1": "Deshab. actual.",
                            "textBody": "Deshab. actual."
                        },
                        "fr-ca": {
                            "line1": "Désactiver MAJ",
                            "textBody": "Désactiver MAJ"
                        },
                        "fr-fr": {
                            "line1": "Désactiver màj"
                        },
                        "it-it": {
                            "line1": "Disabilita agg."
                        },
                        "nl-nl": {
                            "line1": "Upd. uitschak."
                        },
                        "pl-pl": {
                            "line1": "Wyłącz aktual."
                        },
                        "pt-br": {
                            "line1": "Desat. atualiz."
                        },
                        "pt-pt": {
                            "line1": "Desact. actualiz."
                        },
                        "ru-ru": {
                            "line1": "Откл. обновл."
                        },
                        "sv-se": {
                            "line1": "Inaktivera uppd."
                        },
                        "tr-tr": {
                            "line1": "Güncell. Kapat"
                        },
                        "zh-cn": {
                            "line1": "禁用更新"
                        },
                        "zh-tw": {
                            "line1": "停用更新"
                        }
                    }
                },
                "SettingEnableUpdates": {
                    "languages": {
                        "de-de": {
                            "line1": "Apps aktivieren"
                        },
                        "en-au": {
                            "line1": "Enable Apps"
                        },
                        "en-gb": {
                            "line1": "Enable Apps"
                        },
                        "en-ie": {
                            "line1": "Enable Apps"
                        },
                        "en-us": {
                            "line1": "Enable Apps"
                        },
                        "es-en": {
                            "line1": "Hab. aplic."
                        },
                        "es-es": {
                            "line1": "Activar apl."
                        },
                        "es-mx": {
                            "line1": "Hab. aplic."
                        },
                        "fr-ca": {
                            "line1": "Activer app.",
                            "textBody": "Activer app."
                        },
                        "fr-fr": {
                            "line1": "Activer app."
                        },
                        "it-it": {
                            "line1": "Abilita app"
                        },
                        "nl-nl": {
                            "line1": "Apps inschak."
                        },
                        "pl-pl": {
                            "line1": "Włącz aplikacje"
                        },
                        "pt-br": {
                            "line1": "Ativar aplic."
                        },
                        "pt-pt": {
                            "line1": "Activar actualiz."
                        },
                        "ru-ru": {
                            "line1": "Вкл. прилож."
                        },
                        "sv-se": {
                            "line1": "Aktivera appar"
                        },
                        "tr-tr": {
                            "line1": "Uygulamaları aç"
                        },
                        "zh-cn": {
                            "line1": "启用应用程序"
                        },
                        "zh-tw": {
                            "line1": "啟用應用程式"
                        }
                    }
                },
                "SettingUpdateAuto": {
                    "languages": {
                        "de-de": {
                            "line1": "Update anford."
                        },
                        "en-au": {
                            "line1": "Request update"
                        },
                        "en-gb": {
                            "line1": "Request update"
                        },
                        "en-ie": {
                            "line1": "Request update"
                        },
                        "en-us": {
                            "line1": "Request Update",
                            "textBody": "Select `Update now` to receive app permissions for your SYNC-enabled mobile apps. This may enable additional functionality depending on the app and your settings. If your phone has a working data connection, an update should complete in less than 1 minute."
                        },
                        "es-en": {
                            "line1": "Solicit. actualiz.",
                            "textBody": "Solicit. actualiz."
                        },
                        "es-es": {
                            "line1": "Solicitar actual."
                        },
                        "es-mx": {
                            "line1": "Solicit. actualiz.",
                            "textBody": "Solicit. actualiz."
                        },
                        "fr-ca": {
                            "line1": "Demander MAJ",
                            "textBody": "Demander MAJ"
                        },
                        "fr-fr": {
                            "line1": "Demander màj"
                        },
                        "it-it": {
                            "line1": "Rich. aggiorn."
                        },
                        "nl-nl": {
                            "line1": "Upd. aanvragen"
                        },
                        "pl-pl": {
                            "line1": "Zażądaj aktual."
                        },
                        "pt-br": {
                            "line1": "Solicitar atualiz."
                        },
                        "pt-pt": {
                            "line1": "Solicit. actualiz."
                        },
                        "ru-ru": {
                            "line1": "Запрос на обн."
                        },
                        "sv-se": {
                            "line1": "Begär uppdat."
                        },
                        "tr-tr": {
                            "line1": "Güncelleme iste"
                        },
                        "zh-cn": {
                            "line1": "请求更新"
                        },
                        "zh-tw": {
                            "line1": "請求更新"
                        }
                    }
                },
                "StatusNeeded": {
                    "languages": {
                        "de-de": {
                            "line1": "Update benötigt"
                        },
                        "en-au": {
                            "line1": "Update needed"
                        },
                        "en-gb": {
                            "line1": "Update needed",
                            "textBody": "Update needed"
                        },
                        "en-ie": {
                            "line1": "Update needed"
                        },
                        "en-us": {
                            "line1": "Update Needed",
                            "textBody": "Update Needed"
                        },
                        "es-en": {
                            "line1": "Actualiz. neces.",
                            "textBody": "Actualiz. neces."
                        },
                        "es-es": {
                            "line1": "Actu. necesaria"
                        },
                        "es-mx": {
                            "line1": "Actualiz. neces.",
                            "textBody": "Actualiz. neces."
                        },
                        "fr-ca": {
                            "line1": "Màj requise",
                            "textBody": "Màj requise"
                        },
                        "fr-fr": {
                            "line1": "Mise à jour requise"
                        },
                        "it-it": {
                            "line1": "Necess. aggiorn."
                        },
                        "nl-nl": {
                            "line1": "Update nodig"
                        },
                        "pl-pl": {
                            "line1": "Potrzeba aktual."
                        },
                        "pt-br": {
                            "line1": "Atualiz. necess."
                        },
                        "pt-pt": {
                            "line1": "Actual. necess."
                        },
                        "ru-ru": {
                            "line1": "Необх. обновл."
                        },
                        "sv-se": {
                            "line1": "Uppdat. krävs"
                        },
                        "tr-tr": {
                            "line1": "Güncellenmeli"
                        },
                        "zh-cn": {
                            "line1": "需要进行更新"
                        },
                        "zh-tw": {
                            "line1": "需更新"
                        }
                    }
                },
                "StatusPending": {
                    "languages": {
                        "de-de": {
                            "line1": "Aktualisieren..."
                        },
                        "en-au": {
                            "line1": "Updating..."
                        },
                        "en-gb": {
                            "line1": "Updating...",
                            "textBody": "Updating..."
                        },
                        "en-ie": {
                            "line1": "Updating..."
                        },
                        "en-us": {
                            "line1": "Updating...",
                            "textBody": "Updating..."
                        },
                        "es-en": {
                            "line1": "Actualizando...",
                            "textBody": "Actualizando..."
                        },
                        "es-es": {
                            "line1": "Actualizando..."
                        },
                        "es-mx": {
                            "line1": "Actualizando...",
                            "textBody": "Actualizando..."
                        },
                        "fr-ca": {
                            "line1": "MAJ en cours...",
                            "textBody": "MAJ en cours..."
                        },
                        "fr-fr": {
                            "line1": "Màj en cours..."
                        },
                        "it-it": {
                            "line1": "Aggiornamento"
                        },
                        "nl-nl": {
                            "line1": "Updaten..."
                        },
                        "pl-pl": {
                            "line1": "Aktualizowanie"
                        },
                        "pt-br": {
                            "line1": "Atualizando..."
                        },
                        "pt-pt": {
                            "line1": "A actualizar..."
                        },
                        "ru-ru": {
                            "line1": "Обновление..."
                        },
                        "sv-se": {
                            "line1": "Uppdaterar..."
                        },
                        "tr-tr": {
                            "line1": "Güncelleniyor..."
                        },
                        "zh-cn": {
                            "line1": "正在更新......"
                        },
                        "zh-tw": {
                            "line1": "更新中..."
                        }
                    }
                },
                "StatusUpToDate": {
                    "languages": {
                        "de-de": {
                            "line1": "Aktuelle Version"
                        },
                        "en-au": {
                            "line1": "Up-to-date"
                        },
                        "en-gb": {
                            "line1": "Up-to-date",
                            "textBody": "Up-to-date"
                        },
                        "en-ie": {
                            "line1": "Up-to-date"
                        },
                        "en-us": {
                            "line1": "Up-To-Date",
                            "textBody": "Up-To-Date"
                        },
                        "es-en": {
                            "line1": "Actualizado",
                            "textBody": "Actualizado"
                        },
                        "es-es": {
                            "line1": "Actualizada"
                        },
                        "es-mx": {
                            "line1": "Actualizado",
                            "textBody": "Actualizado"
                        },
                        "fr-ca": {
                            "line1": "Déjà à jour",
                            "textBody": "Déjà à jour"
                        },
                        "fr-fr": {
                            "line1": "Déjà à jour"
                        },
                        "it-it": {
                            "line1": "più recente"
                        },
                        "nl-nl": {
                            "line1": "Up-to-date"
                        },
                        "pl-pl": {
                            "line1": "Aktualne"
                        },
                        "pt-br": {
                            "line1": "Atualizado"
                        },
                        "pt-pt": {
                            "line1": "Actualizado"
                        },
                        "ru-ru": {
                            "line1": "Обновлено"
                        },
                        "sv-se": {
                            "line1": "Uppdat. krävs ej"
                        },
                        "tr-tr": {
                            "line1": "Güncel"
                        },
                        "zh-cn": {
                            "line1": "最新更新"
                        },
                        "zh-tw": {
                            "line1": "更新最新"
                        }
                    }
                },
                "VehicleInfo": {
                    "languages": {
                        "de-de": {
                            "tts": "Eine App hat Zugriff auf die folgenden Fahrzeuginformationen: Kraftstoff-Füllstand, Kraftstoffverbrauch, Motordrehzahl, Kilometerzähler, FIN, Außentemperatur, Gangstellung, Reifenluftdruck.",
                            "label": "Fahrzeuginformationen"
                        },
                        "en-au": {
                            "tts": "An app can access the following vehicle information: Fuel level, Fuel economy, Engine RPMs, Odometer, VIN, Outside air temperature, Gear position, Tyre pressure.",
                            "label": "Vehicle information"
                        },
                        "en-gb": {
                            "tts": "An app can access the following vehicle information: Fuel level, Fuel economy, Engine RPMs, Odometer, VIN, Outside air temperature, Gear position, Tire pressure.",
                            "label": "Vehicle information",
                            "textBody": "An app can access the following vehicle information: Fuel level, Fuel economy, Engine RPMs, Odometer, VIN, Outside air temperature, Gear position, Tire pressure."
                        },
                        "en-ie": {
                            "tts": "An app can access the following vehicle information: Fuel level, Fuel economy, Engine RPMs, Odometer, VIN, Outside air temperature, Gear position, Tyre pressure.",
                            "label": "Vehicle information"
                        },
                        "en-us": {
                            "tts": "An app can access the following vehicle information: Fuel Level, Fuel Economy, Engine RPMs, Odometer, VIN, External Temperature, Gear Position, Tire Pressure.",
                            "label": "Vehicle information",
                            "textBody": "An app can access the following vehicle information: Fuel Level, Fuel Economy, Engine RPMs, Odometer, VIN, External Temperature, Gear Position, Tire Pressure."
                        },
                        "es-en": {
                            "tts": "Las aplicaciones pueden acceder a la siguiente información del vehículo: Nivel de combustible, Economía de combustible, RPM del motor, Cuentakilómetros, Número de identificación del vehículo, Temperatura externa, Posición del cambio, Presión de los neumáticos.",
                            "label": "Información del vehículo",
                            "textBody": "Las aplicaciones pueden acceder a la siguiente información del vehículo: Nivel de combustible, Economía de combustible, RPM del motor, Cuentakilómetros, Número de identificación del vehículo, Temperatura externa, Posición del cambio, Presión de los neumáticos."
                        },
                        "es-es": {
                            "tts": "Una aplicación puede acceder a la siguiente información del vehículo: Nivel de combustible, Ahorro de combustible, RPM del motor, Cuentakilómetros, VIN, Temperatura aire exterior, Marcha engranada, Presión de neumáticos.",
                            "label": "Información del vehículo"
                        },
                        "es-mx": {
                            "tts": "Las aplicaciones pueden acceder a la siguiente información del vehículo: Nivel de combustible, Economía de combustible, RPM del motor, Cuentakilómetros, Número de identificación del vehículo, Temperatura externa, Posición del cambio, Presión de los neumáticos.",
                            "label": "Información del vehículo",
                            "textBody": "Las aplicaciones pueden acceder a la siguiente información del vehículo: Nivel de combustible, Economía de combustible, RPM del motor, Cuentakilómetros, Número de identificación del vehículo, Temperatura externa, Posición del cambio, Presión de los neumáticos."
                        },
                        "fr-ca": {
                            "tts": "Une application peut accéder aux informations suivantes du véhicule: Niveau de carburant, Économie de carburant, Au régime du moteur, Odomètre, NIV, Température extérieure, Position d’embrayage, Pression des pneus.",
                            "label": "Renseignements du véhicule",
                            "textBody": "Une application peut accéder aux informations suivantes du véhicule: Niveau de carburant, Économie de carburant, Au régime du moteur, Odomètre, NIV, Température extérieure, Position d’embrayage, Pression des pneus."
                        },
                        "fr-fr": {
                            "tts": "Une application peut accéder aux informations suivantes du véhicule: Niveau de carburant, Économie de carburant, Vitesse de moteur, Compteur kilométrique, NIV, Température extérieure, Position de vitesse, Pression des pneus.",
                            "label": "Renseignements du véhicule"
                        },
                        "it-it": {
                            "tts": "Un'app può avere accesso alle seguenti informazioni del veicolo: Livello carburante, Consumi carburante, Numero giri motore, Contachilometri, VIN, Temperatura esterna, Posizione marcia, Pressione pneumatici.",
                            "label": "Informazioni sul veicolo"
                        },
                        "nl-nl": {
                            "tts": "Een app heeft toegang tot de volgende voertuiginformatie: Brandstofpeil, Brandstofverbruik, Motortoerental, Kilometerteller, VIN, Buitentemperatuur, Versnellingsstand, Bandenspanning.",
                            "label": "Voertuiginformatie"
                        },
                        "pl-pl": {
                            "tts": "Aplikacja może uzyskać dostęp do następujących informacji o pojeździe: Poziom paliwa, Zużycie paliwa, Obroty silnika, Licznik przebiegu, Numer VIN, Temperatura zewnętrzna, Aktualny bieg, Ciśnienie opon.",
                            "label": "Informacje o pojeździe"
                        },
                        "pt-br": {
                            "tts": "Um aplicativo pode acessar as seguintes informações sobre o veículo: Nível de combustível, Economia de combustível, RPM do motor, Hodômetro, VIN, Temperatura externa, Posição das marchas, Pressão dos pneus.",
                            "label": "Informações sobre o veículo"
                        },
                        "pt-pt": {
                            "tts": "Uma aplicação consegue aceder às seguintes informações do veículo: Nível de combustível, Poupança de combustível, RPM do motor, Conta-quilómetros, VIN, Temperatura exterior, Posição da mudança de velocidade, Pressão dos pneus.",
                            "label": "Informações do veículo"
                        },
                        "ru-ru": {
                            "tts": "Приложение имеет доступ к следующим данным автомобиля: Уровень топлива, Економия топлива, Число оборотов двигателя, Одометр, Номер VIN, Температура за бортом, Положение передачи, Давление шин.",
                            "label": "Информация об автомобиле"
                        },
                        "sv-se": {
                            "tts": "Appen kan komma åt följande fordonsinformation: Bränslenivå, Bränsleekonomi, Motorns varvtal, Vägmätare, VIN, Utetemperatur, Växelläge, Däcktryck.",
                            "label": "Fordonsinformation"
                        },
                        "tr-tr": {
                            "tts": "Bir uygulama şu araç bilgilerine erişebilir: Yakıt seviyesi, Yakıt ekonomisi, Motor devirleri, Kilometre sayacı, VIN, Dış sıcaklık, Vites konumu, Lastik basıncı.",
                            "label": "Araç bilgisi"
                        },
                        "zh-cn": {
                            "tts": "移动应用程序可访问下列车辆信息 ： 燃油量, 燃油经济性, 发动机转速(RPM), 里程表, VIN, 车外温度, 档位, 胎压.",
                            "label": "车辆信息"
                        },
                        "zh-tw": {
                            "tts": "一個應用程式可存取以下車輛資訊 : 燃油存量, 燃油經濟性, 引擎轉速, 里程表, 車輛識別號碼, 車外溫度, 檔位, 胎壓.",
                            "label": "車輛資訊"
                        }
                    }
                }
            }
        },
        "app_policies": {
            "default": {
                "keep_context": false,
                "steal_focus": false,
                "priority": "NONE",
                "default_hmi": "NONE",
                "groups": [
                    "Base-4"
                ],
                "RequestType": [],
                "RequestSubType": []
            },
            "device": {
                "keep_context": false,
                "steal_focus": false,
                "priority": "NONE",
                "default_hmi": "NONE",
                "groups": [
                    "DataConsent-2"
                ]
            },
            "pre_DataConsent": {
                "keep_context": false,
                "steal_focus": false,
                "priority": "NONE",
                "default_hmi": "NONE",
                "groups": [
                    "BaseBeforeDataConsent"
                ]
            }
        },
        "vehicle_data": {
            "schema_version": "0.0.0",
            "schema_items": [
                {
                    "name": "gps",
                    "params": [
                        {
                            "name": "longitudeDegrees",
                            "key": "OEM_REF_LONG_DEG",
                            "type": "Float",
                            "mandatory": true,
                            "minvalue": -180,
                            "maxvalue": 180
                        },
                        {
                            "name": "latitudeDegrees",
                            "key": "OEM_REF_LAT_DEG",
                            "type": "Float",
                            "mandatory": true,
                            "minvalue": -90,
                            "maxvalue": 90
                        },
                        {
                            "name": "utcYear",
                            "key": "OEM_REF_UTC_YEAR",
                            "type": "Integer",
                            "mandatory": false,
                            "minvalue": 2010,
                            "maxvalue": 2100,
                            "since": "5.0"
                        },
                        {
                            "name": "utcYear",
                            "key": "OEM_REF_UTC_YEAR",
                            "type": "Integer",
                            "mandatory": true,
                            "minvalue": 2010,
                            "maxvalue": 2100,
                            "since": "2.0",
                            "until": "5.0"
                        },
                        {
                            "name": "utcMonth",
                            "key": "OEM_REF_UTC_MONTH",
                            "type": "Integer",
                            "mandatory": false,
                            "minvalue": 1,
                            "maxvalue": 12,
                            "since": "5.0"
                        },
                        {
                            "name": "utcMonth",
                            "key": "OEM_REF_UTC_MONTH",
                            "type": "Integer",
                            "mandatory": true,
                            "minvalue": 1,
                            "maxvalue": 12,
                            "since": "2.0",
                            "until": "5.0"
                        },
                        {
                            "name": "utcDay",
                            "key": "OEM_REF_UTC_DAY",
                            "type": "Integer",
                            "mandatory": false,
                            "minvalue": 1,
                            "maxvalue": 31,
                            "since": "5.0"
                        },
                        {
                            "name": "utcDay",
                            "key": "OEM_REF_UTC_DAY",
                            "type": "Integer",
                            "mandatory": true,
                            "minvalue": 1,
                            "maxvalue": 31,
                            "since": "2.0",
                            "until": "5.0"
                        },
                        {
                            "name": "utcHours",
                            "key": "OEM_REF_UTC_HOURS",
                            "type": "Integer",
                            "mandatory": false,
                            "minvalue": 0,
                            "maxvalue": 23,
                            "since": "5.0"
                        },
                        {
                            "name": "utcHours",
                            "key": "OEM_REF_UTC_HOURS",
                            "type": "Integer",
                            "mandatory": true,
                            "minvalue": 0,
                            "maxvalue": 23,
                            "since": "2.0",
                            "until": "5.0"
                        },
                        {
                            "name": "utcMinutes",
                            "key": "OEM_REF_UTC_MIN",
                            "type": "Integer",
                            "mandatory": false,
                            "minvalue": 0,
                            "maxvalue": 59,
                            "since": "5.0"
                        },
                        {
                            "name": "utcMinutes",
                            "key": "OEM_REF_UTC_MIN",
                            "type": "Integer",
                            "mandatory": true,
                            "minvalue": 0,
                            "maxvalue": 59,
                            "since": "2.0",
                            "until": "5.0"
                        },
                        {
                            "name": "utcSeconds",
                            "key": "OEM_REF_UTC_SEC",
                            "type": "Integer",
                            "mandatory": false,
                            "minvalue": 0,
                            "maxvalue": 59,
                            "since": "5.0"
                        },
                        {
                            "name": "utcSeconds",
                            "key": "OEM_REF_UTC_SEC",
                            "type": "Integer",
                            "mandatory": true,
                            "minvalue": 0,
                            "maxvalue": 59,
                            "since": "2.0",
                            "until": "5.0"
                        },
                        {
                            "name": "compassDirection",
                            "key": "OEM_REF_COM_DIR",
                            "type": "CompassDirection",
                            "mandatory": false,
                            "since": "5.0"
                        },
                        {
                            "name": "compassDirection",
                            "key": "OEM_REF_COM_DIR",
                            "type": "CompassDirection",
                            "mandatory": true,
                            "since": "2.0",
                            "until": "5.0"
                        },
                        {
                            "name": "pdop",
                            "key": "OEM_REF_PDOP",
                            "type": "Float",
                            "mandatory": false,
                            "minvalue": 0,
                            "maxvalue": 1000,
                            "since": "5.0"
                        },
                        {
                            "name": "pdop",
                            "key": "OEM_REF_PDOP",
                            "type": "Float",
                            "mandatory": true,
                            "minvalue": 0,
                            "maxvalue": 10,
                            "since": "2.0",
                            "until": "5.0"
                        },
                        {
                            "name": "hdop",
                            "key": "OEM_REF_HDOP",
                            "type": "Float",
                            "mandatory": false,
                            "minvalue": 0,
                            "maxvalue": 1000,
                            "since": "5.0"
                        },
                        {
                            "name": "hdop",
                            "key": "OEM_REF_HDOP",
                            "type": "Float",
                            "mandatory": true,
                            "minvalue": 0,
                            "maxvalue": 10,
                            "since": "2.0",
                            "until": "5.0"
                        },
                        {
                            "name": "vdop",
                            "key": "OEM_REF_VDOP",
                            "type": "Float",
                            "mandatory": false,
                            "minvalue": 0,
                            "maxvalue": 1000,
                            "since": "5.0"
                        },
                        {
                            "name": "vdop",
                            "key": "OEM_REF_VDOP",
                            "type": "Float",
                            "mandatory": true,
                            "minvalue": 0,
                            "maxvalue": 10,
                            "since": "2.0",
                            "until": "5.0"
                        },
                        {
                            "name": "actual",
                            "key": "OEM_REF_ACT",
                            "type": "Boolean",
                            "mandatory": false,
                            "since": "5.0"
                        },
                        {
                            "name": "actual",
                            "key": "OEM_REF_ACT",
                            "type": "Boolean",
                            "mandatory": true,
                            "since": "2.0",
                            "until": "5.0"
                        },
                        {
                            "name": "satellites",
                            "key": "OEM_REF_SAT",
                            "type": "Integer",
                            "mandatory": false,
                            "minvalue": 0,
                            "maxvalue": 31,
                            "since": "5.0"
                        },
                        {
                            "name": "satellites",
                            "key": "OEM_REF_SAT",
                            "type": "Integer",
                            "mandatory": true,
                            "minvalue": 0,
                            "maxvalue": 31,
                            "since": "2.0",
                            "until": "5.0"
                        },
                        {
                            "name": "dimension",
                            "key": "OEM_REF_DIM",
                            "type": "Dimension",
                            "mandatory": false,
                            "since": "5.0"
                        },
                        {
                            "name": "dimension",
                            "key": "OEM_REF_DIM",
                            "type": "Dimension",
                            "mandatory": true,
                            "since": "2.0",
                            "until": "5.0"
                        },
                        {
                            "name": "altitude",
                            "key": "OEM_REF_ALT",
                            "type": "Float",
                            "mandatory": false,
                            "minvalue": -10000,
                            "maxvalue": 10000,
                            "since": "5.0"
                        },
                        {
                            "name": "altitude",
                            "key": "OEM_REF_ALT",
                            "type": "Float",
                            "mandatory": true,
                            "minvalue": -10000,
                            "maxvalue": 10000,
                            "since": "2.0",
                            "until": "5.0"
                        },
                        {
                            "name": "heading",
                            "key": "OEM_REF_HEAD",
                            "type": "Float",
                            "mandatory": false,
                            "minvalue": 0,
                            "maxvalue": 359.99,
                            "since": "5.0"
                        },
                        {
                            "name": "heading",
                            "key": "OEM_REF_HEAD",
                            "type": "Float",
                            "mandatory": true,
                            "minvalue": 0,
                            "maxvalue": 359.99,
                            "since": "2.0",
                            "until": "5.0"
                        },
                        {
                            "name": "speed",
                            "key": "OEM_REF_GPS_SPEED",
                            "type": "Float",
                            "mandatory": false,
                            "minvalue": 0,
                            "maxvalue": 500,
                            "since": "5.0"
                        },
                        {
                            "name": "speed",
                            "key": "OEM_REF_GPS_SPEED",
                            "type": "Float",
                            "mandatory": true,
                            "minvalue": 0,
                            "maxvalue": 500,
                            "since": "2.0",
                            "until": "5.0"
                        },
                        {
                            "name": "shifted",
                            "key": "OEM_REF_SHIFT",
                            "type": "Boolean",
                            "mandatory": false,
                            "since": "6.0"
                        }
                    ],
                    "key": "OEM_REF_GPS",
                    "type": "Struct",
                    "mandatory": false
                },
                {
                    "name": "speed",
                    "key": "OEM_REF_SPEED",
                    "type": "Float",
                    "mandatory": false,
                    "minvalue": 0,
                    "maxvalue": 700
                },
                {
                    "name": "rpm",
                    "key": "OEM_REF_RPM",
                    "type": "Integer",
                    "mandatory": false,
                    "minvalue": 0,
                    "maxvalue": 20000
                },
                {
                    "name": "fuelLevel",
                    "key": "OEM_REF_FUEL_LEV",
                    "type": "Float",
                    "mandatory": false,
                    "minvalue": -6,
                    "maxvalue": 106,
                    "deprecated": true,
                    "since": "7.0"
                },
                {
                    "name": "fuelLevel_State",
                    "key": "OEM_REF_FUEL_LEV_ST",
                    "type": "ComponentVolumeStatus",
                    "mandatory": false,
                    "deprecated": true,
                    "since": "7.0"
                },
                {
                    "name": "instantFuelConsumption",
                    "key": "OEM_REF_INS_FUEL_CON",
                    "type": "Float",
                    "mandatory": false,
                    "minvalue": 0,
                    "maxvalue": 25575
                },
                {
                    "name": "fuelRange",
                    "params": [
                        {
                            "name": "type",
                            "key": "OEM_REF_FUEL_RAN_TYPE",
                            "type": "FuelType",
                            "mandatory": false
                        },
                        {
                            "name": "range",
                            "key": "OEM_REF_FUEL_RAN_RANG",
                            "type": "Float",
                            "mandatory": false,
                            "minvalue": 0,
                            "maxvalue": 10000
                        },
                        {
                            "name": "level",
                            "key": "OEM_REF_FUEL_RAN_LVL",
                            "type": "Float",
                            "minvalue": -6,
                            "maxvalue": 1000000,
                            "mandatory": false,
                            "since": "7.0"
                        },
                        {
                            "name": "levelState",
                            "key": "OEM_REF_FUEL_RAN_LVL_STATE",
                            "type": "ComponentVolumeStatus",
                            "mandatory": false,
                            "since": "7.0"
                        },
                        {
                            "name": "capacity",
                            "key": "OEM_REF_FUEL_RAN_CAP",
                            "type": "Float",
                            "minvalue": 0,
                            "maxvalue": 1000000,
                            "mandatory": false,
                            "since": "7.0"
                        },
                        {
                            "name": "capacityUnit",
                            "key": "OEM_REF_FUEL_RAN_CAP_UNIT",
                            "type": "CapacityUnit",
                            "mandatory": false,
                            "since": "7.0"
                        }
                    ],
                    "key": "OEM_REF_FUEL_RAN",
                    "array": true,
                    "type": "Struct",
                    "mandatory": false,
                    "minsize": 0,
                    "maxsize": 100,
                    "since": "5.0"
                },
                {
                    "name": "externalTemperature",
                    "key": "OEM_REF_EXT_TEMP",
                    "type": "Float",
                    "mandatory": false,
                    "minvalue": -40,
                    "maxvalue": 100
                },
                {
                    "name": "turnSignal",
                    "key": "OEM_REF_TURN_SIGN",
                    "type": "TurnSignal",
                    "mandatory": false,
                    "since": "5.0"
                },
                {
                    "name": "vin",
                    "key": "OEM_REF_VIN",
                    "type": "String",
                    "mandatory": false,
                    "maxlength": 17,
                    "since": "5.0"
                },
                {
                    "name": "prndl",
                    "key": "OEM_REF_PRNDL",
                    "type": "PRNDL",
                    "mandatory": false,
                    "since": "2.0",
                    "until": "7.0"
                },
                {
                    "name": "gearStatus",
                    "params": [
                        {
                            "name": "userSelectedGear",
                            "key": "OEM_REF_USER_GEAR",
                            "type": "PRNDL",
                            "mandatory": false
                        },
                        {
                            "name": "actualGear",
                            "key": "OEM_REF_ACT_GEAR",
                            "type": "PRNDL",
                            "mandatory": false
                        },
                        {
                            "name": "transmissionType",
                            "key": "OEM_REF_TR_TYPE",
                            "type": "TransmissionType",
                            "mandatory": false
                        }
                    ],
                    "key": "OEM_REF_GEAR_STATUS",
                    "type": "Struct",
                    "mandatory": false,
                    "since": "7.0"
                },
                {
                    "name": "tirePressure",
                    "params": [
                        {
                            "name": "pressureTelltale",
                            "key": "OEM_REF_PRES_TEL",
                            "type": "WarningLightStatus",
                            "mandatory": true
                        },
                        {
                            "name": "leftFront",
                            "params": [
                                {
                                    "name": "status",
                                    "key": "OEM_REF_LEFT_FR_ST",
                                    "type": "ComponentVolumeStatus",
                                    "mandatory": true
                                },
                                {
                                    "name": "tpms",
                                    "key": "OEM_REF_LEFT_FR_TMPS",
                                    "type": "TPMS",
                                    "mandatory": false,
                                    "since": "5.0"
                                },
                                {
                                    "name": "pressure",
                                    "key": "OEM_REF_LEFT_FR_PRES",
                                    "type": "Float",
                                    "mandatory": false,
                                    "minvalue": 0,
                                    "maxvalue": 2000,
                                    "since": "5.0"
                                }
                            ],
                            "key": "OEM_REF_LEFT_FR",
                            "type": "Struct",
                            "mandatory": true
                        },
                        {
                            "name": "rightFront",
                            "params": [
                                {
                                    "name": "status",
                                    "key": "OEM_REF_RIGHT_FR_ST",
                                    "type": "ComponentVolumeStatus",
                                    "mandatory": true
                                },
                                {
                                    "name": "tpms",
                                    "key": "OEM_REF_RIGHT_FR_TMPS",
                                    "type": "TPMS",
                                    "mandatory": false,
                                    "since": "5.0"
                                },
                                {
                                    "name": "pressure",
                                    "key": "OEM_REF_RIGHT_FR_PRES",
                                    "type": "Float",
                                    "mandatory": false,
                                    "minvalue": 0,
                                    "maxvalue": 2000,
                                    "since": "5.0"
                                }
                            ],
                            "key": "OEM_REF_RIGHT_FR",
                            "type": "Struct",
                            "mandatory": true
                        },
                        {
                            "name": "leftRear",
                            "params": [
                                {
                                    "name": "status",
                                    "key": "OEM_REF_LEFT_REAR_ST",
                                    "type": "ComponentVolumeStatus",
                                    "mandatory": true
                                },
                                {
                                    "name": "tpms",
                                    "key": "OEM_REF_LEFT_REAR_TMPS",
                                    "type": "TPMS",
                                    "mandatory": false,
                                    "since": "5.0"
                                },
                                {
                                    "name": "pressure",
                                    "key": "OEM_REF_LEFT_REAR_PRES",
                                    "type": "Float",
                                    "mandatory": false,
                                    "minvalue": 0,
                                    "maxvalue": 2000,
                                    "since": "5.0"
                                }
                            ],
                            "key": "OEM_REF_LEFT_REAR",
                            "type": "Struct",
                            "mandatory": true
                        },
                        {
                            "name": "rightRear",
                            "params": [
                                {
                                    "name": "status",
                                    "key": "OEM_REF_RIGHT_REAR_ST",
                                    "type": "ComponentVolumeStatus",
                                    "mandatory": true
                                },
                                {
                                    "name": "tpms",
                                    "key": "OEM_REF_RIGHT_REAR_TMPS",
                                    "type": "TPMS",
                                    "mandatory": false,
                                    "since": "5.0"
                                },
                                {
                                    "name": "pressure",
                                    "key": "OEM_REF_RIGHT_REAR_PRES",
                                    "type": "Float",
                                    "mandatory": false,
                                    "minvalue": 0,
                                    "maxvalue": 2000,
                                    "since": "5.0"
                                }
                            ],
                            "key": "OEM_REF_RIGHT_REAR",
                            "type": "Struct",
                            "mandatory": true
                        },
                        {
                            "name": "innerLeftRear",
                            "params": [
                                {
                                    "name": "status",
                                    "key": "OEM_REF_IN_LEFT_REAR_ST",
                                    "type": "ComponentVolumeStatus",
                                    "mandatory": true
                                },
                                {
                                    "name": "tpms",
                                    "key": "OEM_REF_IN_LEFT_REAR_TMPS",
                                    "type": "TPMS",
                                    "mandatory": false,
                                    "since": "5.0"
                                },
                                {
                                    "name": "pressure",
                                    "key": "OEM_REF_IN_LEFT_REAR_PRES",
                                    "type": "Float",
                                    "mandatory": false,
                                    "minvalue": 0,
                                    "maxvalue": 2000,
                                    "since": "5.0"
                                }
                            ],
                            "key": "OEM_REF_IN_LEFT_REAR",
                            "type": "Struct",
                            "mandatory": true
                        },
                        {
                            "name": "innerRightRear",
                            "params": [
                                {
                                    "name": "status",
                                    "key": "OEM_REF_IN_RIGHT_REAR_ST",
                                    "type": "ComponentVolumeStatus",
                                    "mandatory": true
                                },
                                {
                                    "name": "tpms",
                                    "key": "OEM_REF_IN_RIGHT_REAR_TMPS",
                                    "type": "TPMS",
                                    "mandatory": false,
                                    "since": "5.0"
                                },
                                {
                                    "name": "pressure",
                                    "key": "OEM_REF_IN_RIGHT_REAR_PRES",
                                    "type": "Float",
                                    "mandatory": false,
                                    "minvalue": 0,
                                    "maxvalue": 2000,
                                    "since": "5.0"
                                }
                            ],
                            "key": "OEM_REF_IN_RIGHT_REAR",
                            "type": "Struct",
                            "mandatory": true
                        }
                    ],
                    "key": "OEM_REF_TIRE_PRES",
                    "type": "Struct",
                    "mandatory": false
                },
                {
                    "name": "odometer",
                    "key": "OEM_REF_ODOM",
                    "type": "Integer",
                    "mandatory": false,
                    "minvalue": 0,
                    "maxvalue": 17000000
                },
                {
                    "name": "beltStatus",
                    "params": [
                        {
                            "name": "driverBeltDeployed",
                            "key": "OEM_REF_DR_BELT_DEP",
                            "type": "VehicleDataEventStatus",
                            "mandatory": true
                        },
                        {
                            "name": "passengerBeltDeployed",
                            "key": "OEM_REF_PAS_BELT_DEP",
                            "type": "VehicleDataEventStatus",
                            "mandatory": true
                        },
                        {
                            "name": "passengerBuckleBelted",
                            "key": "OEM_REF_PAS_BUCK_BELT",
                            "type": "VehicleDataEventStatus",
                            "mandatory": true
                        },
                        {
                            "name": "driverBuckleBelted",
                            "key": "OEM_REF_DR_BUCK_BELT",
                            "type": "VehicleDataEventStatus",
                            "mandatory": true
                        },
                        {
                            "name": "leftRow2BuckleBelted",
                            "key": "OEM_REF_LEFT_R2_BUCK_BELT",
                            "type": "VehicleDataEventStatus",
                            "mandatory": true
                        },
                        {
                            "name": "passengerChildDetected",
                            "key": "OEM_REF_PASS_CH_DET",
                            "type": "VehicleDataEventStatus",
                            "mandatory": true
                        },
                        {
                            "name": "rightRow2BuckleBelted",
                            "key": "OEM_REF_RIGHT_R2_BUCK_BELT",
                            "type": "VehicleDataEventStatus",
                            "mandatory": true
                        },
                        {
                            "name": "middleRow2BuckleBelted",
                            "key": "OEM_REF_MID_R2_BUCK_BELT",
                            "type": "VehicleDataEventStatus",
                            "mandatory": true
                        },
                        {
                            "name": "middleRow3BuckleBelted",
                            "key": "OEM_REF_MID_R3_BUCK_BELT",
                            "type": "VehicleDataEventStatus",
                            "mandatory": true
                        },
                        {
                            "name": "leftRow3BuckleBelted",
                            "key": "OEM_REF_LEFT_R3_BUCK_BELT",
                            "type": "VehicleDataEventStatus",
                            "mandatory": true
                        },
                        {
                            "name": "rightRow3BuckleBelted",
                            "key": "OEM_REF_RIGHT_R3_BUCK_BELT",
                            "type": "VehicleDataEventStatus",
                            "mandatory": true
                        },
                        {
                            "name": "leftRearInflatableBelted",
                            "key": "OEM_REF_LEFT_REAR_INF_BELT",
                            "type": "VehicleDataEventStatus",
                            "mandatory": true
                        },
                        {
                            "name": "rightRearInflatableBelted",
                            "key": "OEM_REF_RIGHT_REAR_INF_BELT",
                            "type": "VehicleDataEventStatus",
                            "mandatory": true
                        },
                        {
                            "name": "middleRow1BeltDeployed",
                            "key": "OEM_REF_MID_R1_BELT_DEP",
                            "type": "VehicleDataEventStatus",
                            "mandatory": true
                        },
                        {
                            "name": "middleRow1BuckleBelted",
                            "key": "OEM_REF_MID_R1_BUCK_BELT",
                            "type": "VehicleDataEventStatus",
                            "mandatory": true
                        }
                    ],
                    "key": "OEM_REF_BELT_ST",
                    "type": "Struct",
                    "mandatory": false
                },
                {
                    "name": "bodyInformation",
                    "params": [
                        {
                            "name": "parkBrakeActive",
                            "key": "OEM_REF_PARK_BR_ACT",
                            "type": "Boolean",
                            "mandatory": true
                        },
                        {
                            "name": "ignitionStableStatus",
                            "key": "OEM_REF_IGN_STAB_ST",
                            "type": "IgnitionStableStatus",
                            "mandatory": true
                        },
                        {
                            "name": "ignitionStatus",
                            "key": "OEM_REF_IGN_ST",
                            "type": "IgnitionStatus",
                            "mandatory": true
                        },
                        {
                            "name": "driverDoorAjar",
                            "key": "OEM_REF_DR_DOOR_AJ",
                            "type": "Boolean",
                            "mandatory": false
                        },
                        {
                            "name": "passengerDoorAjar",
                            "key": "OEM_REF_PAS_DOOR_AJ",
                            "type": "Boolean",
                            "mandatory": false
                        },
                        {
                            "name": "rearLeftDoorAjar",
                            "key": "OEM_REF_REAR_LEFT_DOOR_AJ",
                            "type": "Boolean",
                            "mandatory": false
                        },
                        {
                            "name": "rearRightDoorAjar",
                            "key": "OEM_REF_REAR_RIGHT_DOOR_AJ",
                            "type": "Boolean",
                            "mandatory": false
                        }
                    ],
                    "key": "OEM_REF_BODY_INF",
                    "type": "Struct",
                    "mandatory": false
                },
                {
                    "name": "deviceStatus",
                    "params": [
                        {
                            "name": "voiceRecOn",
                            "key": "OEM_REF_VOICE_REC_ON",
                            "type": "Boolean",
                            "mandatory": true
                        },
                        {
                            "name": "btIconOn",
                            "key": "OEM_REF_BT_ICO_ON",
                            "type": "Boolean",
                            "mandatory": true
                        },
                        {
                            "name": "callActive",
                            "key": "OEM_REF_CAL_ACT",
                            "type": "Boolean",
                            "mandatory": true
                        },
                        {
                            "name": "phoneRoaming",
                            "key": "OEM_REF_PH_ROAM",
                            "type": "Boolean",
                            "mandatory": true
                        },
                        {
                            "name": "textMsgAvailable",
                            "key": "OEM_REF_TEXT_MSG_AV",
                            "type": "Boolean",
                            "mandatory": true
                        },
                        {
                            "name": "battLevelStatus",
                            "key": "OEM_REF_BAT_LEV_ST",
                            "type": "DeviceLevelStatus",
                            "mandatory": true
                        },
                        {
                            "name": "stereoAudioOutputMuted",
                            "key": "OEM_REF_STER_AUD_OUT_MUT",
                            "type": "Boolean",
                            "mandatory": true
                        },
                        {
                            "name": "monoAudioOutputMuted",
                            "key": "OEM_REF_MONO_AUD_OUT_MUT",
                            "type": "Boolean",
                            "mandatory": true
                        },
                        {
                            "name": "signalLevelStatus",
                            "key": "OEM_REF_SIG_LEV_ST",
                            "type": "DeviceLevelStatus",
                            "mandatory": true
                        },
                        {
                            "name": "primaryAudioSource",
                            "key": "OEM_REF_PR_AUD_SOUR",
                            "type": "PrimaryAudioSource",
                            "mandatory": true
                        },
                        {
                            "name": "eCallEventActive",
                            "key": "OEM_REF_E_CALL_INF_ACT",
                            "type": "Boolean",
                            "mandatory": true
                        }
                    ],
                    "key": "OEM_REF_DEV_ST",
                    "type": "Struct",
                    "mandatory": false
                },
                {
                    "name": "driverBraking",
                    "key": "OEM_REF_DR_BRAK",
                    "type": "VehicleDataEventStatus",
                    "mandatory": false
                },
                {
                    "name": "wiperStatus",
                    "key": "OEM_REF_WI_ST",
                    "type": "WiperStatus",
                    "mandatory": false
                },
                {
                    "name": "headLampStatus",
                    "params": [
                        {
                            "name": "ambientLightSensorStatus",
                            "key": "OEM_REF_AMB_LIGHT",
                            "type": "AmbientLightStatus",
                            "mandatory": false
                        },
                        {
                            "name": "highBeamsOn",
                            "key": "OEM_REF_HIGH_BEAM",
                            "type": "Boolean",
                            "mandatory": true
                        },
                        {
                            "name": "lowBeamsOn",
                            "key": "OEM_REF_LOW_BEAM",
                            "type": "Boolean",
                            "mandatory": true
                        }
                    ],
                    "key": "OEM_REF_HLSTATUS",
                    "type": "Struct",
                    "mandatory": false
                },
                {
                    "name": "engineTorque",
                    "key": "OEM_REF_ENG_TORQ",
                    "type": "Float",
                    "mandatory": false,
                    "minvalue": -1000,
                    "maxvalue": 2000
                },
                {
                    "name": "accPedalPosition",
                    "key": "OEM_REF_ACC_PED_POS",
                    "type": "Float",
                    "mandatory": false,
                    "minvalue": 0,
                    "maxvalue": 100
                },
                {
                    "name": "steeringWheelAngle",
                    "key": "OEM_REF_STE_WH_ANG",
                    "type": "Float",
                    "mandatory": false,
                    "minvalue": -2000,
                    "maxvalue": 2000
                },
                {
                    "name": "engineOilLife",
                    "key": "OEM_REF_ENG_OIL_LIFE",
                    "type": "Float",
                    "mandatory": false,
                    "minvalue": 0,
                    "maxvalue": 100,
                    "since": "5.0"
                },
                {
                    "name": "electronicParkBrakeStatus",
                    "key": "OEM_REF_EL_PARK_BR_ST",
                    "type": "ElectronicParkBrakeStatus",
                    "mandatory": false,
                    "since": "5.0"
                },
                {
                    "name": "stabilityControlsStatus",
                    "params": [
                        {
                            "name": "escSystem",
                            "key": "OEM_REF_ESC_SYSTEM",
                            "type": "VehicleDataStatus",
                            "mandatory": false
                        },
                        {
                            "name": "trailerSwayControl",
                            "key": "OEM_REF_TRAIL_SW_CTRL",
                            "type": "VehicleDataStatus",
                            "mandatory": false
                        }
                    ],
                    "key": "OEM_REF_STAB_CTRLS_ST",
                    "type": "Struct",
                    "mandatory": false,
                    "since": "7.0"
                },
                {
                    "name": "cloudAppVehicleID",
                    "key": "OEM_REF_CL_APP_VEH_ID",
                    "type": "String",
                    "mandatory": false,
                    "since": "5.1"
                },
                {
                    "name": "windowStatus",
                    "params": [
                        {
                            "name": "location",
                            "params": [
                                {
                                    "name": "col",
                                    "key": "OEM_REF_WND_LOC_COL",
                                    "type": "Integer",
                                    "mandatory": true,
                                    "minvalue": -1,
                                    "maxvalue": 100
                                },
                                {
                                    "name": "row",
                                    "key": "OEM_REF_WND_LOC_ROW",
                                    "type": "Integer",
                                    "mandatory": true,
                                    "minvalue": -1,
                                    "maxvalue": 100
                                },
                                {
                                    "name": "level",
                                    "key": "OEM_REF_WND_LOC_LVL",
                                    "type": "Integer",
                                    "mandatory": false,
                                    "defvalue" : 0,
                                    "minvalue": -1,
                                    "maxvalue": 100
                                },
                                {
                                    "name": "colspan",
                                    "key": "OEM_REF_WND_LOC_COLSPN",
                                    "type": "Integer",
                                    "mandatory": false,
                                    "defvalue" : 1,
                                    "minvalue": 1,
                                    "maxvalue": 100
                                },
                                {
                                    "name": "rowspan",
                                    "key": "OEM_REF_WND_LOC_ROWSPN",
                                    "type": "Integer",
                                    "mandatory": false,
                                    "defvalue" : 1,
                                    "minvalue": 1,
                                    "maxvalue": 100
                                },
                                {
                                    "name": "levelspan",
                                    "key": "OEM_REF_WND_LOC_LVLSPN",
                                    "type": "Integer",
                                    "mandatory": false,
                                    "defvalue" : 1,
                                    "minvalue": 1,
                                    "maxvalue": 100
                                }
                            ],
                            "key": "OEM_REF_WND_LOC",
                            "type": "Struct",
                            "mandatory": true
                        },
                        {
                            "name": "state",
                            "params": [
                                {
                                    "name": "approximatePosition",
                                    "key": "OEM_REF_WND_STATE_APRPOS",
                                    "type": "Integer",
                                    "mandatory": true,
                                    "minvalue": 0,
                                    "maxvalue": 100
                                },
                                {
                                    "name": "deviation",
                                    "key": "OEM_REF_WND_STATE_DEV",
                                    "type": "Integer",
                                    "mandatory": true,
                                    "minvalue": 0,
                                    "maxvalue": 100
                                }
                            ],
                            "key": "OEM_REF_WND_STATE",
                            "type": "Struct",
                            "mandatory": true
                        }
                    ],
                    "key": "OEM_REF_WND_STATUS",
                    "array": true,
                    "type": "Struct",
                    "mandatory": false,
                    "minsize": 0,
                    "maxsize": 100,
                    "since": "7.0"
                },
                {
                    "name": "eCallInfo",
                    "params": [
                        {
                            "name": "eCallNotificationStatus",
                            "key": "OEM_REF_E_CALL_NOT_ST",
                            "type": "VehicleDataNotificationStatus",
                            "mandatory": true
                        },
                        {
                            "name": "auxECallNotificationStatus",
                            "key": "OEM_REF_AUX_E_CALL_NOT_ST",
                            "type": "VehicleDataNotificationStatus",
                            "mandatory": true
                        },
                        {
                            "name": "eCallConfirmationStatus",
                            "key": "OEM_REF_E_CALL_CONF_ST",
                            "type": "ECallConfirmationStatus",
                            "mandatory": true
                        }
                    ],
                    "key": "OEM_REF_E_CALL_INF",
                    "type": "Struct",
                    "mandatory": false
                },
                {
                    "name": "airbagStatus",
                    "params": [
                        {
                            "name": "driverAirbagDeployed",
                            "key": "OEM_REF_DR_AIR_DEP",
                            "type": "VehicleDataEventStatus",
                            "mandatory": true
                        },
                        {
                            "name": "driverSideAirbagDeployed",
                            "key": "OEM_REF_DR_SIDE_AIR_DEP",
                            "type": "VehicleDataEventStatus",
                            "mandatory": true
                        },
                        {
                            "name": "driverCurtainAirbagDeployed",
                            "key": "OEM_REF_DR_CUR_AIR_DEP",
                            "type": "VehicleDataEventStatus",
                            "mandatory": true
                        },
                        {
                            "name": "passengerAirbagDeployed",
                            "key": "OEM_REF_PASS_AIR_DEP",
                            "type": "VehicleDataEventStatus",
                            "mandatory": true
                        },
                        {
                            "name": "passengerCurtainAirbagDeployed",
                            "key": "OEM_REF_PASS_CUR_AIR_DEP",
                            "type": "VehicleDataEventStatus",
                            "mandatory": true
                        },
                        {
                            "name": "driverKneeAirbagDeployed",
                            "key": "OEM_REF_DR_KNEE_AIR_DEP",
                            "type": "VehicleDataEventStatus",
                            "mandatory": true
                        },
                        {
                            "name": "passengerSideAirbagDeployed",
                            "key": "OEM_REF_PASS_SIDE_AIR_DEP",
                            "type": "VehicleDataEventStatus",
                            "mandatory": true
                        },
                        {
                            "name": "passengerKneeAirbagDeployed",
                            "key": "OEM_REF_PASS_KNEE_AIR_DEP",
                            "type": "VehicleDataEventStatus",
                            "mandatory": true
                        }
                    ],
                    "key": "OEM_REF_AIR_ST",
                    "type": "Struct",
                    "mandatory": false
                },
                {
                    "name": "emergencyEvent",
                    "params": [
                        {
                            "name": "emergencyEventType",
                            "key": "OEM_REF_EM_EV_TYPE",
                            "type": "EmergencyEventType",
                            "mandatory": true
                        },
                        {
                            "name": "fuelCutoffStatus",
                            "key": "OEM_REF_FUEL_CUT_ST",
                            "type": "FuelCutoffStatus",
                            "mandatory": true
                        },
                        {
                            "name": "rolloverEvent",
                            "key": "OEM_REF_ROL_EV",
                            "type": "VehicleDataEventStatus",
                            "mandatory": true
                        },
                        {
                            "name": "maximumChangeVelocity",
                            "key": "OEM_REF_MAX_CH_VEL",
                            "type": "Integer",
                            "mandatory": true,
                            "minvalue": 0,
                            "maxvalue": 255
                        },
                        {
                            "name": "multipleEvents",
                            "key": "OEM_REF_MUL_EV",
                            "type": "VehicleDataEventStatus",
                            "mandatory": true
                        }
                    ],
                    "key": "OEM_REF_EM_EV",
                    "type": "Struct",
                    "mandatory": false
                },
                {
                    "name": "clusterModeStatus",
                    "params": [
                        {
                            "name": "powerModeActive",
                            "key": "OEM_REF_POW_MOD_ACT",
                            "type": "Boolean",
                            "mandatory": true
                        },
                        {
                            "name": "powerModeQualificationStatus",
                            "key": "OEM_REF_POW_MOD_QU_ST",
                            "type": "PowerModeQualificationStatus",
                            "mandatory": true
                        },
                        {
                            "name": "carModeStatus",
                            "key": "OEM_REF_CAR_MOD_ST",
                            "type": "CarModeStatus",
                            "mandatory": true
                        },
                        {
                            "name": "powerModeStatus",
                            "key": "OEM_REF_POW_MOD_ST",
                            "type": "PowerModeStatus",
                            "mandatory": true
                        }
                    ],
                    "key": "OEM_REF_CL_MOD_ST",
                    "type": "Struct",
                    "mandatory": false
                },
                {
                    "name": "myKey",
                    "params": [
                        {
                            "name": "e911Override",
                            "key": "OEM_REF_E_9110_VE",
                            "type": "VehicleDataStatus",
                            "mandatory": true,
                            "since": "2.0"
                        }
                    ],
                    "key": "OEM_REF_MY_KEY",
                    "type": "Struct",
                    "mandatory": false
                }
            ]
        }
    }
}<|MERGE_RESOLUTION|>--- conflicted
+++ resolved
@@ -592,11 +592,8 @@
                             "tirePressure",
                             "vin",
                             "wiperStatus",
-<<<<<<< HEAD
+                            "stabilityControlsStatus",
                             "windowStatus"
-=======
-                            "stabilityControlsStatus"
->>>>>>> e3970a01
                         ]
                     },
                     "OnVehicleData": {
@@ -622,11 +619,8 @@
                             "tirePressure",
                             "vin",
                             "wiperStatus",
-<<<<<<< HEAD
+                            "stabilityControlsStatus",
                             "windowStatus"
-=======
-                            "stabilityControlsStatus"
->>>>>>> e3970a01
                         ]
                     },
                     "SubscribeVehicleData": {
@@ -651,11 +645,8 @@
                             "odometer",
                             "tirePressure",
                             "wiperStatus",
-<<<<<<< HEAD
+                            "stabilityControlsStatus",
                             "windowStatus"
-=======
-                            "stabilityControlsStatus"
->>>>>>> e3970a01
                         ]
                     },
                     "UnsubscribeVehicleData": {
@@ -680,11 +671,8 @@
                             "odometer",
                             "tirePressure",
                             "wiperStatus",
-<<<<<<< HEAD
+                            "stabilityControlsStatus",
                             "windowStatus"
-=======
-                            "stabilityControlsStatus"
->>>>>>> e3970a01
                         ]
                     }
                 }
