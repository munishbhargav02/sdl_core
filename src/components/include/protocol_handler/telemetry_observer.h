/*
 * Copyright (c) 2014, Ford Motor Company
 * All rights reserved.
 *
 * Redistribution and use in source and binary forms, with or without
 * modification, are permitted provided that the following conditions are met:
 *
 * Redistributions of source code must retain the above copyright notice, this
 * list of conditions and the following disclaimer.
 *
 * Redistributions in binary form must reproduce the above copyright notice,
 * this list of conditions and the following
 * disclaimer in the documentation and/or other materials provided with the
 * distribution.
 *
 * Neither the name of the Ford Motor Company nor the names of its contributors
 * may be used to endorse or promote products derived from this software
 * without specific prior written permission.
 *
 * THIS SOFTWARE IS PROVIDED BY THE COPYRIGHT HOLDERS AND CONTRIBUTORS "AS IS"
 * AND ANY EXPRESS OR IMPLIED WARRANTIES, INCLUDING, BUT NOT LIMITED TO, THE
 * IMPLIED WARRANTIES OF MERCHANTABILITY AND FITNESS FOR A PARTICULAR PURPOSE
 * ARE DISCLAIMED. IN NO EVENT SHALL THE COPYRIGHT HOLDER OR CONTRIBUTORS BE
 * LIABLE FOR ANY DIRECT, INDIRECT, INCIDENTAL, SPECIAL, EXEMPLARY, OR
 * CONSEQUENTIAL DAMAGES (INCLUDING, BUT NOT LIMITED TO, PROCUREMENT OF
 * SUBSTITUTE GOODS OR SERVICES; LOSS OF USE, DATA, OR PROFITS; OR BUSINESS
 * INTERRUPTION) HOWEVER CAUSED AND ON ANY THEORY OF LIABILITY, WHETHER IN
 * CONTRACT, STRICT LIABILITY, OR TORT (INCLUDING NEGLIGENCE OR OTHERWISE)
 * ARISING IN ANY WAY OUT OF THE USE OF THIS SOFTWARE, EVEN IF ADVISED OF THE
 * POSSIBILITY OF SUCH DAMAGE.
 */

#ifndef SRC_COMPONENTS_INCLUDE_PROTOCOL_HANDLER_TELEMETRY_OBSERVER_H_
#define SRC_COMPONENTS_INCLUDE_PROTOCOL_HANDLER_TELEMETRY_OBSERVER_H_
#include "protocol/common.h"

#include <stdint.h>
#include "utils/date_time.h"

namespace protocol_handler {

class PHTelemetryObserver {
 public:
  struct MessageMetric {
    RawMessagePtr raw_msg;
    uint32_t message_id;
    uint8_t connection_key;
    date_time::TimeDuration begin;
    date_time::TimeDuration end;
  };
<<<<<<< HEAD
  virtual void StartMessageProcess(
      uint32_t message_id, const date_time::TimeDuration& start_time) = 0;
  virtual void EndMessageProcess(utils::SharedPtr<MessageMetric> m) = 0;
=======
  virtual void StartMessageProcess(uint32_t message_id,
                                   const TimevalStruct& start_time) = 0;
  virtual void EndMessageProcess(std::shared_ptr<MessageMetric> m) = 0;
>>>>>>> 43e53192
  virtual ~PHTelemetryObserver() {}
};
}  // protocol_handler
#endif  // SRC_COMPONENTS_INCLUDE_PROTOCOL_HANDLER_TELEMETRY_OBSERVER_H_<|MERGE_RESOLUTION|>--- conflicted
+++ resolved
@@ -48,15 +48,9 @@
     date_time::TimeDuration begin;
     date_time::TimeDuration end;
   };
-<<<<<<< HEAD
   virtual void StartMessageProcess(
       uint32_t message_id, const date_time::TimeDuration& start_time) = 0;
-  virtual void EndMessageProcess(utils::SharedPtr<MessageMetric> m) = 0;
-=======
-  virtual void StartMessageProcess(uint32_t message_id,
-                                   const TimevalStruct& start_time) = 0;
   virtual void EndMessageProcess(std::shared_ptr<MessageMetric> m) = 0;
->>>>>>> 43e53192
   virtual ~PHTelemetryObserver() {}
 };
 }  // protocol_handler
