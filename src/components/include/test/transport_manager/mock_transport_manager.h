--- conflicted
+++ resolved
@@ -59,16 +59,10 @@
   MOCK_METHOD1(Init, int(resumption::LastState& last_state));
   MOCK_METHOD0(Reinit, int());
   MOCK_METHOD0(SearchDevices, int());
-<<<<<<< HEAD
   MOCK_METHOD1(
       AddCloudDevice,
       void(const transport_manager::transport_adapter::CloudAppProperties));
-=======
-  MOCK_METHOD2(AddCloudDevice,
-               void(const std::string& endpoint,
-                    const std::string& cloud_transport_type));
   MOCK_METHOD1(RemoveCloudDevice, void(const DeviceHandle device_id));
->>>>>>> 14b49f01
   MOCK_METHOD1(ConnectDevice, int(const DeviceHandle));
   MOCK_CONST_METHOD1(
       GetConnectionStatus,
