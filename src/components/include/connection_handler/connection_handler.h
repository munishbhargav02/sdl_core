--- conflicted
+++ resolved
@@ -103,15 +103,9 @@
 
   virtual void ConnectToAllDevices() = 0;
 
-<<<<<<< HEAD
   virtual void AddCloudAppDevice(
-      const std::string& policy_app_id,
       const transport_manager::transport_adapter::CloudAppProperties&
           cloud_properties) = 0;
-=======
-  virtual void AddCloudAppDevice(const std::string& endpoint,
-                                 const std::string& cloud_transport_type) = 0;
->>>>>>> 596a1745
 
   virtual void RemoveCloudAppDevice(const DeviceHandle device_id) = 0;
 
