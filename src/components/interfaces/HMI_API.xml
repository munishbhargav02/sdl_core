<?xml version="1.0" standalone="yes"?>

<!--
 * Copyright (c) 2016, Ford Motor Company
 * All rights reserved.
 *
 * Redistribution and use in source and binary forms, with or without
 * modification, are permitted provided that the following conditions are met:
 *
 * Redistributions of source code must retain the above copyright notice, this
 * list of conditions and the following disclaimer.
 *
 * Redistributions in binary form must reproduce the above copyright notice,
 * this list of conditions and the following
 * disclaimer in the documentation and/or other materials provided with the
 * distribution.
 *
 * Neither the name of the Ford Motor Company nor the names of its contributors
 * may be used to endorse or promote products derived from this software
 * without specific prior written permission.
 *
 * THIS SOFTWARE IS PROVIDED BY THE COPYRIGHT HOLDERS AND CONTRIBUTORS "AS IS"
 * AND ANY EXPRESS OR IMPLIED WARRANTIES, INCLUDING, BUT NOT LIMITED TO, THE
 * IMPLIED WARRANTIES OF MERCHANTABILITY AND FITNESS FOR A PARTICULAR PURPOSE
 * ARE DISCLAIMED. IN NO EVENT SHALL THE COPYRIGHT HOLDER OR CONTRIBUTORS BE
 * LIABLE FOR ANY DIRECT, INDIRECT, INCIDENTAL, SPECIAL, EXEMPLARY, OR
 * CONSEQUENTIAL DAMAGES (INCLUDING, BUT NOT LIMITED TO, PROCUREMENT OF
 * SUBSTITUTE GOODS OR SERVICES; LOSS OF USE, DATA, OR PROFITS; OR BUSINESS
 * INTERRUPTION) HOWEVER CAUSED AND ON ANY THEORY OF LIABILITY, WHETHER IN
 * CONTRACT, STRICT LIABILITY, OR TORT (INCLUDING NEGLIGENCE OR OTHERWISE)
 * ARISING IN ANY WAY OUT OF THE USE OF THIS SOFTWARE, EVEN IF ADVISED OF THE
 * POSSIBILITY OF SUCH DAMAGE. -->


<interfaces name="SmartDeviceLink HMI API">

<interface name="Common" version="2.1.0" date="2019-03-18">

<enum name="Result">
    <element name="SUCCESS" value="0"/>
    <element name="UNSUPPORTED_REQUEST" value="1"/>
    <element name="UNSUPPORTED_RESOURCE" value="2"/>
    <element name="DISALLOWED" value="3"/>
    <element name="REJECTED" value="4"/>
    <element name="ABORTED" value="5"/>
    <element name="IGNORED" value="6"/>
    <element name="RETRY" value="7"/>
    <element name="IN_USE"  value="8"/>
    <element name="DATA_NOT_AVAILABLE" value="9"/>
    <element name="TIMED_OUT" value="10"/>
    <element name="INVALID_DATA" value="11"/>
    <element name="CHAR_LIMIT_EXCEEDED" value="12"/>
    <element name="INVALID_ID" value="13"/>
    <element name="DUPLICATE_NAME" value="14"/>
    <element name="APPLICATION_NOT_REGISTERED" value="15"/>
    <element name="WRONG_LANGUAGE" value="16"/>
    <element name="OUT_OF_MEMORY" value="17"/>
    <element name="TOO_MANY_PENDING_REQUESTS" value="18"/>
    <element name="NO_APPS_REGISTERED" value="19"/>
    <element name="NO_DEVICES_CONNECTED" value="20"/>
    <element name="WARNINGS" value="21"/>
    <element name="GENERIC_ERROR" value="22"/>
    <element name="USER_DISALLOWED" value="23"/>
    <element name="TRUNCATED_DATA" value="24"/>
    <element name="SAVED" value="25"/>
    <element name="READ_ONLY" value="26"/>
</enum>

<enum name="WindowType">
  <element name="MAIN">
    <description>
      This window type describes the main screen on a display.
    </description>
  </element>
  <element name="WIDGET">
    <description>
      A widget is a small window that the app can create to provide information and softbuttons for a quick app control.
    </description>
  </element>
</enum>

<enum name="CapacityUnit">
    <element name="LITERS" />
    <element name="KILOWATTHOURS" />
    <element name="KILOGRAMS" />
</enum>

<enum name="PredefinedWindows">
  <element name="DEFAULT_WINDOW" value="0">
    <description>The default window is a main window pre-created on behalf of the app.</description>
  </element>
  <element name="PRIMARY_WIDGET" value="1">
    <description>The primary widget of the app.</description>
  </element>
</enum>

<enum name="TransportType">
  <description>Lists of the transport types used for device connection to HU.</description>
  <element name="BLUETOOTH"/>
  <element name="USB_IOS"/>
  <element name="USB_AOA"/>
  <element name="WIFI"/>
  <element name="CLOUD_WEBSOCKET"/>
  <element name="WEBENGINE_WEBSOCKET"/>
</enum>

<enum name="ButtonName">
    <description>Defines the hard (physical) and soft (touchscreen) buttons available from SYNC</description>
    <element name="OK"/>
    <element name="PLAY_PAUSE"/>
    <element name="SEEKLEFT"/>
    <element name="SEEKRIGHT"/>
    <element name="TUNEUP"/>
    <element name="TUNEDOWN"/>
    <element name="PRESET_0"/>
    <element name="PRESET_1"/>
    <element name="PRESET_2"/>
    <element name="PRESET_3"/>
    <element name="PRESET_4"/>
    <element name="PRESET_5"/>
    <element name="PRESET_6"/>
    <element name="PRESET_7"/>
    <element name="PRESET_8"/>
    <element name="PRESET_9"/>
    <element name="CUSTOM_BUTTON"/>
    <element name="SEARCH"/>
      <!-- Climate Buttons -->
    <element name="AC_MAX" />
    <element name="AC" />
    <element name="RECIRCULATE" />
    <element name="FAN_UP" />
    <element name="FAN_DOWN" />
    <element name="TEMP_UP" />
    <element name="TEMP_DOWN" />
    <element name="DEFROST_MAX" />
    <element name="DEFROST" />
    <element name="DEFROST_REAR" />
    <element name="UPPER_VENT" />
    <element name="LOWER_VENT" />

    <!-- Radio Buttons -->
    <element name="VOLUME_UP" />
    <element name="VOLUME_DOWN" />
    <element name="EJECT" />
    <element name="SOURCE" />
    <element name="SHUFFLE" />
    <element name="REPEAT" />

    <!-- Navigation Subscription Buttons -->
    <element name="NAV_CENTER_LOCATION" />
    <element name="NAV_ZOOM_IN" />
    <element name="NAV_ZOOM_OUT" />
    <element name="NAV_PAN_UP" />
    <element name="NAV_PAN_UP_RIGHT" />
    <element name="NAV_PAN_RIGHT" />
    <element name="NAV_PAN_DOWN_RIGHT" />
    <element name="NAV_PAN_DOWN" />
    <element name="NAV_PAN_DOWN_LEFT" />
    <element name="NAV_PAN_LEFT" />
    <element name="NAV_PAN_UP_LEFT" />
    <element name="NAV_TILT_TOGGLE">
        <description>If supported, this toggles between a top-down view and an angled/3D view. If your app supports different, but substantially similar options, then you may implement those. If you don't implement these or similar options, do not subscribe to this button.</description>
    </element>
    <element name="NAV_ROTATE_CLOCKWISE" />
    <element name="NAV_ROTATE_COUNTERCLOCKWISE" />
    <element name="NAV_HEADING_TOGGLE">
        <description>If supported, this toggles between locking the orientation to north or to the vehicle's heading. If your app supports different, but substantially similar options, then you may implement those. If you don't implement these or similar options, do not subscribe to this button.</description>
    </element>
</enum>

<enum name="ButtonEventMode">
    <element name="BUTTONUP">
        <description>A button has been released up</description>
    </element>
    <element name="BUTTONDOWN">
        <description>A button has been pressed down</description>
    </element>
</enum>

<enum name="ButtonPressMode">
    <element name="LONG">
        <description>A button was released, after it was pressed for a long time. Actual timing is defined by head unit and may vary</description>
    </element>
    <element name="SHORT">
        <description>A button was released, after it was pressed for a short time. Actual timing is defined by head unit and may vary</description>
    </element>
</enum>

 <enum name="Language">
     <element name="EN-US" internal_name="EN_US">
      <description>English - US</description>
    </element>
    <element name="ES-MX" internal_name="ES_MX">
      <description>Spanish - Mexico</description>
    </element>
    <element name="FR-CA" internal_name="FR_CA">
      <description>French - Canada</description>
    </element>
    <element name="DE-DE" internal_name="DE_DE">
      <description>German - Germany</description>
    </element>
     <element name="ES-ES" internal_name="ES_ES">
      <description>Spanish - Spain</description>
    </element>
    <element name="EN-GB" internal_name="EN_GB">
      <description>English - GB</description>
    </element>
     <element name="RU-RU" internal_name="RU_RU">
      <description>Russian - Russia</description>
    </element>
     <element name="TR-TR" internal_name="TR_TR">
      <description>Turkish - Turkey</description>
    </element>
     <element name="PL-PL" internal_name="PL_PL">
      <description>Polish - Poland</description>
    </element>
     <element name="FR-FR" internal_name="FR_FR">
      <description>French - France</description>
    </element>
     <element name="IT-IT" internal_name="IT_IT">
      <description>Italian - Italy</description>
    </element>
     <element name="SV-SE" internal_name="SV_SE">
      <description>Swedish - Sweden</description>
    </element>
     <element name="PT-PT" internal_name="PT_PT">
      <description>Portuguese - Portugal</description>
    </element>
     <element name="NL-NL" internal_name="NL_NL">
      <description>Dutch (Standard) - Netherlands</description>
    </element>
     <element name="EN-AU" internal_name="EN_AU">
      <description>English - Australia</description>
    </element>
     <element name="ZH-CN" internal_name="ZH_CN">
      <description>Mandarin - China</description>
    </element>
     <element name="ZH-TW" internal_name="ZH_TW">
      <description>Mandarin - Taiwan</description>
    </element>
     <element name="JA-JP" internal_name="JA_JP">
      <description>Japanese - Japan</description>
    </element>
     <element name="AR-SA" internal_name="AR_SA">
      <description>Arabic - Saudi Arabia</description>
    </element>
     <element name="KO-KR" internal_name="KO_KR">
      <description>Korean - South Korea</description>
    </element>
     <element name="PT-BR" internal_name="PT_BR">
      <description>Portuguese - Brazil</description>
    </element>
     <element name="CS-CZ" internal_name="CS_CZ">
      <description>Czech - Czech Republic</description>
    </element>
     <element name="DA-DK" internal_name="DA_DK">
      <description>Danish - Denmark</description>
    </element>
     <element name="NO-NO" internal_name="NO_NO">
      <description>Norwegian - Norway</description>
    </element>
    <element name="NL-BE" internal_name="NL_BE">
      <description>Dutch (Flemish) - Belgium</description>
    </element>
    <element name="EL-GR" internal_name="EL_GR">
      <description>Greek - Greece</description>
    </element>
    <element name="HU-HU" internal_name="HU_HU">
      <description>Hungarian - Hungary</description>
    </element>
    <element name="FI-FI" internal_name="FI_FI">
      <description>Finnish - Finland</description>
    </element>
    <element name="SK-SK" internal_name="SK_SK">
      <description>Slovak - Slovakia</description>
    </element>
    <element name="EN-IN" internal_name="EN_IN">
      <description>English - India</description>
    </element>
    <element name="TH-TH" internal_name="TH_TH">
      <description>Thai - Thailand</description>
    </element>
    <element name="EN-SA" internal_name="EN_SA">
      <description>English - Middle East</description>
    </element>
    <element name="HE-IL" internal_name="HE_IL">
      <description>Hebrew - Israel</description>
    </element>
    <element name="RO-RO" internal_name="RO_RO">
      <description>Romanian - Romania</description>
    </element>
    <element name="UK-UA" internal_name="UK_UA">
      <description>Ukrainian - Ukraine</description>
    </element>
    <element name="ID-ID" internal_name="ID_ID">
      <description>Indonesian - Indonesia</description>
    </element>
    <element name="VI-VN" internal_name="VI_VN">
      <description>Vietnamese - Vietnam</description>
    </element>
    <element name="MS-MY" internal_name="MS_MY">
      <description>Malay - Malaysia</description>
    </element>
    <element name="HI-IN" internal_name="HI_IN">
      <description>Hindi - India</description>
    </element>
</enum>

<enum name="SoftButtonType">
  <description>Contains information about the SoftButton capabilities.</description>
  <element name="TEXT" internal_name="SBT_TEXT"/>
  <element name="IMAGE" internal_name="SBT_IMAGE"/>
  <element name="BOTH" internal_name="SBT_BOTH"/>
</enum>

<enum name="SystemAction">
  <description>Enumeration that describes system actions that can be triggered.</description>
  <element name="DEFAULT_ACTION">
    <description>Default action occurs.  Standard behavior (e.g. SoftButton clears overlay).</description>
  </element>
  <element name="STEAL_FOCUS">
    <description>The calling app's dialog or related event should clear and the app should be brought into HMI_FULL.</description>
  </element>
  <element name="KEEP_CONTEXT">
    <description>Current system context is maintained.  An overlay is persisted even though a SoftButton has been pressed and the notification sent.</description>
  </element>
</enum>

<enum name="AppHMIType">
  <description>Enumeration listing possible app types.</description>
  <element name="DEFAULT" />
  <element name="COMMUNICATION" />
  <element name="MEDIA" />
  <element name="MESSAGING" />
  <element name="NAVIGATION" />
  <element name="INFORMATION" />
  <element name="SOCIAL" />
  <element name="BACKGROUND_PROCESS" />
  <element name="TESTING" />
  <element name="SYSTEM" />
  <element name="PROJECTION" />
  <element name="REMOTE_CONTROL" />
</enum>

<enum name="CloudConnectionStatus">
  <element name="NOT_CONNECTED">
    <description>No active websocket session or ongoing connection attempts</description>
  </element>
  <element name="CONNECTED">
    <description>Websocket is active</description>
  </element>
  <element name="RETRY">
    <description>Websocket connection failed and retry attempts are ongoing</description>
  </element>
</enum>

  <enum name="WayPointType">
    <description>Describes what kind of waypoint is requested/provided.</description>
    <element name="ALL" />
    <element name="DESTINATION" />
  </enum>

  <struct name="Coordinate">
    <param name="latitudeDegrees" minvalue="-90" maxvalue="90" type="Float" mandatory="true">
      <description>Latitude of the location.</description>
    </param>
    <param name="longitudeDegrees" minvalue="-180" maxvalue="180" type="Float" mandatory="true">
      <description>Longitude of the location.</description>
    </param>
  </struct>

<enum name="LayoutMode">
  <description>For touchscreen interactions, the mode of how the choices are presented.</description>
  <element name="ICON_ONLY" />
    <description>This mode causes the interaction to display the previous set of choices as icons.</description>
  <element name="ICON_WITH_SEARCH" />
    <description>This mode causes the interaction to display the previous set of choices as icons along with a search field in the HMI.</description>
  <element name="LIST_ONLY" />
    <description>This mode causes the interaction to display the previous set of choices as a list.</description>
  <element name="LIST_WITH_SEARCH" />
    <description>This mode causes the interaction to display the previous set of choices as a list along with a search field in the HMI.</description>
  <element name="KEYBOARD" />
    <description>This mode causes the interaction to immediately display a keyboard entry through the HMI.</description>
</enum>

<enum name="ClockUpdateMode">
  <description>Describes how the media clock timer should behave on the platform</description>
  <element name="COUNTUP" />
  <description>Starts the media clock timer counting upwards, as in time elapsed.</description>
  <element name="COUNTDOWN" />
  <description>Starts the media clock timer counting downwards, as in time remaining.</description>
  <element name="PAUSE" />
  <description>Pauses the media clock timer</description>
  <element name="RESUME" />
  <description>Resume the media clock timer</description>
  <element name="CLEAR" />
  <description>Clears the media clock timer (previously done through Show->mediaClock)</description>
</enum>
<enum name="AudioStreamingIndicator">
  <element name="PLAY_PAUSE">
    <description>Default playback indicator.</description>
  </element>
  <element name="PLAY">
    <description>Indicates that a button press of the Play/Pause button would start the playback.</description>
  </element>
  <element name="PAUSE">
    <description>Indicates that a button press of the Play/Pause button would pause the current playback.</description>
  </element>
  <element name="STOP">
    <description>Indicates that a button press of the Play/Pause button would stop the current playback.</description>
  </element>
</enum>

<enum name="SystemContext">
  <description>Enumeration that describes possible contexts the application might be in on HU.</description>
  <description>Communicated to whichever app is in HMI FULL, except Alert.</description>
  <element name="MAIN" internal_name="SYSCTXT_MAIN">
    <description>The app's persistent display (whether media/non-media/navigation) is fully visible onscreen.</description>
    <description> There is currently no user interaction (user-initiated or app-initiated) with the head-unit</description>
  </element>
  <element name="VRSESSION" internal_name="SYSCTXT_VRSESSION">
    <description>The system is currently in a VR session (with whatever dedicated VR screen being overlaid onscreen).</description>
  </element>
  <element name="MENU" internal_name="SYSCTXT_MENU">
    <description>The system is currently displaying a system or in-App menu onscreen.</description>
  </element>
  <element name="HMI_OBSCURED" internal_name="SYSCTXT_HMI_OBSCURED">
    <description>The app's display HMI is currently obscuring with either a system or other app's overlay (except of Alert element).</description>
  </element>
  <element name="ALERT" internal_name="SYSCTXT_ALERT">
    <description>Broadcast only to whichever app has an alert currently being displayed.</description>
  </element>
</enum>

<enum name="HmiZoneCapabilities">
  <description>Contains information about the HMI zone capabilities.</description>
  <description>For future use.</description>
  <element name="FRONT" />
  <element name="BACK" />
</enum>

<enum name="SpeechCapabilities">
  <description>Contains information about the TTS capabilities.</description>
  <element name="TEXT" internal_name="SC_TEXT" />
  <element name="SAPI_PHONEMES" />
  <element name="LHPLUS_PHONEMES" />
  <element name="PRE_RECORDED" />
  <element name="SILENCE" />
  <element name="FILE" />
</enum>

<enum name="VrCapabilities">
  <description>Contains information about the VR capabilities.</description>
  <element name="TEXT" internal_name="VR_TEXT" />
</enum>

<enum name="PrerecordedSpeech">
  <description>Contains a list of prerecorded speech items present on the platform.</description>
  <element name="HELP_JINGLE" />
  <element name="INITIAL_JINGLE" />
  <element name="LISTEN_JINGLE" />
  <element name="POSITIVE_JINGLE" />
  <element name="NEGATIVE_JINGLE" />
</enum>

<enum name="TBTState">
  <description>Enumeration that describes possible states of turn-by-turn client or SmartDeviceLink app.</description>
  <element name="ROUTE_UPDATE_REQUEST" />
  <element name="ROUTE_ACCEPTED" />
  <element name="ROUTE_REFUSED" />
  <element name="ROUTE_CANCELLED" />
  <element name="ETA_REQUEST" />
  <element name="NEXT_TURN_REQUEST" />
  <element name="ROUTE_STATUS_REQUEST" />
  <element name="ROUTE_SUMMARY_REQUEST" />
  <element name="TRIP_STATUS_REQUEST" />
  <element name="ROUTE_UPDATE_REQUEST_TIMEOUT" />
</enum>

<enum name="ApplicationsCloseReason">
  <description>Describes the reasons for exiting all of applications.</description>
  <element name="IGNITION_OFF" />
  <element name="MASTER_RESET" />
  <element name="FACTORY_DEFAULTS" />
  <element name="SUSPEND" />
</enum>

<enum name="DisplayType">
    <description>The possible types of HU display.</description>
    <element name="CID">
    <description> A 2-line x 20 character "dot matrix" display </description>
    </element>
    <element name="TYPE2">
    <description> 1 line older radio head unit.</description>
    </element>
    <element name="TYPE5">
    <description> Old radio head unit.</description>
    </element>
    <element name="NGN">
    <description> Next Generation Navigation display.</description>
    </element>
    <element name="GEN2_8_DMA">
    <description> GEN-2, 8 inch display.</description>
    </element>
    <element name="GEN2_6_DMA">
    <description> GEN-2, 6 inch display.</description>
    </element>
    <element name="MFD3">
    <description> 3 inch GEN1.1 display </description>
    </element>
    <element name="MFD4">
    <description> 4 inch GEN1.1 display </description>
    </element>
    <element name="MFD5">
    <description> 5 inch GEN1.1 display </description>
    </element>
    <element name="GEN3_8_INCH"/>
    <element name="SDL_GENERIC" />
  </enum>

<enum name="ImageType">
  <description>Contains information about the type of image.</description>
  <element name="STATIC" />
  <element name="DYNAMIC" />
</enum>

<enum name="ApplicationExitReason">
  <element name="DRIVER_DISTRACTION_VIOLATION" >
    <description>By getting this value, SDL puts the named app to NONE HMILevel</description>
  </element>
  <element name="USER_EXIT" >
    <description>By getting this value, SDL puts the named app to NONE HMILevel</description>
  </element>
  <element name="UNAUTHORIZED_TRANSPORT_REGISTRATION">
    <description>By getting this value, SDL unregisters the named application</description>
  </element>
  <element name="UNSUPPORTED_HMI_RESOURCE">
    <description>By getting this value, SDL unregisters the named application</description>
  </element>
  <element name="CLOSE_CLOUD_CONNECTION">
    <description>By getting this value, SDL puts the named app to NONE HMILevel. Used by the HMI to close a cloud app connection.</description>
  </element>
</enum>

<enum name="TextFieldName">
  <element name="mainField1">
    <description>The first line of first set of main fields of the persistent display; applies to "Show"</description>
  </element>
  <element name="mainField2">
    <description>The second line of first set of main fields of the persistent display; applies to "Show"</description>
  </element>
  <element name="mainField3">
    <description>The first line of second set of main fields of persistent display; applies to "Show"</description>
  </element>
  <element name="mainField4">
    <description>The second line of second set of main fields of the persistent display; applies to "Show"</description>
  </element>
  <element name="statusBar">
    <description>The status bar on NGN; applies to "Show"</description>
  </element>
  <element name="mediaClock">
    <description>Text value for MediaClock field; applies to "Show"</description>
  </element>
  <element name="mediaTrack">
    <description>The track field of NGN and GEN1.1 MFD displays. This field is only available for media applications; applies to "Show"</description>
  </element>
  <element name="templateTitle">
    <description>The title of the new template that will be displayed; applies to "Show"</description>
  </element>
  <element name="alertText1">
    <description>The first line of the alert text field; applies to "Alert"</description>
  </element>
  <element name="alertText2">
    <description>The second line of the alert text field; applies to "Alert"</description>
  </element>
  <element name="alertText3">
    <description>The third line of the alert text field; applies to "Alert"</description>
  </element>
  <element name="scrollableMessageBody">
    <description>Long form body of text that can include newlines and tabs; applies to "ScrollableMessage"</description>
  </element>
  <element name="initialInteractionText">
    <description> First line suggestion for a user response (in the case of VR enabled interaction</description>
  </element>
  <element name="navigationText1">
    <description> First line of navigation text</description>
  </element>
  <element name="navigationText2">
    <description> Second line of navigation text</description>
  </element>
  <element name="ETA">
    <description> Estimated Time of Arrival time for navigation</description>
  </element>
  <element name="totalDistance">
    <description> Total distance to destination for navigation</description>
  </element>
  <element name="audioPassThruDisplayText1">
    <description> First line of text for audio pass thru</description>
  </element>
  <element name="audioPassThruDisplayText2">
    <description> Second line of text for audio pass thru</description>
  </element>
  <element name="sliderHeader">
    <description> Header text for slider</description>
  </element>
  <element name="sliderFooter">
    <description> Footer text for slider</description>
  </element>
  <element name="menuName">
    <description> Primary text for Choice</description>
  </element>
  <element name="secondaryText">
    <description> Secondary text for Choice</description>
  </element>
  <element name="tertiaryText">
    <description> Tertiary text for Choice</description>
  </element>
  <element name="menuTitle">
    <description> Optional text to label an app menu button (for certain touchscreen platforms).</description>
  </element>
  <element name="locationName">
    <description> Optional name / title of intended location for SendLocation.</description>
  </element>
  <element name="locationDescription">
    <description> Optional description of intended location / establishment (if applicable) for SendLocation.</description>
  </element>
  <element name="addressLines">
    <description> Optional location address (if applicable) for SendLocation.</description>
  </element>
  <element name="phoneNumber">
    <description> Optional phone number of intended location / establishment (if applicable) for SendLocation.</description>
  </element>
  <element name="timeToDestination"/>
    <!-- TO DO to be removed -->
  <element name="turnText"/>
  <element name="navigationText">
    <description>Navigation text for UpdateTurnList.</description>
  </element>
  <element name="notificationText">
    <description>Text of notification to be displayed on screen.</description>
  </element>
</enum>

<enum name="MetadataType">
  <element name="mediaTitle">
    <description>The data in this field contains the title of the currently playing audio track.</description>
  </element>
  <element name="mediaArtist">
    <description>The data in this field contains the artist or creator of the currently playing audio track.</description>
  </element>
  <element name="mediaAlbum">
    <description>The data in this field contains the album title of the currently playing audio track.</description>
  </element>
  <element name="mediaYear">
    <description>The data in this field contains the creation year of the currently playing audio track.</description>
  </element>
  <element name="mediaGenre">
    <description>The data in this field contains the genre of the currently playing audio track.</description>
  </element>
  <element name="mediaStation">
    <description>The data in this field contains the name of the current source for the media.</description>
  </element>
  <element name="rating">
    <description>The data in this field is a rating.</description>
  </element>
  <element name="currentTemperature">
    <description>The data in this field is the current temperature.</description>
  </element>
  <element name="maximumTemperature">
    <description>The data in this field is the maximum temperature for the day.</description>
  </element>
  <element name="minimumTemperature">
    <description>The data in this field is the minimum temperature for the day.</description>
  </element>
  <element name="weatherTerm">
    <description>The data in this field describes the current weather (ex. cloudy, clear, etc.).</description>
  </element>
  <element name="humidity">
    <description>The data in this field describes the current humidity value.</description>
  </element>
</enum>

<enum name="ImageFieldName">
  <element name="softButtonImage">
    <description>The image field for SoftButton</description>
  </element>
  <element name="choiceImage">
    <description>The first image field for Choice</description>
  </element>
  <element name="choiceSecondaryImage">
    <description>The secondary image field for Choice</description>
  </element>
  <element name="vrHelpItem">
    <description>The image field for vrHelpItem</description>
  </element>
  <element name="turnIcon">
    <description>The image field for Turn</description>
  </element>
  <element name="menuIcon">
    <description>The image field for the menu icon in SetGlobalProperties</description>
  </element>
  <element name="cmdIcon">
    <description>The image field for AddCommand</description>
  </element>
  <element name="appIcon">
    <description>The image field for the app icon (set by setAppIcon)</description>
  </element>
  <element name="graphic">
    <description>The primary image field for Show</description>
  </element>
  <element name="secondaryGraphic">
    <description>The secondary image field for Show</description>
  </element>
  <element name="showConstantTBTIcon">
    <description>The primary image field for ShowConstantTBT</description>
  </element>
  <element name="showConstantTBTNextTurnIcon">
    <description>The secondary image field for ShowConstantTBT</description>
  </element>
  <element name="locationImage">
    <description>The optional image of a destination / location</description>
  </element>
  <element name="alertIcon">
    <description>The image field for Alert</description>
  </element>
</enum>

<enum name="TextAlignment">
  <description>The list of possible alignments, left, right, or centered</description>
  <element name="LEFT_ALIGNED" />
  <element name="RIGHT_ALIGNED" />
  <element name="CENTERED" />
</enum>

<enum name="DriverDistractionState">
  <description>Enumeration that describes possible states of driver distraction.</description>
  <element name="DD_ON" />
  <element name="DD_OFF" />
</enum>

<enum name="EmergencyState">
  <description>Enumeration that describes possible states of emergency event.</description>
  <element name="EMERGENCY_ON" />
  <element name="EMERGENCY_OFF" />
</enum>

<enum name="MediaClockFormat">
  <element name="CLOCK1">
    <description>
      minutesFieldWidth = 2;minutesFieldMax = 19;secondsFieldWidth = 2;secondsFieldMax = 99;maxHours = 19;maxMinutes = 59;maxSeconds = 59;
      Is used for Type II, NGN and CID head units.
    </description>
  </element>
  <element name="CLOCK2">
    <description>
      minutesFieldWidth = 3;minutesFieldMax = 199;secondsFieldWidth = 2;secondsFieldMax = 99;maxHours = 59;maxMinutes = 59;maxSeconds = 59;
    Is used for Type V head units.
    </description>
  </element>
  <element name="CLOCK3">
    <description>
      minutesFieldWidth = 2;minutesFieldMax = 59;secondsFieldWidth = 2;secondsFieldMax = 59;maxHours = 9;maxMinutes = 59;maxSeconds = 59;
    Is used for GEN1.1 (i.e. MFD3/4/5) head units.
    </description>
  </element>
  <element name="CLOCKTEXT1">
    <description>
      5 characters possible
      Format:      1|sp   c   :|sp   c   c
      1|sp : digit "1" or space
      c    : character out of following character set: sp|0-9|[letters
      :|sp : colon or space
    Is used for Type II head unit
    </description>
  </element>
  <element name="CLOCKTEXT2">
    <description>
      5 chars possible
      Format:      1|sp   c   :|sp   c   c
      1|sp : digit "1" or space
      c    : character out of following character set: sp|0-9|[letters
      :|sp : colon or space
    Is used for CID and NGN head unit
    </description>
  </element>
  <element name="CLOCKTEXT3">
    <description>
      6 chars possible
      Format:      1|sp   c   c   :|sp   c   c
      1|sp : digit "1" or space
      c    : character out of following character set: sp|0-9|[letters
      :|sp : colon or space
    Is used for Type V head unit
  </description>
  </element>
  <element name="CLOCKTEXT4">
    <description>
      6 chars possible
      Format:      c   :|sp   c   c   :   c   c
      :|sp : colon or space
      c    : character out of following character set: sp|0-9|[letters].
    Is used for GEN1.1 (i.e. MFD3/4/5) head units
  </description>
  </element>
</enum>

<enum name="VRCommandType">
  <element name="Choice">
    <description>Type that expound that current AddCommand should be pocessed as choise for initiated PerformInteraction request for current active on HMI.</description>
  </element>
  <element name="Command">
    <description>Type that expound that current AddCommand should be pocessed as common command for current application on HMI.</description>
  </element>
</enum>

<!--IVI part-->
<enum name="ElectronicParkBrakeStatus">
  <element name="CLOSED">
    <description>
      Park brake actuators have been fully applied.
    </description>
  </element>
  <element name="TRANSITION">
    <description>
      Park brake actuators are transitioning to either Apply/Closed or Release/Open state.
    </description>
  </element>
  <element name="OPEN">
    <description>
      Park brake actuators are released.
    </description>
  </element>
  <element name="DRIVE_ACTIVE">
    <description>
      When driver pulls the Electronic Park Brake switch while driving "at speed".
    </description>
  </element>
 <element name="FAULT">
    <description>
      When system has a fault or is under maintenance.
    </description>
 </element>
</enum>
<enum name="FuelType">
    <element name="GASOLINE" />
    <element name="DIESEL" />
    <element name="CNG">
        <description>
            For vehicles using compressed natural gas.
        </description>
    </element>
    <element name="LPG">
        <description>
            For vehicles using liquefied petroleum gas.
        </description>
    </element>
    <element name="HYDROGEN">
        <description>For FCEV (fuel cell electric vehicle).</description>
    </element>
    <element name="BATTERY">
        <description>For BEV (Battery Electric Vehicle), PHEV (Plug-in Hybrid Electric Vehicle), solar vehicles and other vehicles which run on a battery.</description>
    </element>
</enum>


<enum name="ComponentVolumeStatus">
  <description>The volume status of a vehicle component.</description>
  <element name="UNKNOWN" internal_name="CVS_UNKNOWN">
  <description> The data is unknown.</description>
  </element>
  <element name="NORMAL" internal_name="CVS_NORMAL">
  <description> The volume is normal.</description>
  </element>
  <element name="LOW" internal_name="CVS_LOW">
  <description> The volume is low.</description>
  </element>
  <element name="FAULT" internal_name="CVS_FAULT">
  <description> The module/sensor is currently faulted. </description>
  </element>
  <element name="ALERT"  internal_name="CVS_ALERT">
  <description> The component`s volume is in critical level.</description>
  </element>
  <element name="NOT_SUPPORTED" internal_name="CVS_NOT_SUPPORTED">
  <description> The data is not supported.</description>
  </element>
</enum>

<struct name="FuelRange">
    <param name="type" type="Common.FuelType" mandatory="false"/>
    <param name="range" type="Float" minvalue="0" maxvalue="10000" mandatory="false">
        <description>
            The estimate range in KM the vehicle can travel based on fuel level and consumption.
        </description>
    </param>
    <param name="level" type="Float" minvalue="-6" maxvalue="1000000" mandatory="false">
       <description>The relative remaining capacity of this fuel type (percentage).</description>
    </param>
    <param name="levelState" type="Common.ComponentVolumeStatus" mandatory="false">
        <description>The fuel level state</description>
    </param>
    <param name="capacity" type="Float" minvalue="0" maxvalue="1000000" mandatory="false">
       <description>The absolute capacity of this fuel type.</description>
    </param>
    <param name="capacityUnit" type="Common.CapacityUnit" mandatory="false">
       <description>The unit of the capacity of this fuel type such as liters for gasoline or kWh for batteries.</description>
    </param>
</struct>

<enum name="TPMS">
  <element name="UNKNOWN">
    <description>If set the status of the tire is not known.</description>
  </element>
  <element name="SYSTEM_FAULT">
    <description>TPMS does not function.</description>
  </element>
  <element name="SENSOR_FAULT">
    <description>The sensor of the tire does not function.</description>
  </element>
  <element name="LOW">
    <description>TPMS is reporting a low tire pressure for the tire.</description>
  </element>
  <element name="SYSTEM_ACTIVE">
    <description>TPMS is active and the tire pressure is monitored.</description>
  </element>
  <element name="TRAIN">
    <description>TPMS is reporting that the tire must be trained.</description>
  </element>
  <element name="TRAINING_COMPLETE">
    <description>TPMS reports the training for the tire is completed.</description>
  </element>
  <element name="NOT_TRAINED">
    <description>TPMS reports the tire is not trained.</description>
  </element>
</enum>

<enum name="PRNDL">
  <description>The selected gear.</description>
  <element name="PARK">
    <description>Parking</description>
  </element>
  <element name="REVERSE">
    <description>Reverse gear</description>
  </element>
  <element name="NEUTRAL">
    <description>No gear</description>
  </element>
  <element name="DRIVE">
    <description>Regular Drive mode</description>
  </element>
  <element name="SPORT">
    <description>Drive Sport mode</description>
  </element>
  <element name="LOWGEAR">
    <description>1st gear hold</description>
  </element>
  <element name="FIRST">
  </element>
  <element name="SECOND">
  </element>
  <element name="THIRD">
  </element>
  <element name="FOURTH">
  </element>
  <element name="FIFTH">
  </element>
  <element name="SIXTH">
  </element>
  <element name="SEVENTH">
  </element>
  <element name="EIGHTH">
  </element>
  <element name="NINTH">
  </element>
  <element name="TENTH">
  </element>
  <element name="UNKNOWN">
  </element>
  <element name="FAULT">
  </element>
</enum>

<enum name="TransmissionType">
  <description>Type of transmission used in the vehicle.</description>
  <element name="MANUAL">
    <description>Manual transmission.</description>
  </element>
  <element name="AUTOMATIC">
    <description>Automatic transmission.</description>
  </element>
  <element name="SEMI_AUTOMATIC">
    <description>Semi automatic transmission.</description>
  </element>
  <element name="DUAL_CLUTCH">
    <description>Dual clutch transmission.</description>
  </element>
  <element name="CONTINUOUSLY_VARIABLE">
    <description>Continuously variable transmission(CVT).</description>
  </element>
  <element name="INFINITELY_VARIABLE">
    <description>Infinitely variable transmission.</description>
  </element>
  <element name="ELECTRIC_VARIABLE">
    <description>Electric variable transmission.</description>
  </element>
  <element name="DIRECT_DRIVE">
    <description>Direct drive between engine and wheels.</description>
  </element>
</enum>

<enum name="VehicleDataEventStatus">
  <description>Reflects the status of a vehicle data event; e.g. a seat belt event status.</description>
  <element name="NO_EVENT" internal_name="VDES_NO_EVENT">
  <description> The system does not have the adequate information to send valid YES or NO states.</description>
  </element>
  <element name="NO" internal_name="VDES_NO">
  <description> The requested event is in NO state.</description>
  </element>
  <element name="YES" internal_name="VDES_YES">
  <description> The requested event is in YES state.</description>
  </element>
  <element name="NOT_SUPPORTED" internal_name="VDES_NOT_SUPPORTED">
  <description> The requested data is not supported </description>
  </element>
  <element name="FAULT" internal_name="VDES_FAULT">
  <description> The module/sensor is currently faulted.</description>
  </element>
</enum>

<enum name="VehicleDataStatus">
  <description>Reflects the status of a binary vehicle data item.</description>
  <element name="NO_DATA_EXISTS" internal_name="VDS_NO_DATA_EXISTS">
  </element>
  <element name="OFF" internal_name="VDS_OFF">
  </element>
  <element name="ON" internal_name="VDS_ON">
  </element>
</enum>

<enum name="IgnitionStableStatus">
  <description>Reflects the ignition switch stability.</description>
  <element name="IGNITION_SWITCH_NOT_STABLE">
  </element>
  <element name="IGNITION_SWITCH_STABLE">
  </element>
  <element name="MISSING_FROM_TRANSMITTER">
  <description> Either the data is not accessible or the sensor is broken.</description>
  </element>
</enum>

<enum name="IgnitionStatus">
  <description>Reflects the status of ignition.</description>
  <element name="UNKNOWN" internal_name="IS_UNKNOWN">
  <description> The information is not acceptable. </description>
  </element>
  <element name="OFF" internal_name="IS_OFF">
  <description> The ignition is off.</description>
  </element>
  <element name="ACCESSORY" internal_name="IS_ACCESSORY">
  <description> The accessories are active (power windows, audio, display, etc.).</description>
  </element>
  <element name="RUN" internal_name="IS_RUN">
   <description> Ignition is active.</description>
  </element>
  <element name="START" internal_name="IS_START">
  <description> Starter is switched.</description>
  </element>
  <element name="INVALID" internal_name="IS_INVALID">
  <description> The data is provided, but there is some sort of fault or problem.</description>
  </element>
</enum>

<enum name="DeviceLevelStatus">
  <description>Reflects the reported component status of the connected device, if reported.</description>
  <element name="ZERO_LEVEL_BARS">
  </element>
  <element name="ONE_LEVEL_BARS">
  </element>
  <element name="TWO_LEVEL_BARS">
  </element>
  <element name="THREE_LEVEL_BARS">
  </element>
  <element name="FOUR_LEVEL_BARS">
  </element>
  <element name="NOT_PROVIDED">
  </element>
</enum>

<enum name="PrimaryAudioSource">
  <description>Reflects the current primary audio source (if selected).</description>
  <element name="NO_SOURCE_SELECTED">
  </element>
  <element name="CD">
  </element>
  <element name="USB">
  </element>
  <element name="USB2">
  </element>
  <element name="BLUETOOTH_STEREO_BTST">
  </element>
  <element name="LINE_IN">
  </element>
  <element name="IPOD">
  </element>
  <element name="MOBILE_APP">
  </element>
  <element name="AM">
  </element>
  <element name="FM">
  </element>
  <element name="XM">
  </element>
  <element name="DAB">
  </element>
</enum>

<enum name="CompassDirection">
  <description>The list of potential compass directions</description>
  <element name="NORTH">
  </element>
  <element name="NORTHWEST">
  </element>
  <element name="WEST">
  </element>
  <element name="SOUTHWEST">
  </element>
  <element name="SOUTH">
  </element>
  <element name="SOUTHEAST">
  </element>
  <element name="EAST">
  </element>
  <element name="NORTHEAST">
  </element>
</enum>

<enum name="Dimension">
  <description>The supported dimensions of the GPS</description>
  <element name="NO_FIX" internal_name="Dimension_NO_FIX">
    <description>No GPS at all</description>
  </element>
  <element name="2D" internal_name="Dimension_2D">
    <description>Longitude and lattitude</description>
  </element>
  <element name="3D" internal_name="Dimension_3D">
    <description>Longitude and lattitude and altitude</description>
  </element>
</enum>

<enum name="TouchType">
  <element name="BEGIN"/>
  <element name="MOVE"/>
  <element name="END"/>
  <element name="CANCEL"/>
</enum>

<enum name="WarningLightStatus">
  <description>Reflects the status of a cluster instrument warning light.</description>
  <element name="OFF" internal_name="WLS_OFF">
  </element>
  <element name="ON" internal_name="WLS_ON">
  </element>
  <element name="FLASH" internal_name="WLS_FLASH">
  </element>
  <element name="NOT_USED" internal_name="WLS_NOT_USED">
  </element>
</enum>

<enum name="VehicleDataResultCode">
  <description>Enumeration that describes possible result codes of a vehicle data entry request.</description>
  <element name="SUCCESS" internal_name="VDRC_SUCCESS"/>
  <element name="TRUNCATED_DATA" internal_name="VDRC_TRUNCATED_DATA"/>
  <element name="DISALLOWED" internal_name="VDRC_DISALLOWED"/>
  <element name="USER_DISALLOWED" internal_name="VDRC_USER_DISALLOWED"/>
  <element name="INVALID_ID" internal_name="VDRC_INVALID_ID"/>
  <element name="VEHICLE_DATA_NOT_AVAILABLE" internal_name="VDRC_DATA_NOT_AVAILABLE"/>
  <element name="DATA_ALREADY_SUBSCRIBED" internal_name="VDRC_DATA_ALREADY_SUBSCRIBED"/>
  <element name="DATA_NOT_SUBSCRIBED" internal_name="VDRC_DATA_NOT_SUBSCRIBED"/>
  <element name="IGNORED" internal_name="VDRC_IGNORED"/>
</enum>

<enum name="VehicleDataType">
  <description>Defines the data types that can be published and subscribed to.</description>
  <element name="VEHICLEDATA_GPS">
    <description>Notifies GPSData may be subscribed</description>
  </element>
  <element name="VEHICLEDATA_SPEED" />
  <element name="VEHICLEDATA_RPM" />
  <element name="VEHICLEDATA_FUELLEVEL" />
  <element name="VEHICLEDATA_FUELLEVEL_STATE" />
  <element name="VEHICLEDATA_FUELCONSUMPTION" />
  <element name="VEHICLEDATA_EXTERNTEMP" />
  <element name="VEHICLEDATA_VIN" />
  <element name="VEHICLEDATA_GEARSTATUS" />
  <element name="VEHICLEDATA_PRNDL" />
  <element name="VEHICLEDATA_TIREPRESSURE" />
  <element name="VEHICLEDATA_ODOMETER" />
  <element name="VEHICLEDATA_BELTSTATUS" />
  <element name="VEHICLEDATA_BODYINFO" />
  <element name="VEHICLEDATA_DEVICESTATUS" />
  <element name="VEHICLEDATA_ECALLINFO" />
  <element name="VEHICLEDATA_AIRBAGSTATUS" />
  <element name="VEHICLEDATA_EMERGENCYEVENT" />
  <element name="VEHICLEDATA_CLUSTERMODESTATUS" />
  <element name="VEHICLEDATA_MYKEY" />
  <element name="VEHICLEDATA_BRAKING" />
  <element name="VEHICLEDATA_WIPERSTATUS" />
  <element name="VEHICLEDATA_HEADLAMPSTATUS" />
  <element name="VEHICLEDATA_BATTVOLTAGE" />
  <element name="VEHICLEDATA_ENGINETORQUE" />
  <element name="VEHICLEDATA_ACCPEDAL" />
  <element name="VEHICLEDATA_STEERINGWHEEL" />
  <element name="VEHICLEDATA_TURNSIGNAL" />
  <element name="VEHICLEDATA_FUELRANGE" />
  <element name="VEHICLEDATA_ENGINEOILLIFE" />
  <element name="VEHICLEDATA_ELECTRONICPARKBRAKESTATUS" />
  <element name="VEHICLEDATA_CLOUDAPPVEHICLEID" />
  <element name="VEHICLEDATA_OEM_CUSTOM_DATA" />
<<<<<<< HEAD
  <element name="VEHICLEDATA_WINDOWSTATUS"/>
=======
  <element name="VEHICLEDATA_STABILITYCONTROLSSTATUS" />
>>>>>>> e3970a01
</enum>

<enum name="WiperStatus">
  <description>Reflects the status of the wipers.</description>
  <element name="OFF">
    <description> The wipers are off.</description>
  </element>
  <element name="AUTO_OFF">
    <description> The wipers are automatically off </description>
  </element>
  <element name="OFF_MOVING">
    <description> Means that though set to off, somehow the wipers have been engaged (physically moved enough to engage a wiping motion).</description>
  </element>
  <element name="MAN_INT_OFF">
    <description> The wipers are manually off after having been working.</description>
  </element>
  <element name="MAN_INT_ON">
    <description> The wipers are manually on.</description>
  </element>
  <element name="MAN_LOW">
    <description> The wipers are manually set to low speed.</description>
  </element>
  <element name="MAN_HIGH">
    <description> The wipers are manually set to high speed.</description>
  </element>
  <element name="MAN_FLICK">
    <description> The wipers are manually set for doing a flick.</description>
  </element>
  <element name="WASH">
    <description> The wipers are set to use the water from vehicle washer bottle for cleaning the windscreen.</description>
  </element>
  <element name="AUTO_LOW">
    <description> The wipers are automatically set to low speed.</description>
  </element>
  <element name="AUTO_HIGH">
    <description> The wipers are automatically set to high speed.</description>
  </element>
  <element name="COURTESYWIPE">
    <description> This is for when a user has just initiated a WASH and several seconds later a secondary wipe is automatically initiated to clear remaining fluid.</description>
  </element>
  <element name="AUTO_ADJUST">
    <description> This is set as the user moves between possible automatic wiper speeds.</description>
  </element>
  <element name="STALLED">
    <description> The wiper is stalled to its place. </description>
  </element>
  <element name="NO_DATA_EXISTS">
    <description> The sensor / module cannot provide any information for wiper.</description>
  </element>
</enum>

<enum name="SamplingRate">
  <description>Describes different sampling options for PerformAudioPassThru.</description>
  <element name="8KHZ" internal_name="RATE_8KHZ">
    <description>Sampling rate of 8000 Hz.</description>
  </element>
  <element name="16KHZ" internal_name="RATE_16KHZ">
    <description>Sampling rate of 16000 Hz.</description>
  </element>
  <element name="22KHZ" internal_name="RATE_22KHZ">
    <description>Sampling rate of 22050 Hz.</description>
  </element>
  <element name="44KHZ" internal_name="RATE_44KHZ">
    <description>Sampling rate of 44100 Hz.</description>
  </element>
</enum>

<enum name="BitsPerSample">
  <description>Describes different quality options for PerformAudioPassThru.</description>
  <element name="8_BIT" internal_name="RATE_8_BIT">
    <description>Audio sample is 8 bits wide, unsigned.</description>
  </element>
  <element name="16_BIT" internal_name="RATE_16_BIT">
    <description>Audio sample is 16 bits wide, signed, and in little endian.</description>
  </element>
</enum>

<enum name="AudioType">
  <description>Describes different audio type options for PerformAudioPassThru.</description>
  <element name="PCM">
    <description>Linear PCM.</description>
  </element>
</enum>

<enum name="KeyboardLayout">
  <description>Enumeration listing possible keyboard layouts.</description>
  <element name="QWERTY" />
  <element name="QWERTZ" />
  <element name="AZERTY" />
</enum>

<enum name="KeyboardEvent">
  <description>Enumeration listing possible keyboard events.</description>
  <element name="KEYPRESS" />
  <element name="ENTRY_SUBMITTED" />
  <element name="ENTRY_VOICE" />
  <element name="ENTRY_CANCELLED" />
  <element name="ENTRY_ABORTED" />
</enum>

<enum name="KeypressMode">
  <description>Enumeration listing possible keyboard events.</description>
  <element name="SINGLE_KEYPRESS">
    <description>Each keypress is individually sent as the user presses the keyboard keys.</description>
  </element>
  <element name="QUEUE_KEYPRESSES">
    <description>The keypresses are queued and a string is eventually sent once the user chooses to submit their entry.</description>
  </element>
  <element name="RESEND_CURRENT_ENTRY">
    <description>The keypresses are queue and a string is sent each time the user presses a keyboard key; the string contains the entire current entry.</description>
  </element>
</enum>

<enum name="AmbientLightStatus">
  <description>Reflects the status of the ambient light sensor.</description>
  <element name="NIGHT" />
  <element name="TWILIGHT_1" />
  <element name="TWILIGHT_2" />
  <element name="TWILIGHT_3" />
  <element name="TWILIGHT_4" />
  <element name="DAY" />
  <element name="UNKNOWN" />
  <element name="INVALID" />
</enum>

<enum name="FileType">
  <description>Enumeration listing possible file types.</description>
  <element name="GRAPHIC_BMP" />
  <element name="GRAPHIC_JPEG" />
  <element name="GRAPHIC_PNG" />
  <element name="AUDIO_WAVE" />
  <element name="AUDIO_MP3" />
  <element name="AUDIO_AAC" />
  <element name="BINARY" />
  <element name="JSON" />
</enum>

<enum name="RequestType">
  <description>Enumeration listing possible asynchronous requests.</description>
  <element name="HTTP" />
  <element name="FILE_RESUME" />
  <element name="AUTH_REQUEST" />
  <element name="AUTH_CHALLENGE" />
  <element name="AUTH_ACK" />
  <element name="PROPRIETARY" />
  <element name="QUERY_APPS" />
  <element name="LAUNCH_APP" />
  <element name="LOCK_SCREEN_ICON_URL" />
  <element name="TRAFFIC_MESSAGE_CHANNEL" />
  <element name="DRIVER_PROFILE" />
  <element name="VOICE_SEARCH" />
  <element name="NAVIGATION" />
  <element name="PHONE" />
  <element name="CLIMATE" />
  <element name="SETTINGS" />
  <element name="VEHICLE_DIAGNOSTICS" />
  <element name="EMERGENCY" />
  <element name="MEDIA" />
  <element name="FOTA" />
  <element name="OEM_SPECIFIC"/>
  <element name="ICON_URL"/>
</enum>

<enum name="ECallConfirmationStatus">
  <description>Reflects the status of the eCall Notification.</description>
  <element name="NORMAL" internal_name="ECCS_NORMAL">
  </element>
  <element name="CALL_IN_PROGRESS" internal_name="ECCS_CALL_IN_PROGRESS">
  </element>
  <element name="CALL_CANCELLED" internal_name="ECCS_CALL_CANCELLED">
  </element>
  <element name="CALL_COMPLETED">
  </element>
  <element name="CALL_UNSUCCESSFUL" internal_name="ECCS_CALL_UNSUCCESSFUL">
  </element>
  <element name="ECALL_CONFIGURED_OFF" internal_name="ECCS_ECALL_CONFIGURED_OFF">
  </element>
  <element name="CALL_COMPLETE_DTMF_TIMEOUT" internal_name="ECCS_CALL_COMPLETE_DTMF_TIMEOUT">
  </element>
</enum>

<enum name="VehicleDataNotificationStatus">
  <description>Reflects the status of a vehicle data notification.</description>
  <element name="NOT_SUPPORTED" internal_name="VDNS_NOT_SUPPORTED">
  </element>
  <element name="NORMAL" internal_name="VDNS_NORMAL">
  </element>
  <element name="ACTIVE" internal_name="VDNS_ACTIVE">
  </element>
  <element name="NOT_USED" internal_name="VDNS_NOT_USED">
  </element>
</enum>

<enum name="EmergencyEventType">
  <description>Reflects the emergency event status of the vehicle.</description>
  <element name="NO_EVENT" internal_name="EET_NO_EVENT">
  </element>
  <element name="FRONTAL" internal_name="EET_FRONTAL">
  </element>
  <element name="SIDE" internal_name="EET_SIDE">
  </element>
  <element name="REAR" internal_name="EET_REAR">
  </element>
  <element name="ROLLOVER" internal_name="EET_ROLLOVER">
  </element>
  <element name="NOT_SUPPORTED" internal_name="EET_NOT_SUPPORTED">
  </element>
  <element name="FAULT" internal_name="EET_FAULT">
  </element>
</enum>

<enum name="FuelCutoffStatus">
  <description>Reflects the status of the RCM fuel cutoff.</description>
  <element name="TERMINATE_FUEL" internal_name="FCS_TERMINATE_FUEL">
  </element>
  <element name="NORMAL_OPERATION" internal_name="FCS_NORMAL_OPERATION">
  </element>
  <element name="FAULT" internal_name="FCS_FAULT">
  </element>
</enum>

<enum name="PowerModeQualificationStatus">
  <description>Reflects the status of the current power mode qualification.</description>
  <element name="POWER_MODE_UNDEFINED">
  </element>
  <element name="POWER_MODE_EVALUATION_IN_PROGRESS">
  </element>
  <element name="NOT_DEFINED">
  </element>
  <element name="POWER_MODE_OK">
  </element>
</enum>

<enum name="CarModeStatus">
  <description>Reflects the status of the current car mode.</description>
  <element name="NORMAL" internal_name="CMS_NORMAL">
  </element>
  <element name="FACTORY" internal_name="CMS_FACTORY">
  </element>
  <element name="TRANSPORT" internal_name="CMS_TRANSPORT">
  </element>
  <element name="CRASH" internal_name="CMS_CRASH">
  </element>
</enum>

<enum name="PowerModeStatus">
  <description>Reflects the status of the current power mode.</description>
  <element name="KEY_OUT">
  </element>
  <element name="KEY_RECENTLY_OUT">
  </element>
  <element name="KEY_APPROVED_0">
  </element>
  <element name="POST_ACCESORY_0">
  </element>
  <element name="ACCESORY_1">
  </element>
  <element name="POST_IGNITION_1">
  </element>
  <element name="IGNITION_ON_2">
  </element>
  <element name="RUNNING_2">
  </element>
  <element name="CRANK_3">
  </element>
</enum>

<enum name="CharacterSet">
  <description>The list of potential character sets</description>
  <element name="TYPE2SET">
    <description>See [@TODO: create file ref]</description>
  </element>
  <element name="TYPE5SET">
    <description>See [@TODO: create file ref]</description>
  </element>
  <element name="CID1SET">
    <description>See [@TODO: create file ref]</description>
  </element>
  <element name="CID2SET">
    <description>See [@TODO: create file ref]</description>
  </element>
</enum>

<!-- End of IVI part-->

<enum name="AppPriority">
  <element name="EMERGENCY"/>
  <element name="NAVIGATION"/>
  <element name="VOICE_COMMUNICATION"/>
  <element name="COMMUNICATION"/>
  <element name="NORMAL"/>
  <element name="NONE"/>
</enum>

<enum name="MethodName">
  <description>Defines the type of the request which causes text-to-speech prompt</description>
  <element name="ALERT" />
  <element name="SPEAK" />
  <element name="AUDIO_PASS_THRU" />
  <element name="ALERT_MANEUVER" />
</enum>

<enum name="AlertType">
<description>Defines the type of the request which causes text-to-speech prompt</description>
<element name="UI" />
<element name="BOTH" />
</enum>

<enum name="HMILevel">
  <element name="FULL"/>
  <element name="LIMITED" />
  <element name="BACKGROUND"/>
  <element name="NONE"/>
</enum>

<enum name="EventTypes">
  <description>Reflects the current active event</description>
  <element name="AUDIO_SOURCE">
    <description>Navigated to audio(radio, etc)</description>
  </element>
  <element name="EMBEDDED_NAVI">
    <description>Navigated to navigation screen</description>
  </element>
  <element name="PHONE_CALL">
    <description>Phone call is active</description>
  </element>
  <element name="EMERGENCY_EVENT">
    <description>Active emergency event, active parking event</description>
  </element>
  <element name="DEACTIVATE_HMI">
    <description> GAL/DIO is active </description>
  </element>
</enum>

<enum name="DeliveryMode">
  <description>The mode in which the SendLocation request is sent</description>
  <element name="PROMPT" />
  <element name="DESTINATION" />
  <element name="QUEUE" />
</enum>

<enum name="VideoStreamingProtocol">
  <description>Enum for each type of video streaming protocol type.</description>
  <element name="RAW">
    <description>
      Raw stream bytes that contains no timestamp data and is the lowest supported video streaming
    </description>
  </element>
  <element name="RTP">
    <description>
      RTP facilitates the transfer of real-time data. Information provided by this protocol include
      timestamps (for synchronization), sequence numbers (for packet loss and reordering detection)
      and the payload format which indicates the encoded format of the data.
    </description>
  </element>
  <element name="RTSP">
    <description>
      The transmission of streaming data itself is not a task of RTSP. Most RTSP servers use the
      Real-time Transport Protocol (RTP) in conjunction with Real-time Control Protocol (RTCP)
      for media stream delivery. However, some vendors implement proprietary transport protocols.
    </description>
  </element>
  <element name="RTMP">
    <description>
      Real-Time Messaging Protocol (RTMP) was initially a proprietary protocol developed by
      Macromedia for streaming audio, video and data over the Internet, between a Flash player
      and a server. Macromedia is now owned by Adobe, which has released an incomplete version
      of the specification of the protocol for public use.
    </description>
  </element>
  <element name="WEBM">
    <description>
      The WebM container is based on a profile of Matroska. WebM initially supported VP8 video and
      Vorbis audio streams. In 2013 it was updated to accommodate VP9 video and Opus audio.
    </description>
  </element>
</enum>

<enum name="VideoStreamingCodec">
  <description>Enum for each type of video streaming codec.</description>
  <element name="H264">
    <description>
      A block-oriented motion-compensation-based video compression standard.
      As of 2014 it is one of the most commonly used formats for the recording, compression, and
      distribution of video content.
    </description>
  </element>
  <element name="H265">
    <description>
      High Efficiency Video Coding (HEVC), also known as H.265 and MPEG-H Part 2, is a video
      compression standard, one of several potential successors to the widely used AVC (H.264 or
      MPEG-4 Part 10). In comparison to AVC, HEVC offers about double the data compression ratio
      at the same level of video quality, or substantially improved video quality at the same
      bit rate. It supports resolutions up to 8192x4320, including 8K UHD.
    </description>
  </element>
  <element name="Theora">
    <description>
      Theora is derived from the formerly proprietary VP3 codec, released into the public domain
      by On2 Technologies. It is broadly comparable in design and bitrate efficiency to
      MPEG-4 Part 2, early versions of Windows Media Video, and RealVideo while lacking some of
      the features present in some of these other codecs. It is comparable in open standards
      philosophy to the BBC's Dirac codec.
    </description>
  </element>
  <element name="VP8">
    <description>
      VP8 can be multiplexed into the Matroska-based container format WebM along with Vorbis and
      Opus audio. The image format WebP is based on VP8's intra-frame coding. VP8's direct
      successor, VP9, and the emerging royalty-free internet video format AV1 from the Alliance for
      Open Media (AOMedia) are based on VP8.
    </description>
  </element>
  <element name="VP9">
    <description>
      Similar to VP8, but VP9 is customized for video resolutions beyond high-definition video (UHD)
      and also enables lossless compression.
    </description>
  </element>
</enum>

<!-- Policies -->
  <enum name="UpdateResult">
    <element name="UP_TO_DATE"/>
    <element name="UPDATING" />
    <element name="UPDATE_NEEDED"/>
  </enum>

  <enum name="SystemError">
    <element name="SYNC_REBOOTED"/>
    <element name="SYNC_OUT_OF_MEMMORY" />
  </enum>

  <enum name="StatisticsType">
    <element name="iAPP_BUFFER_FULL"/>
  </enum>

  <enum name="ConsentSource">
    <element name="GUI"/>
    <element name="VUI" />
  </enum>

  <enum name="DeviceState">
    <element name="UNKNOWN"/>
    <element name="UNPAIRED"/>
  </enum>
  <struct name="UserFriendlyMessage" scope="internal">
    <param name="messageCode" type="String" mandatory="true"/>
    <param name="ttsString" type="String" mandatory="false"/>
    <param name="label" type="String" mandatory="false" />
    <param name="line1" type="String" mandatory="false"/>
    <param name="line2" type="String" mandatory="false"/>
    <param name="textBody" type="String" mandatory="false"/>
  </struct>

  <struct name="PermissionItem">
    <param name="name" type="String" mandatory="true">
      <description>Code of message of user-friendly text about functional group to be allowed/disallowed</description>
    </param>
    <param name="id" type="Integer" mandatory="true">
      <description>Id of corresponding functional group, needed by SDL.</description>
    </param>
    <param name="allowed" type="Boolean" mandatory="false">
      <description>Specifies whether functionality was allowed/disallowed. If ommited - no information about User Consent is yet found for app.</description>
    </param>
  </struct>
  <struct name="ServiceInfo">
    <param name="url" type="String" mandatory="true">
      <description>Get URL based on service type.</description>
    </param>
    <param name="appID" type="Integer" mandatory="false">
      <description>ID of application that requested this RPC.</description>
    </param>
  </struct>

  <enum name="EntityStatus">
    <element name="ON"/>
    <element name="OFF"/>
  </enum>

  <struct name="ExternalConsentStatus">
    <param name="entityType" type="Integer" minvalue="0" maxvalue="128" mandatory="true">
      <description>The entityType which status is informed by "status" param.</description>
    </param>
    <param name="entityID" type="Integer" minvalue="0" maxvalue="128" mandatory="true">
      <description>The corresponding ID of entityType which status is informed by "status" param</description>
    </param>
    <param name="status" type="Common.EntityStatus" mandatory="true">
      <description>Status of the ExternalConsentStatus entity: "ON" or "OFF". </description>
    </param>
  </struct>
<!-- End of Policies -->

<!-- Remote Control -->

<struct name="Grid">
    <description>Describes a location (origin coordinates and span) of a vehicle component.</description>
    <param name="col" type="Integer" mandatory="true" minvalue="-1" maxvalue="100">
    </param>
    <param name="row" type="Integer"  mandatory="true" minvalue="-1" maxvalue="100">
    </param>
    <param name="level" type="Integer" mandatory="false"  defvalue="0" minvalue="-1" maxvalue="100" >
    </param>
    <param name="colspan" type="Integer" mandatory="false" defvalue="1" minvalue="1" maxvalue="100">
    </param>
    <param name="rowspan" type="Integer" mandatory="false" defvalue="1" minvalue="1" maxvalue="100">
    </param>
    <param name="levelspan" type="Integer" mandatory="false" defvalue="1" minvalue="1" maxvalue="100">
    </param>
</struct>

<struct name="WindowState">
  <param name="approximatePosition" type="Integer" minvalue="0" maxvalue="100" mandatory="true">
    <description>The approximate percentage that the window is open - 0 being fully closed, 100 being fully open</description>
  </param>
  <param name="deviation" type="Integer" minvalue="0" maxvalue="100" mandatory="true">
    <description>The percentage deviation of the approximatePosition. e.g. If the approximatePosition is 50 and the deviation is 10, then the window's location is somewhere between 40 and 60.</description>
  </param>
</struct>

<struct name="WindowStatus">
  <description>Describes the status of a window of a door/liftgate etc.</description>
  <param name="location" type="Common.Grid" mandatory="true"/>
  <param name="state" type="Common.WindowState" mandatory="true"/>      
</struct>

<struct name="ModuleInfo">
    <description>Information about a RC module</description>
    <param name="moduleId" type="String" maxlength="100" mandatory="true">
        <description> uuid of a module. "moduleId + moduleType" uniquely identify a module.</description>
    </param>
    <param name="location" type="Grid" mandatory="false">
       <description>Location of a module.</description>
    </param>
    <param name="serviceArea" type="Grid" mandatory="false">
       <description>Service area of a module. </description>
    </param>
    <param name="allowMultipleAccess" type="Boolean" mandatory="false" defvalue="true">
        <description>allow multiple users/apps to access the module or not </description>
    </param>
</struct>

<struct name="SeatLocation">
    <description>Describes the location of a seat.</description>
    <param name="grid" type="Grid"  mandatory="false">
    </param>
</struct>

<struct name="SeatLocationCapability">
    <description>Contains information about the locations of each seat</description>
    <param name="rows" type="Integer" minvalue="1" maxvalue="100" mandatory="false"></param>
    <param name="columns" type="Integer" minvalue="1" maxvalue="100" mandatory="false"></param>
    <param name="levels" type="Integer" minvalue="1" maxvalue="100" defvalue="1" mandatory="false">   
    </param>
    <param name="seats" type="SeatLocation" array="true" mandatory="false">
        <description>Contains a list of SeatLocation in the vehicle</description>
    </param>
</struct>

<enum name="ModuleType">
   <element name="CLIMATE"/>
   <element name="RADIO"/>
   <element name="SEAT"/>
   <element name="AUDIO"/>
   <element name="LIGHT"/>
   <element name="HMI_SETTINGS"/>
</enum>

    <enum name="MassageZone">
      <description>List possible zones of a multi-contour massage seat.</description>
      <element name="LUMBAR">
        <description>The back of a multi-contour massage seat. or SEAT_BACK</description>
      </element>
      <element name="SEAT_CUSHION">
        <description>The bottom a multi-contour massage seat. or SEAT_BOTTOM </description>
      </element>
    </enum>

    <enum name="MassageMode">
      <description>List possible modes of a massage zone.</description>
      <element name="OFF"/>
      <element name="LOW"/>
      <element name="HIGH"/>
    </enum>

    <struct name="MassageModeData">
      <description>Specify the mode of a massage zone.</description>
      <param name="massageZone" type="MassageZone" mandatory="true"></param>
      <param name="massageMode" type="MassageMode" mandatory="true"></param>
    </struct>

    <enum name="MassageCushion">
      <description>List possible cushions of a multi-contour massage seat.</description>
      <element name="TOP_LUMBAR"/>
      <element name="MIDDLE_LUMBAR"/>
      <element name="BOTTOM_LUMBAR"/>
      <element name="BACK_BOLSTERS"/>
      <element name="SEAT_BOLSTERS"/>
    </enum>

    <struct name="MassageCushionFirmness">
      <description>The intensity or firmness of a cushion.</description>
      <param name="cushion" type="MassageCushion" mandatory="true"></param>
      <param name="firmness" type="Integer" minvalue="0" maxvalue="100" mandatory="true"></param>
    </struct>

    <enum name="SeatMemoryActionType">
      <element name="SAVE">
        <description>Save current seat postions and settings to seat memory.</description>
      </element>
      <element name="RESTORE">
        <description>Restore / apply the seat memory settings to the current seat. </description>
      </element>
      <element name="NONE">
        <description>No action to be performed.</description>
      </element>
    </enum>

    <struct name="SeatMemoryAction">
      <param name="id" type="Integer" minvalue="1" maxvalue="10" mandatory="true"/>
      <param name="label" type="String" maxlength="100" mandatory="false"/>
      <param name="action" type="SeatMemoryActionType" mandatory="true"/>
    </struct>

    <enum name="SupportedSeat">
      <description>List possible seats that is a remote controllable seat.</description>
      <element name="DRIVER"/>
      <element name="FRONT_PASSENGER"/>
    </enum>

    <struct name="SeatControlData">
      <description>Seat control data corresponds to "SEAT" ModuleType. </description>
      <param name="id" type="SupportedSeat" mandatory="false"></param>
      <param name="heatingEnabled" type="Boolean" mandatory="false"></param>
      <param name="coolingEnabled" type="Boolean" mandatory="false"></param>
      <param name="heatingLevel" type="Integer" minvalue="0" maxvalue="100" mandatory="false"></param>
      <param name="coolingLevel" type="Integer" minvalue="0" maxvalue="100" mandatory="false"></param>

      <param name="horizontalPosition" type="Integer" minvalue="0" maxvalue="100" mandatory="false"></param>
      <param name="verticalPosition" type="Integer" minvalue="0" maxvalue="100" mandatory="false"></param>
      <param name="frontVerticalPosition" type="Integer" minvalue="0" maxvalue="100" mandatory="false"></param>
      <param name="backVerticalPosition" type="Integer" minvalue="0" maxvalue="100" mandatory="false"></param>
      <param name="backTiltAngle" type="Integer" minvalue="0" maxvalue="100" mandatory="false"></param>

      <param name="headSupportHorizontalPosition" type="Integer" minvalue="0" maxvalue="100" mandatory="false"></param>
      <param name="headSupportVerticalPosition" type="Integer" minvalue="0" maxvalue="100" mandatory="false"></param>

      <param name="massageEnabled" type="Boolean" mandatory="false"></param>
      <param name="massageMode" type="MassageModeData" minsize="1" maxsize="2" array="true" mandatory="false"></param>
      <param name="massageCushionFirmness" type="MassageCushionFirmness" minsize="1" maxsize="5" array="true" mandatory="false"></param>
      <param name="memory" type="SeatMemoryAction" mandatory="false"></param>
    </struct>

    <struct name="SeatControlCapabilities">
      <param name="moduleName" type="String" maxlength="100"  mandatory="true">
        <description>
        The short friendly name of the light control module.
        It should not be used to identify a module by mobile application.
        </description>
      </param>
      <param name="moduleInfo" type="ModuleInfo" mandatory="false">
          <description>Information about a RC module, including its id. </description>
      </param>
      <param name="heatingEnabledAvailable" type="Boolean" mandatory="false">
      </param>
      <param name="coolingEnabledAvailable" type="Boolean" mandatory="false">
      </param>
      <param name="heatingLevelAvailable" type="Boolean" mandatory="false">
      </param>
      <param name="coolingLevelAvailable" type="Boolean" mandatory="false">
      </param>
      <param name="horizontalPositionAvailable" type="Boolean" mandatory="false">
      </param>
      <param name="verticalPositionAvailable" type="Boolean" mandatory="false">
      </param>
      <param name="frontVerticalPositionAvailable" type="Boolean" mandatory="false">
      </param>
      <param name="backVerticalPositionAvailable" type="Boolean" mandatory="false">
      </param>
      <param name="backTiltAngleAvailable" type="Boolean" mandatory="false">
      </param>
      <param name="headSupportHorizontalPositionAvailable" type="Boolean" mandatory="false">
      </param>
      <param name="headSupportVerticalPositionAvailable" type="Boolean" mandatory="false">
      </param>
      <param name="massageEnabledAvailable" type="Boolean" mandatory="false">
      </param>
      <param name="massageModeAvailable" type="Boolean" mandatory="false">
      </param>
      <param name="massageCushionFirmnessAvailable" type="Boolean" mandatory="false">
      </param>
      <param name="memoryAvailable" type="Boolean" mandatory="false">
      </param>
    </struct>

 <enum name="RadioBand">
   <element name="AM"/>
   <element name="FM"/>
   <element name="XM"/>
 </enum>

 <struct name="RdsData">
  <param name="PS" type="String" minlength="0" maxlength="8" mandatory="false">
     <description>Program Service Name</description>
   </param>
  <param name="RT" type="String" minlength="0" maxlength="64" mandatory="false">
     <description>Radio Text</description>
   </param>
   <param name="CT" type="String" minlength="24" maxlength="24" mandatory="false">
     <description>The clock text in UTC format as YYYY-MM-DDThh:mm:ss.sTZD</description>
   </param>
  <param name="PI" type="String" minlength="0" maxlength="6" mandatory="false">
     <description>Program Identification - the call sign for the radio station</description>
   </param>
  <param name="PTY" type="Integer" minvalue="0" maxvalue="31" mandatory="false">
     <description>The program type - The region should be used to differentiate between EU and North America program types</description>
   </param>
  <param name="TP" type="Boolean" mandatory="false">
     <description>Traffic Program Identification - Identifies a station that offers traffic</description>
   </param>
  <param name="TA" type="Boolean" mandatory="false">
     <description>Traffic Announcement Identification - Indicates an ongoing traffic announcement</description>
   </param>
  <param name="REG" type="String" mandatory="false">
     <description>Region</description>
   </param>
 </struct>

 <enum name="RadioState">
   <element name="ACQUIRING"/>
   <element name="ACQUIRED"/>
   <element name="MULTICAST"/>
   <element name="NOT_FOUND"/>
 </enum>

 <struct name="StationIDNumber">
     <param name="countryCode" type="Integer" minvalue="0" maxvalue="999"  mandatory="false">
         <description>Binary Representation of ITU Country Code. USA Code is 001.</description>
     </param>
     <param name="fccFacilityId" type="Integer" minvalue="0" maxvalue="999999"  mandatory="false">
         <description>Binary representation  of unique facility ID assigned by the FCC; FCC controlled for U.S. territory</description>
     </param>
 </struct>

 <struct name="GPSData">
   <description>Struct with the GPS data.</description>
   <param name="longitudeDegrees" type="Float" minvalue="-180" maxvalue="180" mandatory="true">
   </param>
   <param name="latitudeDegrees" type="Float" minvalue="-90" maxvalue="90" mandatory="true">
   </param>
   <param name="utcYear" type="Integer" minvalue="2010" maxvalue="2100" mandatory="false">
       <description>The current UTC year.</description>
   </param>
   <param name="utcMonth" type="Integer" minvalue="1" maxvalue="12" mandatory="false">
       <description>The current UTC month.</description>
  </param>
   <param name="utcDay" type="Integer" minvalue="1" maxvalue="31" mandatory="false">
      <description>The current UTC day.</description>
   </param>
   <param name="utcHours" type="Integer" minvalue="0" maxvalue="23" mandatory="false">
       <description>The current UTC hour.</description>
   </param>
   <param name="utcMinutes" type="Integer" minvalue="0" maxvalue="59" mandatory="false">
       <description>The current UTC minute.</description>
   </param>
   <param name="utcSeconds" type="Integer" minvalue="0" maxvalue="59" mandatory="false">
       <description>The current UTC second.</description>
   </param>
   <param name="compassDirection" type="Common.CompassDirection" mandatory="false">
       <description>See CompassDirection.</description>
   </param>
   <param name="pdop" type="Float" minvalue="0" maxvalue="1000" mandatory="false">
       <description>PDOP.</description>
   </param>
   <param name="hdop" type="Float" minvalue="0" maxvalue="1000" mandatory="false">
       <description>HDOP.</description>
   </param>
   <param name="vdop" type="Float" minvalue="0" maxvalue="1000" mandatory="false">
       <description>VDOP.</description>
   </param>
   <param name="actual" type="Boolean" mandatory="false">
       <description>
         True, if actual.
         False, if infered.
       </description>
   </param>
   <param name="satellites" type="Integer" minvalue="0" maxvalue="31" mandatory="false">
       <description>Number of satellites in view</description>
   </param>
   <param name="dimension" type="Common.Dimension" mandatory="false">
       <description>See Dimension</description>
   </param>
   <param name="altitude" type="Float" minvalue="-10000" maxvalue="10000" mandatory="false">
       <description>Altitude in meters</description>
   </param>
   <param name="heading" type="Float" minvalue="0" maxvalue="359.99" mandatory="false">
       <description>The heading. North is 0. Resolution is 0.01</description>
   </param>
   <param name="speed" type="Float" minvalue="0" maxvalue="500" mandatory="false">
       <description>The speed in KPH</description>
   </param>
   <param name="shifted" type="Boolean" mandatory="false">
       <description>
           True, if GPS lat/long, time, and altitude have been purposefully shifted (requires a proprietary algorithm to unshift).
           False, if the GPS data is raw and un-shifted.
           If not provided, then value is assumed False.
       </description>
   </param>
 </struct>

 <struct name="SisData">
     <param name="stationShortName" type="String" minlength="4" maxlength="7"  mandatory="false">
         <description>Identifies the 4-alpha-character station call sign plus an optional (-FM) extension</description>
     </param>
     <param name="stationIDNumber" type="StationIDNumber"  mandatory="false">
         <description>Used for network Application. Consists of Country Code and FCC Facility ID.</description>
     </param>
     <param name="stationLongName" type="String" minlength="0" maxlength="56"  mandatory="false">
         <description>Identifies the station call sign or other identifying information in the long format.</description>
     </param>
     <param name="stationLocation" type="GPSData" mandatory="false">
         <description>Provides the 3-dimensional geographic station location.</description>
     </param>
     <param name="stationMessage" type="String" minlength="0" maxlength="56"  mandatory="false">
         <description>May be used to convey textual information of general interest to the consumer such as weather forecasts or public service announcements. Includes a high priority delivery feature to convey emergencies that may be in the listening area.</description>
     </param>
 </struct>

 <struct name="RadioControlData">
   <param name="frequencyInteger" type="Integer" minvalue="0" maxvalue="1710" mandatory="false">
     <description>The integer part of the frequency ie for 101.7 this value should be 101</description>
   </param>
   <param name="frequencyFraction" type="Integer" minvalue="0" maxvalue="9" mandatory="false">
     <description>The fractional part of the frequency for 101.7 is 7</description>
   </param>
   <param name="band" type="Common.RadioBand" mandatory="false">
   </param>
   <param name="rdsData" type="Common.RdsData" mandatory="false">
   </param>
   <param name="hdRadioEnable" type="Boolean" mandatory="false">
     <description> True if the hd radio is on, false is the radio is off</description>
   </param>
   <param name="availableHDs" type="Integer" minvalue="1" maxvalue="7" mandatory="false">
    <description>
       Number of HD sub-channels if available.
       Note that this parameter is deprecated in MOBILE API.
    </description>
   </param>
   <param name="availableHdChannels" type="Integer" minvalue="0" maxvalue="7" array="true" minsize="0" maxsize="8" mandatory="false">
     <description>The list of available hd sub-channel indexes. Empty list means no Hd channel is available. Read-only.</description>
   </param>
   <param name="hdChannel" type="Integer" minvalue="0" maxvalue="7" mandatory="false">
     <description>Current HD sub-channel if available</description>
   </param>
   <param name="signalStrength" type="Integer" minvalue="0" maxvalue="100" mandatory="false">
   </param>
   <param name="signalChangeThreshold" type="Integer" minvalue="0" maxvalue="100" mandatory="false">
     <description>If the signal strength falls below the set value for this parameter, the radio will tune to an alternative frequency</description>
   </param>
   <param name="radioEnable" type="Boolean" mandatory="false">
     <description> True if the radio is on, false is the radio is off</description>
   </param>
   <param name="state" type="Common.RadioState" mandatory="false">
   </param>
   <param name="sisData" type="SisData" mandatory="false">
       <description>Read-only Station Information Service (SIS) data provides basic information about the station such as call sign, as well as information not displayable to the consumer such as the station identification number</description>
   </param>
 </struct>

 <struct name="RadioControlCapabilities">
   <description>Contains information about a radio control module's capabilities.</description>
   <param name="moduleName" type="String" maxlength="100" mandatory="true" >
     <description>The short name or a short description of the radio control module.</description>
   </param>
   <param name="moduleInfo" type="ModuleInfo" mandatory="false">
       <description>Information about a RC module, including its id. </description>
   </param>
   <param name="radioEnableAvailable" type="Boolean" mandatory="false">
     <description>
       Availability of the control of enable/disable radio.
       True: Available, False: Not Available, Not present: Not Available.
     </description>
   </param>
   <param name="radioBandAvailable" type="Boolean" mandatory="false" >
     <description>
       Availability of the control of radio band.
       True: Available, False: Not Available, Not present: Not Available.
     </description>
   </param>
   <param name="radioFrequencyAvailable" type="Boolean" mandatory="false" >
     <description>
       Availability of the control of radio frequency.
       True: Available, False: Not Available, Not present: Not Available.
     </description>
   </param>
   <param name="hdChannelAvailable" type="Boolean" mandatory="false" >
     <description>
       Availability of the control of HD radio channel.
       True: Available, False: Not Available, Not present: Not Available.
     </description>
   </param>
   <param name="rdsDataAvailable" type="Boolean" mandatory="false" >
     <description>
       Availability of the getting Radio Data System (RDS) data.
       True: Available, False: Not Available, Not present: Not Available.
     </description>
   </param>
   <param name="availableHDsAvailable" type="Boolean" mandatory="false" >
   <description>
       Availability of the getting the number of available HD channels.
       True: Available, False: Not Available, Not present: Not Available.
       Note that this parameter is deprecated in MOBILE API
     </description>
   </param>

   <param name="availableHdChannelsAvailable" type="Boolean" mandatory="false">
     <description>
       Availability of the list of available HD sub-channel indexes.
       True: Available, False: Not Available, Not present: Not Available.
     </description>
   </param>
   <param name="stateAvailable" type="Boolean" mandatory="false" >
     <description>
       Availability of the getting the Radio state.
       True: Available, False: Not Available, Not present: Not Available.
     </description>
   </param>
   <param name="signalStrengthAvailable" type="Boolean" mandatory="false" >
     <description>
       Availability of the getting the signal strength.
       True: Available, False: Not Available, Not present: Not Available.
     </description>
   </param>
   <param name="signalChangeThresholdAvailable" type="Boolean" mandatory="false" >
     <description>
       Availability of the getting the signal Change Threshold.
       True: Available, False: Not Available, Not present: Not Available.
     </description>
   </param>
   <param name="sisDataAvailable" type="Boolean" mandatory="false">
       <description>
         Availability of the getting HD radio Station Information Service (SIS) data.
         True: Available, False: Not Available, Not present: Not Available.
       </description>
   </param>
   <param name="hdRadioEnableAvailable" type="Boolean" mandatory="false">
     <description>
       Availability of the control of enable/disable HD radio.
       True: Available, False: Not Available, Not present: Not Available.
     </description>
   </param>
   <param name="siriusxmRadioAvailable" type="Boolean" mandatory="false">
     <description>
       Availability of sirius XM radio.
       True: Available, False: Not Available, Not present: Not Available.
     </description>
   </param>
 </struct>

 <enum name="DefrostZone">
   <element name="FRONT"/>
   <element name="REAR"/>
   <element name="ALL"/>
   <element name="NONE"/>
 </enum>

 <enum name="VentilationMode">
   <element name="UPPER"/>
   <element name="LOWER"/>
   <element name="BOTH"/>
   <element name="NONE"/>
 </enum>

 <enum name="TemperatureUnit">
   <element name="FAHRENHEIT"/>
   <element name="CELSIUS"/>
 </enum>

 <struct name="Temperature">
    <param name="unit" type="TemperatureUnit" mandatory="true" >
      <description>Temperature Unit</description>
    </param>
    <param name="value" type="Float" mandatory="true" >
      <description>Temperature Value in TemperatureUnit specified unit. Range depends on OEM and is not checked by SDL.</description>
    </param>
  </struct>

 <struct name="ClimateControlData">
   <param name="fanSpeed" type="Integer" minvalue="0" maxvalue="100" mandatory="false">
   </param>
   <param name="currentTemperature" type="Common.Temperature" mandatory="false">
   </param>
   <param name="desiredTemperature" type="Common.Temperature" mandatory="false">
   </param>
   <param name="acEnable" type="Boolean" mandatory="false">
   </param>
   <param name="circulateAirEnable" type="Boolean" mandatory="false">
   </param>
   <param name="autoModeEnable" type="Boolean" mandatory="false">
   </param>
   <param name="defrostZone" type="DefrostZone" mandatory="false">
   </param>
   <param name="dualModeEnable" type="Boolean" mandatory="false">
   </param>
   <param name="acMaxEnable" type="Boolean" mandatory="false">
   </param>
   <param name="ventilationMode" type="Common.VentilationMode" mandatory="false">
   </param>
   <param name="heatedSteeringWheelEnable" type="Boolean" mandatory="false">
       <description>value false means disabled/turn off, value true means enabled/turn on.</description>
   </param>
   <param name="heatedWindshieldEnable" type="Boolean" mandatory="false">
       <description>value false means disabled, value true means enabled.</description>
   </param>
   <param name="heatedRearWindowEnable" type="Boolean" mandatory="false">
       <description>value false means disabled, value true means enabled.</description>
   </param>
   <param name="heatedMirrorsEnable" type="Boolean" mandatory="false">
       <description>value false means disabled, value true means enabled.</description>
   </param>
   <param name="climateEnable" type="Boolean" mandatory="false">
   </param>
 </struct>

   <struct name="ClimateControlCapabilities">
   <description>Contains information about a climate control module's capabilities.</description>
   <param name="moduleName" type="String" maxlength="100" mandatory="true" >
     <description>The short name or a short description of the climate control module.</description>
   </param>
   <param name="moduleInfo" type="ModuleInfo" mandatory="false">
       <description>Information about a RC module, including its id. </description>
   </param>
   <param name="currentTemperatureAvailable" type="Boolean" mandatory="false">
     <description>
       Availability of the reading of current temperature.
       True: Available, False: Not Available, Not present: Not Available.
     </description>
   </param>
   <param name="fanSpeedAvailable" type="Boolean" mandatory="false">
     <description>
       Availability of the control of fan speed.
       True: Available, False: Not Available, Not present: Not Available.
     </description>
   </param>
   <param name="desiredTemperatureAvailable" type="Boolean" mandatory="false">
     <description>
       Availability of the control of desired temperature.
       True: Available, False: Not Available, Not present: Not Available.
     </description>
   </param>
   <param name="acEnableAvailable" type="Boolean" mandatory="false">
     <description>
       Availability of the control of turn on/off AC.
       True: Available, False: Not Available, Not present: Not Available.
     </description>
   </param>
   <param name="acMaxEnableAvailable" type="Boolean" mandatory="false">
     <description>
       Availability of the control of enable/disable air conditioning is ON on the maximum level.
       True: Available, False: Not Available, Not present: Not Available.
     </description>
   </param>
   <param name="circulateAirEnableAvailable" type="Boolean" mandatory="false">
     <description>
       Availability of the control of enable/disable circulate Air mode.
       True: Available, False: Not Available, Not present: Not Available.
     </description>
   </param>
   <param name="autoModeEnableAvailable" type="Boolean" mandatory="false">
     <description>
       Availability of the control of enable/disable auto mode.
       True: Available, False: Not Available, Not present: Not Available.
     </description>
   </param>
   <param name="dualModeEnableAvailable" type="Boolean" mandatory="false">
     <description>
       Availability of the control of enable/disable dual mode.
       True: Available, False: Not Available, Not present: Not Available.
     </description>
   </param>
   <param name="defrostZoneAvailable" type="Boolean" mandatory="false">
     <description>
       Availability of the control of defrost zones.
       True: Available, False: Not Available, Not present: Not Available.
     </description>
   </param>
   <param name="defrostZone" type="Common.DefrostZone" minsize="1" maxsize="100" array="true" mandatory="false">
     <description>
       A set of all defrost zones that are controllable.
     </description>
   </param>
   <param name="ventilationModeAvailable" type="Boolean" mandatory="false">
     <description>
       Availability of the control of air ventilation mode.
       True: Available, False: Not Available, Not present: Not Available.
     </description>
   </param>
   <param name="ventilationMode" type="Common.VentilationMode" minsize="1" maxsize="100" array="true" mandatory="false">
     <description>
       A set of all ventilation modes that are controllable.
     </description>
   </param>
   <param name="heatedSteeringWheelAvailable" type="Boolean" mandatory="false">
       <description>
         Availability of the control (enable/disable) of heated Steering Wheel.
         True: Available, False: Not Available, Not present: Not Available.
       </description>
   </param>
   <param name="heatedWindshieldAvailable" type="Boolean" mandatory="false">
       <description>
         Availability of the control (enable/disable) of heated Windshield.
         True: Available, False: Not Available, Not present: Not Available.
       </description>
   </param>
   <param name="heatedRearWindowAvailable" type="Boolean" mandatory="false">
       <description>
         Availability of the control (enable/disable) of heated Rear Window.
         True: Available, False: Not Available, Not present: Not Available.
       </description>
   </param>
   <param name="heatedMirrorsAvailable" type="Boolean" mandatory="false">
       <description>
         Availability of the control (enable/disable) of heated Mirrors.
         True: Available, False: Not Available, Not present: Not Available.
       </description>
   </param>
   <param name="climateEnableAvailable" type="Boolean" mandatory="false">
       <description>
         Availability of the control of enable/disable climate control.
         True: Available, False: Not Available, Not present: Not Available.
       </description>
   </param>
 </struct>

 <struct name="EqualizerSettings">
     <description>Defines the each Equalizer channel settings.</description>
     <param name="channelId" type="Integer" minvalue="1" maxvalue="100" mandatory="true"></param>
     <param name="channelName" type="String" mandatory="false" maxlength="50">
         <description>read-only channel / frequency name (e.i. "Treble, Midrange, Bass" or "125 Hz")</description>
     </param>
     <param name="channelSetting" type="Integer" minvalue="0" maxvalue="100" mandatory="true"></param>
 </struct>

 <struct name="AudioControlData">
     <param name="source" type="PrimaryAudioSource" mandatory="false">
         <description>
           In a getter response or a notification, it is the current primary audio source of the system.
           In a setter request, it is the target audio source that the system shall switch to.
           If the value is MOBILE_APP, the system shall switch to the mobile media app that issues the setter RPC.
         </description>
     </param>
     <param name="keepContext" type="Boolean" mandatory="false">
         <description>
           This parameter shall not be present in any getter responses or notifications.
           This parameter is optional in a setter request. The default value is false.
           If it is false, the system not only changes the audio source but also brings the default application
           or system UI associated with the audio source to foreground.
           If it is true, the system changes the audio source, but still keeps the current application in foreground.
         </description>
     </param>
     <param name="volume" type="Integer" mandatory="false" minvalue="0" maxvalue="100">
         <description>Reflects the volume of audio, from 0%-100%.</description>
     </param>
     <param name="equalizerSettings" type="EqualizerSettings" minsize="1" maxsize="100" mandatory="false" array="true">
         <description>Defines the list of supported channels (band) and their current/desired settings on HMI</description>
     </param>
 </struct>

 <struct name="AudioControlCapabilities">
     <param name="moduleName" type="String" maxlength="100" mandatory="true">
         <description>
           The short friendly name of the light control module.
           It should not be used to identify a module by mobile application.
         </description>
     </param>
     <param name="moduleInfo" type="ModuleInfo" mandatory="false">
         <description>Information about a RC module, including its id. </description>
     </param>
     <param name="sourceAvailable" type="Boolean" mandatory="false">
         <description>Availability of the control of audio source. </description>
     </param>
     <param name="keepContextAvailable" type="Boolean" mandatory="false">
         <description>Availability of the keepContext paramter. </description>
     </param>
     <param name="volumeAvailable" type="Boolean" mandatory="false">
         <description>Availability of the control of audio volume.</description>
     </param>
     <param name="equalizerAvailable" type="Boolean" mandatory="false">
         <description>Availability of the control of Equalizer Settings.</description>
     </param>
     <param name="equalizerMaxChannelId" type="Integer" minvalue="1" maxvalue="100" mandatory="false">
         <description>Must be included if equalizerAvailable=true, and assume all IDs starting from 1 to this value are valid</description>
     </param>
 </struct>


 <struct name="RGBColor">
     <param name="red" type="Integer" minvalue="0" maxvalue="255" mandatory="true" />
     <param name="green" type="Integer" minvalue="0" maxvalue="255" mandatory="true" />
     <param name="blue" type="Integer" minvalue="0" maxvalue="255" mandatory="true" />
 </struct>

 <enum name="LightName">
     <!-- Common Single Light 0~500 -->
     <element name="FRONT_LEFT_HIGH_BEAM" value="0"/>
     <element name="FRONT_RIGHT_HIGH_BEAM" value="1"/>
     <element name="FRONT_LEFT_LOW_BEAM" value="2"/>
     <element name="FRONT_RIGHT_LOW_BEAM" value="3"/>
     <element name="FRONT_LEFT_PARKING_LIGHT" value="4"/>
     <element name="FRONT_RIGHT_PARKING_LIGHT" value="5"/>
     <element name="FRONT_LEFT_FOG_LIGHT" value="6"/>
     <element name="FRONT_RIGHT_FOG_LIGHT" value="7"/>
     <element name="FRONT_LEFT_DAYTIME_RUNNING_LIGHT" value="8"/>
     <element name="FRONT_RIGHT_DAYTIME_RUNNING_LIGHT" value="9"/>
     <element name="FRONT_LEFT_TURN_LIGHT" value="10"/>
     <element name="FRONT_RIGHT_TURN_LIGHT" value="11"/>
     <element name="REAR_LEFT_FOG_LIGHT" value="12"/>
     <element name="REAR_RIGHT_FOG_LIGHT" value="13"/>
     <element name="REAR_LEFT_TAIL_LIGHT" value="14"/>
     <element name="REAR_RIGHT_TAIL_LIGHT" value="15"/>
     <element name="REAR_LEFT_BRAKE_LIGHT" value="16"/>
     <element name="REAR_RIGHT_BRAKE_LIGHT" value="17"/>
     <element name="REAR_LEFT_TURN_LIGHT" value="18"/>
     <element name="REAR_RIGHT_TURN_LIGHT" value="19"/>
     <element name="REAR_REGISTRATION_PLATE_LIGHT" value="20"/>

     <!-- Exterior Lights by common function groups 501~800 -->
     <element name="HIGH_BEAMS" value="501">
         <description>Include all high beam lights: front_left and front_right.</description>
     </element>
     <element name="LOW_BEAMS" value="502">
         <description>Include all low beam lights: front_left and front_right.</description>
     </element>
     <element name="FOG_LIGHTS" value="503">
         <description>Include all fog lights: front_left, front_right, rear_left and rear_right.</description>
     </element>
     <element name="RUNNING_LIGHTS" value="504">
         <description>Include all daytime running lights: front, left and right.</description>
     </element>
     <element name="PARKING_LIGHTS" value="505">
         <description>Include all parking lights: front_left and front_right.</description>
     </element>
     <element name="BRAKE_LIGHTS" value="506">
         <description>Include all brake lights: rear_left and rear_right.</description>
     </element>
     <element name="REAR_REVERSING_LIGHTS" value="507"/>
     <element name="SIDE_MARKER_LIGHTS" value="508"/>
     <element name="LEFT_TURN_LIGHTS" value="509">
         <description>Include all left turn signal lights: front_left, rear_left, left_side and mirror_mounted.</description>
     </element>
     <element name="RIGHT_TURN_LIGHTS" value="510">
         <description>Include all right turn signal lights: front_right, rear_right, right_side and mirror_mounted.</description>
     </element>
     <element name="HAZARD_LIGHTS" value="511">
         <description>Include all hazard lights: front_left, front_right, rear_left and rear_right.</description>
     </element>
     <element name="REAR_CARGO_LIGHTS" value="512">
         <description>Cargo lamps illuminate the cargo area.</description>
     </element>
     <element name="REAR_TRUCK_BED_LIGHTS" value="513">
         <description>Truck bed lamps light up the bed of the truck.</description>
     </element>
     <element name="REAR_TRAILER_LIGHTS" value="514">
         <description>Trailer lights are lamps mounted on a trailer hitch.</description>
     </element>
     <element name="LEFT_SPOT_LIGHTS" value="515">
         <description>It is the spotlights mounted on the left side of a vehicle.</description>
     </element>
     <element name="RIGHT_SPOT_LIGHTS" value="516">
         <description>It is the spotlights mounted on the right side of a vehicle.</description>
     </element>
     <element name="LEFT_PUDDLE_LIGHTS" value="517">
         <description>Puddle lamps illuminate the ground beside the door as the customer is opening or approaching the door.</description>
     </element>
     <element name="RIGHT_PUDDLE_LIGHTS" value="518">
         <description>Puddle lamps illuminate the ground beside the door as the customer is opening or approaching the door.</description>
     </element>

     <!-- Interior Lights by common function groups 801~900 -->
     <element name="AMBIENT_LIGHTS" value="801"/>
     <element name="OVERHEAD_LIGHTS" value="802"/>
     <element name="READING_LIGHTS" value="803"/>
     <element name="TRUNK_LIGHTS" value="804"/>

     <!-- Lights by location 901~1000-->
     <element name="EXTERIOR_FRONT_LIGHTS" value="901">
         <description>Include exterior lights located in front of the vehicle. For example, fog lights and low beams.</description>
     </element>
     <element name="EXTERIOR_REAR_LIGHTS" value="902">
         <description>Include exterior lights located at the back of the vehicle. For example, license plate lights, reverse lights, cargo lights, bed lights an trailer assist lights.</description>
     </element>
     <element name="EXTERIOR_LEFT_LIGHTS" value="903">
         <description>Include exterior lights located at the left side of the vehicle. For example, left puddle lights and spot lights.</description>
     </element>
     <element name="EXTERIOR_RIGHT_LIGHTS" value="904">
         <description>Include exterior lights located at the right side of the vehicle. For example, right puddle lights and spot lights.</description>
     </element>
     <element name="EXTERIOR_ALL_LIGHTS" value="905">
         <description> Include all exterior lights around the vehicle.</description>
     </element>
 </enum>

 <enum name="LightStatus">
     <element name="ON"/>
     <element name="OFF"/>
     <element name="RAMP_UP"/>
     <element name="RAMP_DOWN"/>
     <element name="UNKNOWN"/>
     <element name="INVALID"/>
 </enum>

 <struct name="LightCapabilities">
     <param name="name" type="LightName" mandatory="true" />
     <param name="statusAvailable" type="Boolean" mandatory="false">
       <description>
         Indicates if the status (ON/OFF) can be set remotely. App shall not use read-only values (RAMP_UP/RAMP_DOWN/UNKNOWN/INVALID) in a setInteriorVehicleData request.
       </description>
     </param>
     <param name="densityAvailable" type="Boolean" mandatory="false">
         <description>
           Indicates if the light's density can be set remotely (similar to a dimmer).
         </description>
     </param>
     <param name="rgbColorSpaceAvailable" type="Boolean" mandatory="false">
         <description>
           Indicates if the light's color can be set remotely by using the RGB color space.
         </description>
     </param>
 </struct>

 <struct name="LightControlCapabilities">
     <param name="moduleName" type="String" maxlength="100" mandatory="true">
         <description>
           The short friendly name of the light control module.
           It should not be used to identify a module by mobile application.
         </description>
     </param>
     <param name="moduleInfo" type="ModuleInfo" mandatory="false">
         <description>Information about a RC module, including its id. </description>
     </param>
     <param name="supportedLights" type="LightCapabilities" minsize="1" maxsize="100" array="true" mandatory="true">
     <description> An array of available light names that are controllable. </description>
     </param>
 </struct>

 <struct name="LightState">
     <param name="id" type="LightName" mandatory="true">
         <description>The name of a light or a group of lights. </description>
     </param>
     <param name="status" type="LightStatus" mandatory="true"/>
     <param name="density" type="Float" minvalue="0" maxvalue="1" mandatory="false" />
     <param name="color" type="RGBColor" mandatory="false" />
 </struct>

 <struct name="LightControlData">
     <param name="lightState" type="LightState" mandatory="true" minsize="1" maxsize="100" array="true">
         <description>An array of LightNames and their current or desired status. No change to the status of the LightNames that are not listed in the array.</description>
     </param>
 </struct>

 <enum name="DisplayMode">
     <element name="DAY"/>
     <element name="NIGHT"/>
     <element name="AUTO"/>
 </enum>
 <enum name="DistanceUnit">
     <element name="MILES"/>
     <element name="KILOMETERS"/>
 </enum>

 <struct name="HMISettingsControlData">
     <description>Corresponds to "HMI_SETTINGS" ModuleType</description>
     <param name="displayMode" type="DisplayMode" mandatory="false"></param>
     <param name="temperatureUnit" type="TemperatureUnit" mandatory="false"></param>
     <param name="distanceUnit" type="DistanceUnit" mandatory="false"></param>
 </struct>

 <struct name="HMISettingsControlCapabilities">
     <param name="moduleName" type="String" maxlength="100" mandatory="true">
         <description>
           The short friendly name of the hmi setting module.
           It should not be used to identify a module by mobile application.
         </description>
     </param>
     <param name="moduleInfo" type="ModuleInfo" mandatory="false">
         <description>Information about a RC module, including its id. </description>
     </param>
     <param name="distanceUnitAvailable" type="Boolean" mandatory="false">
         <description>Availability of the control of distance unit. </description>
     </param>
     <param name="temperatureUnitAvailable" type="Boolean" mandatory="false">
         <description>Availability of the control of temperature unit. </description>
     </param>
     <param name="displayModeUnitAvailable" type="Boolean" mandatory="false">
         <description>Availability of the control of HMI display mode. </description>
     </param>
 </struct>

 <struct name="ModuleData">
   <description>The moduleType indicates which type of data should be changed and identifies which data object exists in this struct. For example, if the moduleType is CLIMATE then a "climateControlData" should exist</description>
   <param name="moduleType" type="Common.ModuleType" mandatory="true" >
   </param>
   <param name="moduleId" type="String" maxlength="100" mandatory="false">
       <description>Id of a module, published by System Capability. </description>
   </param>
   <param name="radioControlData" type="Common.RadioControlData" mandatory="false">
   </param>
   <param name="climateControlData" type="Common.ClimateControlData" mandatory="false">
   </param>
   <param name="seatControlData" type="SeatControlData" mandatory="false">
   </param>
   <param name="audioControlData" type="AudioControlData" mandatory="false">
   </param>
   <param name="lightControlData" type="LightControlData" mandatory="false">
   </param>
   <param name="hmiSettingsControlData" type="HMISettingsControlData" mandatory="false">
   </param>
 </struct>

<enum name="RCAccessMode">
    <description>Enumeration that describes possible remote control access mode the application might be in on HU.</description>
    <element name="AUTO_ALLOW"/>
    <element name="AUTO_DENY"/>
    <element name="ASK_DRIVER"/>
</enum>

<!-- End Remote Control -->
<struct name="TextField">
  <param name="name" type="Common.TextFieldName" mandatory="true">
    <description>The name that identifies the field. See TextFieldName.</description>
  </param>
  <param name="characterSet" type="Common.CharacterSet" mandatory="true">
    <description>The character set that is supported in this field. See CharacterSet.</description>
  </param>
  <param name="width" type="Integer" minvalue="1" maxvalue="500" mandatory="true">
    <description>The number of characters in one row of this field.</description>
  </param>
  <param name="rows" type="Integer" minvalue="1" maxvalue="8" mandatory="true">
    <description>The number of rows of this field.</description>
  </param>
</struct>

<struct name="ButtonCapabilities">
    <description>Contains the information about capabilities of a button.</description>
    <param name="name" type="Common.ButtonName" mandatory="true">
        <description>The name of the Button from the ButtonName enum</description>
    </param>
    <param name="moduleInfo" type="ModuleInfo" mandatory="false">
        <description>Information about a RC module, including its id. </description>
    </param>
    <param name="shortPressAvailable" type="Boolean" mandatory="true">
        <description>The button supports a short press. Whenever the button is pressed short, onButtonPressed(SHORT) should be invoked.</description>
    </param>
    <param name="longPressAvailable" type="Boolean" mandatory="true">
        <description>The button supports a LONG press. Whenever the button is pressed long, onButtonPressed(LONG) should be invoked.</description>
    </param>
    <param name="upDownAvailable" type="Boolean" mandatory="true">
        <description>The button supports "button down" and "button up". Whenever the button is pressed, onButtonEvent(DOWN) should be invoked. Whenever the button is released, onButtonEvent(UP) should be invoked.</description>
    </param>
</struct>

<struct name="VehicleDataResult">
  <description>Individual published data request result</description>
  <param name="dataType" type="Common.VehicleDataType" mandatory="true">
    <description>Defined published data element type.</description>
  </param>
  <param name="resultCode" type="Common.VehicleDataResultCode" mandatory="true">
    <description>Published data result code.</description>
  </param>
</struct>

<struct name="TouchCoord">
  <param name="x" type="Integer" mandatory="true" minvalue="0" maxvalue="10000">
    <description>The x coordinate of the touch.</description>
  </param>
  <param name="y" type="Integer" mandatory="true" minvalue="0" maxvalue="10000">
    <description>The y coordinate of the touch.</description>
  </param>
</struct>

<struct name="TouchEvent">
  <param name="id" type="Integer" mandatory="true" minvalue="0" maxvalue="9">
    <description>
      A touch's unique identifier.  The application can track the current touch events by id.
      If a touch event has type begin, the id should be added to the set of touches.
      If a touch event has type end, the id should be removed from the set of touches.
    </description>
  </param>
  <param name="ts" type="Integer" mandatory="true" array="true" minvalue="0" maxvalue="2147483647" minsize="1" maxsize="1000">
    <description>
      The time that the touch was recorded.  This number can the time since the beginning of the session or something else as long as the units are in milliseconds.
      The timestamp is used to determined the rate of change of position of a touch.
      The application also uses the time to verify whether two touches, with different ids, are part of a single action by the user.
      If there is only a single timestamp in this array, it is the same for every coordinate in the coordinates array.
    </description>
  </param>
  <param name="c" type="Common.TouchCoord" mandatory="true" array="true" minsize="1" maxsize="1000">
  </param>
</struct>

<struct name="PresetBankCapabilities">
    <description>Contains information about on-screen preset capabilities (whether the HW preset buttons could be duplicated with onscreen buttons).</description>
    <param name="onScreenPresetsAvailable" type="Boolean" mandatory="true">
        <description>Must be true if onscreen custom presets are available.</description>
    </param>
</struct>

<struct name="Image">
  <param name="value" maxlength="65535" type="String" mandatory="true">
    <description>The path to the dynamic image stored on HU or the static binary image itself.</description>
  </param>
  <param name="imageType" type="Common.ImageType" mandatory="true">
    <description>Describes, whether it is a static or dynamic image.</description>
  </param>
  <param name="isTemplate" type="Boolean" mandatory="false">
    <description>Optional value to specify whether it's a template image. A template image can be (re)colored by the HMI as needed by using an image pattern</description>
  </param>
</struct>

<struct name="DeviceInfo">
  <param name="name" type="String" mandatory="true">
    <description>The name of the device connected.</description>
  </param>
  <param name="id" type="String" mandatory="true">
    <description>The ID of the device connectedi: either hash of device's USB serial number(in case of USB connection) or has of device's MAC address(in case of BlueTooth or WIFI connection</description>
  </param>
  <param name="transportType" type="Common.TransportType" mandatory="false">
    <description>The transport type the named-app's-device is connected over HU(BlueTooth, USB or WiFi). It must be provided in OnAppRegistered and in UpdateDeviceList</description>
  </param>
  <param name="isSDLAllowed" type="Boolean" mandatory="false">
    <description>Sent by SDL in UpdateDeviceList. ’true’ – if device is allowed for PolicyTable Exchange; ‘false’ – if device is NOT allowed for PolicyTable Exchange </description>
  </param>
</struct>

<struct name="SoftButton">
    <param name="type" type="Common.SoftButtonType" mandatory="true">
      <description>Describes, whether text, icon or both text and image should be displayed on the soft button. See softButtonType</description>
    </param>
    <param name="text" maxlength="500" type="String" mandatory="false">
      <description>Optional text to be displayed (if defined as TEXT or BOTH)</description>
    </param>
    <param name="image" type="Common.Image" mandatory="false">
      <description>Optional image struct for SoftButton (if defined as IMAGE or BOTH)</description>
    </param>
    <param name="isHighlighted" type="Boolean" mandatory="false">
      <description>If true, must be highlighted</description>
      <description>If false, must be not</description>
    </param>
    <param name="softButtonID" type="Integer" minvalue="0" maxvalue="65535" mandatory="true">
      <description>Value which must be returned via OnButtonPress / OnButtonEvent</description>
    </param>
    <param name="systemAction" type="Common.SystemAction" mandatory="true">
      <description>Parameter indicates whether clicking a SoftButton must call a specific system action.  See SystemAction</description>
    </param>
 </struct>

<struct name="TTSChunk">
    <description>A TTS chunk, that consists of text/phonemes to speak or the name of a file to play, and a TTS type (like text or SAPI)</description>
    <param name="text" type="String" mandatory="true" maxlength="500">
        <description>The text or phonemes to be spoken, or the name of an audio file to play.</description>
    </param>
    <param name="type" type="Common.SpeechCapabilities" mandatory="true">
      <description>Describes whether the TTS chunk is plain text, a specific phoneme set, or an audio file. See SpeechCapabilities.</description>
    </param>
</struct>


<struct name="TemplateColorScheme">
  <description>
    A color scheme for all display layout templates.
  </description>
  <param name="primaryColor" type="Common.RGBColor" mandatory="false">
    <description>The primary "accent" color</description>
  </param>
  <param name="secondaryColor" type="Common.RGBColor" mandatory="false">
      <description>The secondary "accent" color</description>
  </param>
  <param name="backgroundColor" type="Common.RGBColor" mandatory="false">
    <description>The color of the background</description>
  </param>
</struct>

<struct name="TemplateConfiguration">
  <param name="template" type="String" maxlength="500" mandatory="true">
    <description>
      Predefined or dynamically created window template.
      Currently only predefined window template layouts are defined.
    </description>
  </param>
  <param name="dayColorScheme" type="TemplateColorScheme" mandatory="false" />
  <param name="nightColorScheme" type="TemplateColorScheme" mandatory="false" />
</struct>

<struct name="HMIApplication">
    <description>Data type containing information about application needed by HMI.</description>
    <param name="appName" type="String" maxlength="100" mandatory="true">
      <description>The mobile application name, e.g. "Ford Drive Green".</description>
    </param>
    <param name="ngnMediaScreenAppName" type="String" maxlength="100" mandatory="false">
      <description>Provides an abbreviated version of the app name (if needed), that may be displayed on the NGN media screen.</description>
      <description>If not provided, the appName should be used instead (and may be truncated if too long)</description>
    </param>
    <param name="icon" type="String" mandatory="false">
      <description>Path to application icon stored on HU.</description>
    </param>
    <param name="deviceInfo" type="Common.DeviceInfo" mandatory="true">
       <description>The ID, serial number, transport type the named-app's-device is connected over to HU.</description>
    </param>
    <param name="secondaryDeviceInfo" type="Common.DeviceInfo" mandatory="false">
       <description>The ID, serial number, transport type that are acquired through Secondary Transport.</description>
    </param>
    <param name="policyAppID" type="String" maxlength="50" minlength="1" mandatory="true">
      <description>Policy ID(=the appID the application registers with) of registered application.</description>
    </param>
    <param name="ttsName" type="Common.TTSChunk" minsize="1" maxsize="100" array="true" mandatory="false" >
      <description>
        TTS string for VR recognition of the mobile application name, e.g. "Ford Drive Green".
        Meant to overcome any failing on speech engine in properly pronouncing / understanding app name.
        May not be empty.
        May not start with a new line character.
        Not unique value
      </description>
    </param>
    <param name="vrSynonyms" type="String" maxlength="40" minsize="1" maxsize="100" array="true" mandatory="false">
      <description>
        Defines an additional voice recognition command.
        Must not interfere with any name of previously registered applications from the same device.
      </description>
    </param>
    <param name="appID" type="Integer" mandatory="true">
      <description>Unique (during ignition cycle) id of the application. To be used in all RPCs sent by both HU system and SDL</description>
    </param>
    <param name="hmiDisplayLanguageDesired" type="Common.Language" mandatory="false">
      <description>The language the application intends to use on HU  </description>
    </param>
    <param name="isMediaApplication" type="Boolean" mandatory="false">
      <description>Indicates whether it is a media or a non-media application.</description>
    </param>
    <param name="appType" type="Common.AppHMIType" minsize="1" maxsize="100" array="true" mandatory="false">
      <description>List of all applicable app types stating which classifications to be given to the app.</description>
      <description>e.g. for platforms like GEN2, this determines which "corner(s)" the app can populate.</description>
    </param>
    <param name="greyOut" type="Boolean" mandatory="false">
      <description>Indicates whether application should be dimmed on the screen.</description>
      <description>Applicable only for apps received through QueryApps and still not registered.</description>
    </param>
    <param name="requestType" type="Common.RequestType" minsize="0" maxsize="100" array="true" mandatory="false">
      <description>The list of SystemRequest's RequestTypes allowed by policies for the named application</description>
      <description>(the app's SystemRequest sent with RequestType out of this list will get 'disallowed' response from SDL).</description>
      <description>If SDL sends an empty array - any RequestType is allowed for this app.</description>
      <description>If SDL omits this parameter - none RequestType is allowed for this app</description>
      <description>(either this is a pre-registered app or such is dictated by policies).</description>
    </param>
    <param name="requestSubType" type="String" maxlength="100" minsize="0" maxsize="100" array="true" mandatory="false">
      <description>
        The list of SystemRequest's requestSubTypes allowed by policies for the named application.
        If the app sends a requestSubType which is not specified in this list, then that request should be rejected.
        An empty array signifies that any value of requestSubType is allowed for this app.
        If this parameter is omitted, then a request with any value of requestSubType is now allowed for this app
      </description>
    </param>
    <param name="dayColorScheme" type="Common.TemplateColorScheme" mandatory="false"></param>
    <param name="nightColorScheme" type="Common.TemplateColorScheme" mandatory="false"></param>
    <param name="isCloudApplication" type="Boolean" mandatory="false"></param>
    <param name="cloudConnectionStatus" type="Common.CloudConnectionStatus" mandatory="false"></param>
</struct>

<struct name="MenuParams">
  <param name="parentID" type="Integer" minvalue="0" maxvalue="2000000000" mandatory="false">
    <description>unique ID of the sub menu, the command must be added to.</description>
    <description>If not provided or 0, the command must be added to the top level of the in application menu.</description>
  </param>
  <param name="position" type="Integer" minvalue="0" maxvalue="1000" mandatory="false">
    <description>Position within the items that are at the top level of the in application menu.</description>
    <description>0 should insert at the front.</description>
    <description>1 should insert at the second position.</description>
    <description>if position is greater than or equal to the number of items on the top level, the the sub menu/command should be appended to the end.</description>
    <description>If this param is omitted the entry should be added at the end.</description>
  </param>
  <param name="menuName" type="String" maxlength="500" mandatory="true">
    <description>The name of the sub menu/command.</description>
  </param>
</struct>

<enum name="MenuLayout">
    <description>How the main menu or submenu is laid out on screen</description>
    <element name="LIST" />
    <element name="TILES" />
</enum>

<struct name="Choice">
  <description>A choice is an option given to the user which can be selected either by menu, or through voice recognition system.</description>
  <param name="choiceID" type="Integer" minvalue="0" maxvalue="65535" mandatory="true">
    <description> The unique within the concerned application identifier for this choice </description>
  </param>
  <param name="menuName" type="String" maxlength="500" mandatory="false">
    <description> The name of the choice </description>
  </param>
  <param name="image" type="Common.Image" mandatory="false">
    <description> The image for representing the choice </description>
  </param>
  <param name="secondaryText" maxlength="500" type="String" mandatory="false">
    <description>Optional secondary text to display; e.g. address of POI in a search result entry</description>
  </param>
  <param name="tertiaryText" maxlength="500" type="String" mandatory="false">
    <description>Optional tertiary text to display; e.g. distance to POI for a search result entry</description>
  </param>
  <param name="secondaryImage" type="Common.Image" mandatory="false">
    <description>Optional secondary image struct for choice</description>
  </param>
</struct>

<struct name="VrHelpItem">
  <param name="text" maxlength="500" type="String" mandatory="true">
    <description>Text to display for VR Help item</description>
  </param>
  <param name="image" type="Common.Image" mandatory="false">
    <description>Image struct for VR Help item</description>
  </param>
  <param name="position" type="Integer" minvalue="1" maxvalue="100" mandatory="true">
    <description>Position to display item in VR Help list</description>
  </param>
</struct>

<struct name="TimeFormat">
  <param name="hours" type="Integer" minvalue="0" maxvalue="59" mandatory="true">
    <description>The hour of the media clock.</description>
    <description>Some units only support a max of 19 hours. If out of range, it should be rejected.</description>
  </param>
  <param name="minutes" type="Integer" minvalue="0" maxvalue="59" mandatory="true"/>
  <param name="seconds" type="Integer" minvalue="0" maxvalue="59" mandatory="true"/>
</struct>

<struct name="TouchEventCapabilities">
  <param name="pressAvailable" type="Boolean" mandatory="true">
  </param>
  <param name="multiTouchAvailable" type="Boolean" mandatory="true">
  </param>
  <param name="doublePressAvailable" type="Boolean" mandatory="true">
  </param>
</struct>

<struct name="ImageResolution">
  <param name="resolutionWidth" type="Integer" minvalue="1" maxvalue="10000" mandatory="true">
    <description>The image resolution width.</description>
  </param>
  <param name="resolutionHeight" type="Integer" minvalue="1" maxvalue="10000" mandatory="true">
    <description>The image resolution height.</description>
  </param>
</struct>

<struct name="ScreenParams">
  <param name="resolution" type="Common.ImageResolution" mandatory="true">
    <description>The resolution of the prescribed screen area.</description>
  </param>
  <param name="touchEventAvailable" type="Common.TouchEventCapabilities" mandatory="false">
    <description>Types of screen touch events available in screen area.</description>
  </param>
</struct>

<struct name="ImageField">
  <param name="name" type="Common.ImageFieldName" mandatory="true">
    <description>The name that identifies the field. See ImageFieldName.</description>
  </param>
  <param name="imageTypeSupported" type="Common.FileType" maxsize="100" array="true" mandatory="false" minsize="1">
    <description>The image types that are supported in this field. See FileType.</description>
  </param>
  <param name="imageResolution" type="Common.ImageResolution" mandatory="false">
    <description>The image resolution of this field.</description>
  </param>
</struct>

<struct name="VideoStreamingFormat">
  <description>Video streaming formats and their specifications.</description>
  <param name="protocol" type="Common.VideoStreamingProtocol" mandatory="true">
    <description>Protocol type, see VideoStreamingProtocol</description>
  </param>
  <param name="codec" type="Common.VideoStreamingCodec" mandatory="true">
    <description>Codec type, see VideoStreamingCodec</description>
  </param>
</struct>

<struct name="VideoConfig">
  <description>Configuration of a video stream.</description>
  <param name="protocol" type="Common.VideoStreamingProtocol" mandatory="false">
    <description>The video protocol configuration</description>
  </param>
  <param name="codec" type="Common.VideoStreamingCodec" mandatory="false">
    <description>The video codec configuration</description>
  </param>
  <param name="width" type="Integer" mandatory="false">
    <description>Width of the video stream, in pixels.</description>
  </param>
  <param name="height" type="Integer" mandatory="false">
    <description>Height of the video stream, in pixels.</description>
  </param>
</struct>

<struct name="DisplayCapabilities">
  <description>Contains information about the display capabilities.</description>
  <param name="displayType" type="Common.DisplayType" mandatory="true">
    <description>The type of the display. See DisplayType</description>
  </param>
  <param name="displayName" type="String" mandatory="false">
      <description>The name of the display the app is connected to.</description>
  </param>
  <param name="textFields" type="Common.TextField" minsize="0" maxsize="100" array="true" mandatory="true">
    <description>A set of all fields for text displaying supported by HU. See TextFieldName.</description>
    <description>If there are no textfields supported, the empty array must be returned</description>
  </param>
  <param name="imageFields" type="Common.ImageField" minsize="1" maxsize="100" array="true" mandatory="false">
    <description>A set of all fields that support images. See ImageField</description>
  </param>
  <param name="mediaClockFormats" type="Common.MediaClockFormat" minsize="0" maxsize="100" array="true" mandatory="true">
    <description>A set of all supported formats of the media clock. See MediaClockFormat</description>
  </param>
  <param name="imageCapabilities" type="Common.ImageType" array="true" minsize="0" maxsize="2" mandatory="false">
  </param>
  <param name="graphicSupported" type="Boolean" mandatory="true">
    <description>The display's persistent screen supports referencing a static or dynamic image.</description>
  </param>
  <param name="templatesAvailable" type="String" minsize="0" maxsize="100" maxlength="100" array="true" mandatory="true">
    <description>A set of all predefined persistent display templates available on headunit.  To be referenced in SetDisplayLayout.</description>
  </param>
  <param name="screenParams" type="Common.ScreenParams" mandatory="false">
    <description>A set of all parameters related to a prescribed screen area (e.g. for video / touch input).</description>
  </param>
  <param name="numCustomPresetsAvailable" type="Integer" minvalue="1" maxvalue="100" mandatory="false">
    <description>The number of on-screen custom presets available (if any); otherwise omitted.</description>
  </param>
</struct>

<struct name="SoftButtonCapabilities">
  <description>Contains information about a SoftButton's capabilities.</description>
  <param name="shortPressAvailable" type="Boolean" mandatory="true">
    <description>The button supports a short press.</description>
    <description>Whenever the button is pressed short, onButtonPressed( SHORT) must be invoked.</description>
  </param>
  <param name="longPressAvailable" type="Boolean" mandatory="true">
    <description>The button supports a LONG press.</description>
    <description>Whenever the button is pressed long, onButtonPressed( LONG) must be invoked.</description>
  </param>
  <param name="upDownAvailable" type="Boolean" mandatory="true">
    <description>The button supports "button down" and "button up".</description>
    <description>Whenever the button is pressed, onButtonEvent( DOWN) must be invoked.</description>
    <description>Whenever the button is released, onButtonEvent( UP) must be invoked.</description>
  </param>
  <param name="imageSupported" type="Boolean" mandatory="true">
    <description>Must be true if the button supports referencing a static or dynamic image.</description>
  </param>
  <param name="textSupported" type="Boolean" mandatory="false" >
    <description>
      The button supports the use of text.
      If not included, the default value should be considered true that the button will support text.
    </description>
  </param>
</struct>

<struct name="HMICapabilities">
  <param name="navigation" type="Boolean" mandatory="false">
    <description>Availability of build in Nav. True: Available, False: Not Available</description>
  </param>
  <param name="phoneCall" type="Boolean" mandatory="false">
    <description>Availability of build in phone. True: Available, False: Not Available</description>
  </param>
  <param name="videoStreaming" type="Boolean" mandatory="false">
    <description>Availability of built-in video streaming. True: Available, False: Not Available</description>
  </param>
</struct>

<struct name="AudioPassThruCapabilities">
  <description>
    Describes different audio type configurations for PerformAudioPassThru.
    e.g. 8kHz,8-bit,PCM
    The audio is recorded in monaural.
  </description>
  <param name="samplingRate" type="Common.SamplingRate" mandatory="true"/>
  <param name="bitsPerSample" type="Common.BitsPerSample" mandatory="true"/>
  <param name="audioType" type="Common.AudioType" mandatory="true"/>
</struct>

<struct name="TextFieldStruct">
  <param name="fieldName" type="Common.TextFieldName" mandatory="true">
    <description>The name of the field for displaying the text.</description>
  </param>
  <param name="fieldText" type="String" maxlength="500" mandatory="true">
    <description>The  text itself.</description>
  </param>
  <param name="fieldTypes" type="Common.MetadataType" minsize="0" maxsize="5" array="true" mandatory="false">
    <description>The type of data contained in the field.</description>
  </param>
</struct>

<struct name="KeyboardProperties">
  <description>Configuration of on-screen keyboard (if available).</description>
  <param name="language" type="Common.Language" mandatory="false">
    <description>The keyboard language.</description>
  </param>
  <param name="keyboardLayout" type="Common.KeyboardLayout" mandatory="false" >
    <description>Desired keyboard layout.</description>
  </param>
  <param name="keypressMode" type="Common.KeypressMode" mandatory="false" >
    <description>
        Desired keypress mode.
        If omitted, this value will be set to RESEND_CURRENT_ENTRY.
    </description>
  </param>
  <param name="limitedCharacterList" type="String" maxlength="1" minsize="1" maxsize="100" array="true" mandatory="false">
    <description>Array of keyboard characters to enable.</description>
    <description>All omitted characters will be greyed out (disabled) on the keyboard.</description>
    <description>If omitted, the entire keyboard will be enabled.</description>
  </param>
  <param name="autoCompleteList" type="String" maxlength="1000" minsize="0" maxsize="100" array="true" mandatory="false">
    <description>
      Allows an app to prepopulate the text field with a list of suggested or completed entries as the user types. 
      If empty, the auto-complete list will be removed from the screen.
    </description>
  </param>
</struct>

<struct name="Turn">
  <param name="navigationText" type="Common.TextFieldStruct" mandatory="false">
    <description>Uses navigationText from TextFieldStruct.</description>
  </param>
  <param name="turnIcon" type="Common.Image" mandatory="false">
  </param>
</struct>

<struct name="VehicleType">
  <param name="make" type="String" maxlength="500" mandatory="false">
    <description>Make of the vehicle</description>
    <description>e.g. Ford</description>
  </param>
  <param name="model" type="String" maxlength="500" mandatory="false">
    <description>Model of the vehicle</description>
    <description>e.g. Fiesta</description>
  </param>
  <param name="modelYear" type="String" maxlength="500" mandatory="false">
    <description>Model Year of the vehicle</description>
    <description>e.g. 2013</description>
  </param>
  <param name="trim" type="String" maxlength="500" mandatory="false">
    <description>Trim of the vehicle</description>
    <description>e.g. SE</description>
  </param>
</struct>

<!--IVI part-->
<enum name="TurnSignal">
  <description>Enumeration that describes the status of the turn light indicator.</description>
  <element name="OFF">
    <description>Turn signal is OFF</description>
  </element>
  <element name="LEFT">
    <description>Left turn signal is on</description>
  </element>
  <element name="RIGHT">
    <description>Right turn signal is on</description>
  </element>
  <element name="BOTH">
    <description>Both signals (left and right) are on.</description>
  </element>
</enum>

<struct name="SingleTireStatus">
  <param name="status" type="Common.ComponentVolumeStatus" mandatory="true">
    <description>The status of component volume. See ComponentVolumeStatus.</description>
  </param>
  <param name="tpms" type="TPMS" mandatory="false">
      <description>The status of TPMS according to the particular tire.</description>
  </param>
  <param name="pressure" type="Float" mandatory="false" minvalue="0" maxvalue="2000">
    <description>The pressure value of the particular tire in kilo pascal.</description>
  </param>
</struct>

<struct name="DIDResult">
  <description>Individual requested DID result and data</description>
  <param name="resultCode" type="Common.VehicleDataResultCode" mandatory="true">
    <description>Individual DID result code.</description>
  </param>
  <param name="didLocation" type="Integer" minvalue="0" maxvalue="65535" mandatory="true">
    <description>Location of raw data (the address from ReadDID request)</description>
  </param>
  <param name="data" type="String" maxlength="5000" mandatory="false">
    <description>Raw DID-based data returned for requested element.</description>
  </param>
</struct>

<struct name="HeadLampStatus">
  <param name="lowBeamsOn" type="Boolean" mandatory="true">
    <description>Status of the low beam lamps.</description>
  </param>
  <param name="highBeamsOn" type="Boolean" mandatory="true">
    <description>Status of the high beam lamps.</description>
  </param>
  <param name="ambientLightSensorStatus" type="Common.AmbientLightStatus" mandatory="true">
    <description>Status of the ambient light sensor.</description>
  </param>
</struct>

<struct name="TireStatus">
  <description>The status and pressure of the tires.</description>
  <param name="pressureTelltale" type="Common.WarningLightStatus" mandatory="false">
    <description>Status of the Tire Pressure Telltale. See WarningLightStatus.</description>
  </param>
  <param name="leftFront" type="Common.SingleTireStatus" mandatory="false">
    <description>The status of the left front tire.</description>
  </param>
  <param name="rightFront" type="Common.SingleTireStatus" mandatory="false">
    <description>The status of the right front tire.</description>
  </param>
  <param name="leftRear" type="Common.SingleTireStatus" mandatory="false">
    <description>The status of the left rear tire.</description>
  </param>
  <param name="rightRear" type="Common.SingleTireStatus" mandatory="false">
    <description>The status of the right rear tire.</description>
  </param>
  <param name="innerLeftRear" type="Common.SingleTireStatus" mandatory="false">
    <description>The status of the inner left rear.</description>
  </param>
  <param name="innerRightRear" type="Common.SingleTireStatus" mandatory="false">
    <description>The status of the inner right rear.</description>
  </param>
</struct>

<struct name="BeltStatus">
  <param name="driverBeltDeployed" type="Common.VehicleDataEventStatus" mandatory="false">
    <description>See VehicleDataEventStatus.</description>
  </param>
  <param name="passengerBeltDeployed" type="Common.VehicleDataEventStatus" mandatory="false">
    <description>See VehicleDataEventStatus.</description>
  </param>
  <param name="passengerBuckleBelted" type="Common.VehicleDataEventStatus" mandatory="false">
    <description>See VehicleDataEventStatus.</description>
  </param>
  <param name="driverBuckleBelted" type="Common.VehicleDataEventStatus" mandatory="false">
    <description>See VehicleDataEventStatus.</description>
  </param>
  <param name="leftRow2BuckleBelted" type="Common.VehicleDataEventStatus" mandatory="false">
    <description>See VehicleDataEventStatus.</description>
  </param>
  <param name="passengerChildDetected" type="Common.VehicleDataEventStatus" mandatory="false">
    <description>See VehicleDataEventStatus.</description>
  </param>
  <param name="rightRow2BuckleBelted" type="Common.VehicleDataEventStatus" mandatory="false">
    <description>See VehicleDataEventStatus.</description>
  </param>
  <param name="middleRow2BuckleBelted" type="Common.VehicleDataEventStatus" mandatory="false">
    <description>See VehicleDataEventStatus.</description>
  </param>
  <param name="middleRow3BuckleBelted" type="Common.VehicleDataEventStatus" mandatory="false">
    <description>See VehicleDataEventStatus.</description>
  </param>
  <param name="leftRow3BuckleBelted" type="Common.VehicleDataEventStatus" mandatory="false">
    <description>See VehicleDataEventStatus.</description>
  </param>
  <param name="rightRow3BuckleBelted" type="Common.VehicleDataEventStatus" mandatory="false">
    <description>See VehicleDataEventStatus.</description>
  </param>
  <param name="leftRearInflatableBelted" type="Common.VehicleDataEventStatus" mandatory="false">
    <description>See VehicleDataEventStatus.</description>
  </param>
  <param name="rightRearInflatableBelted" type="Common.VehicleDataEventStatus" mandatory="false">
    <description>See VehicleDataEventStatus.</description>
  </param>
  <param name="middleRow1BeltDeployed" type="Common.VehicleDataEventStatus" mandatory="false">
    <description>See VehicleDataEventStatus.</description>
  </param>
  <param name="middleRow1BuckleBelted" type="Common.VehicleDataEventStatus" mandatory="false">
    <description>See VehicleDataEventStatus.</description>
  </param>
</struct>

<struct name="StabilityControlsStatus">
	<param name="escSystem" type="Common.VehicleDataStatus" mandatory="false">
		<description>true if vehicle stability control is ON, else false</description>
	</param>
	<param name="trailerSwayControl" type="Common.VehicleDataStatus" mandatory="false">
		<description>true if vehicle trailer sway control is ON, else false</description>
	</param>
</struct>

<struct name="BodyInformation">
  <param name="parkBrakeActive" type="Boolean" mandatory="true">
    <description>Must be true if the park brake is active</description>
  </param>
  <param name="ignitionStableStatus" type="Common.IgnitionStableStatus" mandatory="true">
    <description>Information about the ignition switch. See IgnitionStableStatus.</description>
  </param>
  <param name="ignitionStatus" type="Common.IgnitionStatus" mandatory="true">
    <description>The status of the ignition. See IgnitionStatus.</description>
  </param>
  <param name="driverDoorAjar" type="Boolean" mandatory="false">
    <description>References signal "DrStatDrv_B_Actl".</description>
  </param>
  <param name="passengerDoorAjar" type="Boolean" mandatory="false">
    <description>References signal "DrStatPsngr_B_Actl".</description>
  </param>
  <param name="rearLeftDoorAjar" type="Boolean" mandatory="false">
    <description>References signal "DrStatRl_B_Actl".</description>
  </param>
  <param name="rearRightDoorAjar" type="Boolean" mandatory="false">
    <description>References signal "DrStatRr_B_Actl".</description>
  </param>
</struct>

<struct name="DeviceStatus">
  <param name="voiceRecOn" type="Boolean" mandatory="false">
    <description>Must be true if the voice recording is on.</description>
  </param>
  <param name="btIconOn" type="Boolean" mandatory="false">
    <description>Must be true if Bluetooth icon is displayed.</description>
  </param>
  <param name="callActive" type="Boolean" mandatory="false">
    <description>Must be true if there is an active call..</description>
  </param>
  <param name="phoneRoaming" type="Boolean" mandatory="false">
    <description>Must be true if ther is a phone roaming.</description>
  </param>
  <param name="textMsgAvailable" type="Boolean" mandatory="false">
    <description>Must be true if the text message is available.</description>
  </param>
  <param name="battLevelStatus" type="Common.DeviceLevelStatus" mandatory="false">
    <description>Device battery level status. See DeviceLevelStatus.</description>
  </param>
  <param name="stereoAudioOutputMuted" type="Boolean" mandatory="false">
    <description>Must be true if stereo audio output is muted.</description>
  </param>
  <param name="monoAudioOutputMuted" type="Boolean" mandatory="false">
    <description>Must be true if mono audio output is muted.</description>
  </param>
  <param name="signalLevelStatus" type="Common.DeviceLevelStatus" mandatory="false">
    <description>Device signal level status. See DeviceLevelStatus.</description>
  </param>
  <param name="primaryAudioSource" type="Common.PrimaryAudioSource" mandatory="false">
    <description>See PrimaryAudioSource.</description>
  </param>
  <param name="eCallEventActive" type="Boolean" mandatory="false">
    <description>Must be true if emergency call event is active.</description>
  </param>
</struct>

<struct name="ECallInfo">
  <param name="eCallNotificationStatus" type="Common.VehicleDataNotificationStatus" mandatory="true">
    <description>References signal "eCallNotification_4A". See VehicleDataNotificationStatus.</description>
  </param>
  <param name="auxECallNotificationStatus" type="Common.VehicleDataNotificationStatus" mandatory="true">
    <description>References signal "eCallNotification". See VehicleDataNotificationStatus.</description>
  </param>
  <param name="eCallConfirmationStatus" type="Common.ECallConfirmationStatus" mandatory="true">
    <description>References signal "eCallConfirmation". See ECallConfirmationStatus.</description>
  </param>
</struct>

<struct name="AirbagStatus">
  <param name="driverAirbagDeployed" type="Common.VehicleDataEventStatus" mandatory="true">
    <description>References signal "VedsDrvBag_D_Ltchd". See VehicleDataEventStatus.</description>
  </param>
  <param name="driverSideAirbagDeployed" type="Common.VehicleDataEventStatus" mandatory="true">
    <description>References signal "VedsDrvSideBag_D_Ltchd". See VehicleDataEventStatus.</description>
  </param>
  <param name="driverCurtainAirbagDeployed" type="Common.VehicleDataEventStatus" mandatory="true">
    <description>References signal "VedsDrvCrtnBag_D_Ltchd". See VehicleDataEventStatus.</description>
  </param>
  <param name="passengerAirbagDeployed" type="Common.VehicleDataEventStatus" mandatory="true">
    <description>References signal "VedsPasBag_D_Ltchd". See VehicleDataEventStatus.</description>
  </param>
  <param name="passengerCurtainAirbagDeployed" type="Common.VehicleDataEventStatus" mandatory="true">
    <description>References signal "VedsPasCrtnBag_D_Ltchd". See VehicleDataEventStatus.</description>
  </param>
  <param name="driverKneeAirbagDeployed" type="Common.VehicleDataEventStatus" mandatory="true">
    <description>References signal "VedsKneeDrvBag_D_Ltchd". See VehicleDataEventStatus.</description>
  </param>
  <param name="passengerSideAirbagDeployed" type="Common.VehicleDataEventStatus" mandatory="true">
    <description>References signal "VedsPasSideBag_D_Ltchd". See VehicleDataEventStatus.</description>
  </param>
  <param name="passengerKneeAirbagDeployed" type="Common.VehicleDataEventStatus" mandatory="true">
    <description>References signal "VedsKneePasBag_D_Ltchd". See VehicleDataEventStatus.</description>
  </param>
</struct>

<struct name="EmergencyEvent">
  <param name="emergencyEventType" type="Common.EmergencyEventType" mandatory="true">
    <description>References signal "VedsEvntType_D_Ltchd". See EmergencyEventType.</description>
  </param>
  <param name="fuelCutoffStatus" type="Common.FuelCutoffStatus" mandatory="true">
    <description>References signal "RCM_FuelCutoff". See FuelCutoffStatus.</description>
  </param>
  <param name="rolloverEvent" type="Common.VehicleDataEventStatus" mandatory="true">
    <description>References signal "VedsEvntRoll_D_Ltchd". See VehicleDataEventStatus.</description>
  </param>
  <param name="maximumChangeVelocity" type="Integer" minvalue="0" maxvalue="255" mandatory="true">
    <description>
      References signal "VedsMaxDeltaV_D_Ltchd". Change in velocity in KPH.  Additional reserved values:
      0x00 No event
      0xFE Not supported
      0xFF Fault
    </description>
  </param>
  <param name="multipleEvents" type="Common.VehicleDataEventStatus" mandatory="true">
    <description>References signal "VedsMultiEvnt_D_Ltchd". See VehicleDataEventStatus.</description>
  </param>
</struct>

<struct name="ClusterModeStatus">
  <param name="powerModeActive" type="Boolean" mandatory="true">
    <description>References signal "PowerMode_UB".</description>
  </param>
  <param name="powerModeQualificationStatus" type="Common.PowerModeQualificationStatus" mandatory="true">
    <description>References signal "PowerModeQF". See PowerModeQualificationStatus.</description>
  </param>
  <param name="carModeStatus" type="Common.CarModeStatus" mandatory="true">
    <description>References signal "CarMode". See CarMode.</description>
  </param>
  <param name="powerModeStatus" type="Common.PowerModeStatus" mandatory="true">
    <description>References signal "PowerMode". See PowerMode.</description>
  </param>
</struct>

<struct name="MyKey">
  <param name="e911Override" type="Common.VehicleDataStatus" mandatory="true">
    <description>Indicates whether e911 override is on. See VehicleDataStatus.</description>
  </param>
</struct>
<!--end of IVI part-->

<struct name="DateTime">
  <param name="millisecond" type="Integer" minvalue="0" maxvalue="999" mandatory="false">
    <description>Milliseconds </description>
  </param>
  <param name="second" type="Integer" minvalue="0" maxvalue="60" mandatory="false">
    <description>Seconds part of time</description>
  </param>
  <param name="minute" type="Integer" minvalue="0" maxvalue="59" mandatory="false">
    <description>Minutes part of time</description>
  </param>
  <param name="hour" type="Integer" minvalue="0" maxvalue="23" mandatory="false">
    <description>Hours part of time. Note that this structure accepts time only in 24 Hr format</description>
  </param>
  <param name="day" type="Integer" minvalue="1" maxvalue="31" mandatory="false">
    <description>Day of the month</description>
  </param>
  <param name="month" type="Integer" minvalue="1" maxvalue="12" mandatory="false">
    <description>Month of the year</description>
  </param>
  <param name="year" type="Integer" maxvalue="4095" mandatory="false">
    <description>The year in YYYY format</description>
  </param>
  <param name="tz_hour" type="Integer" minvalue="-12" maxvalue="14" defvalue="0" mandatory="false">
    <description>Time zone offset in Hours wrt UTC.</description>
  </param>
  <param name="tz_minute" type="Integer" minvalue="0" maxvalue="59" defvalue="0" mandatory="false">
    <description>Time zone offset in Min wrt UTC.</description>
  </param>
</struct>

<struct name="OASISAddress">
  <param name="countryName" minlength="0" maxlength="200" type="String" mandatory="false">
    <description>Name of the country (localized)</description>
  </param>
  <param name="countryCode" minlength="0" maxlength="50" type="String" mandatory="false">
    <description>Name of country (ISO 3166-2)</description>
  </param>
  <param name="postalCode" minlength="0" maxlength="16" type="String" mandatory="false">
    <description>(PLZ, ZIP, PIN, CAP etc.)</description>
  </param>
  <param name="administrativeArea" minlength="0" maxlength="200" type="String" mandatory="false">
    <description>Portion of country (e.g. state)</description>
  </param>
  <param name="subAdministrativeArea" minlength="0" maxlength="200" type="String" mandatory="false">
    <description>Portion of e.g. state (e.g. county)</description>
  </param>
  <param name="locality" minlength="0" maxlength="200" type="String" mandatory="false">
    <description>Hypernym for e.g. city/village</description>
  </param>
  <param name="subLocality" minlength="0" maxlength="200" type="String" mandatory="false">
    <description>Hypernym for e.g. district</description>
  </param>
  <param name="thoroughfare" minlength="0" maxlength="200" type="String" mandatory="false">
    <description>Hypernym for street, road etc.</description>
  </param>
  <param name="subThoroughfare" minlength="0" maxlength="200" type="String" mandatory="false">
    <description>Portion of thoroughfare e.g. house number</description>
  </param>
</struct>

  <struct name="LocationDetails">
    <param name="coordinate" type="Coordinate" mandatory="false">
      <description>Latitude/Longitude of the location.</description>
    </param>
    <param name="locationName" type="String" maxlength="500" mandatory="false">
      <description>Name of location.</description>
    </param>
    <param name="addressLines" type="String" maxlength="500" minsize="0" maxsize="4" array="true" mandatory="false">
      <description>Location address for display purposes only</description>
    </param>
    <param name="locationDescription" type="String" maxlength="500" mandatory="false">
      <description>Description intended location / establishment (if applicable)</description>
    </param>
    <param name="phoneNumber" type="String" maxlength="500" mandatory="false">
      <description>Phone number of location / establishment.</description>
    </param>
    <param name="locationImage" type="Image" mandatory="false">
      <description>Image / icon of intended location.</description>
    </param>
    <param name="searchAddress" type="OASISAddress" mandatory="false">
      <description>Address to be used by navigation engines for search</description>
    </param>
  </struct>

  <struct name="NavigationCapability">
    <description>Extended capabilities for an onboard navigation system</description>
    <param name="sendLocationEnabled" type="Boolean" mandatory="false">
      <description>If the module has the ability to add locations to the onboard nav</description>
    </param>
    <param name="getWayPointsEnabled" type="Boolean" mandatory="false">
      <description>If the module has the ability to return way points from onboard nav</description>
    </param>
  </struct>

  <struct name="PhoneCapability">
    <description>Extended capabilities of the module's phone feature</description>
    <param name="dialNumberEnabled" type="Boolean" mandatory="false">
      <description>If the module has the abiulity to perform dial number</description>
    </param>
  </struct>

  <struct name="VideoStreamingCapability">
    <description>Contains information about this system's video streaming capabilities.</description>
    <param name="preferredResolution" type="Common.ImageResolution" mandatory="false">
      <description>The preferred resolution of a video stream for decoding and rendering on HMI.</description>
    </param>
    <param name="maxBitrate" type="Integer" minvalue="0" maxvalue="2147483647" mandatory="false">
      <description>The maximum bitrate of video stream that is supported, in kbps.</description>
    </param>
    <param name="supportedFormats" type="Common.VideoStreamingFormat" array="true" mandatory="false">
      <description>
        Detailed information on each format supported by this system, in its preferred order
        (i.e. the first element in the array is most preferable to the system).
        Each object will contain a VideoStreamingFormat that describes what can be expected.
      </description>
    </param>
    <param name="hapticSpatialDataSupported" type="Boolean" mandatory="false">
      <description>True if the system can utilize the haptic spatial data from the source being streamed. </description>
    </param>
    <param name="diagonalScreenSize" type="Float" minvalue="0" mandatory="false">
      <description>The diagonal screen size in inches.</description>
    </param>
    <param name="pixelPerInch" type="Float" minvalue="0" mandatory="false">
      <description>PPI is the diagonal resolution in pixels divided by the diagonal screen size in inches.</description>
    </param>
    <param name="scale" type="Float" minvalue="1" maxvalue="10" mandatory="false">
      <description>The scaling factor the app should use to change the size of the projecting view.</description>
    </param>
  </struct>


  <struct name="WindowTypeCapabilities">
    <param name="type" type="Common.WindowType" mandatory="true" />
    <param name="maximumNumberOfWindows" type="Integer" mandatory="true" />
  </struct>

  <struct name="WindowCapability">
    <param name="windowID" type="Integer" mandatory="false">
      <description>
        The specified ID of the window. Can be set to a predefined window,
        or omitted for the main window on the main display.
      </description>
    </param>
    <param name="textFields" type="TextField" minsize="1" maxsize="100" array="true" mandatory="false">
      <description>A set of all fields that support text data. See TextField</description>
    </param>
    <param name="imageFields" type="ImageField" minsize="1" maxsize="100" array="true" mandatory="false">
      <description>A set of all fields that support images. See ImageField</description>
    </param>
    <param name="imageTypeSupported" type="ImageType" array="true" minsize="0" maxsize="1000" mandatory="false">
      <description>Provides information about image types supported by the system.</description>
    </param>
    <param name="templatesAvailable" type="String" minsize="0" maxsize="100" maxlength="100" array="true" mandatory="false">
      <description>A set of all window templates available on the head unit.</description>
    </param>
    <param name="numCustomPresetsAvailable" type="Integer" minvalue="1" maxvalue="100" mandatory="false">
      <description>The number of on-window custom presets available (if any); otherwise omitted.</description>
    </param>
    <param name="buttonCapabilities" type="ButtonCapabilities" minsize="1" maxsize="100" array="true" mandatory="false">
      <description>The number of buttons and the capabilities of each on-window button.</description>
    </param>
    <param name="softButtonCapabilities" type="SoftButtonCapabilities" minsize="1" maxsize="100" array="true" mandatory="false">
      <description>The number of soft buttons available on-window and the capabilities for each button.</description>
    </param>
    <param name="menuLayoutsAvailable" type="Common.MenuLayout" array="true" minsize="1" maxsize="1000" mandatory="false">
      <description>An array of available menu layouts. If this parameter is not provided, only the `LIST` layout is assumed to be available</description>
    </param>
  </struct>

  <struct name="DisplayCapability">
    <description>Contains information about the display capabilities.</description>
    <param name="displayName" type="String" mandatory="false" />
    <param name="windowTypeSupported" type="WindowTypeCapabilities" array="true" minsize="1" mandatory="false">
      <description>
        Informs the application how many windows the app is allowed to create per type.
      </description>
    </param>
    <param name="windowCapabilities" type="WindowCapability" array="true" minsize="1" maxsize="1000" mandatory="false">
      <description>
        Contains a list of capabilities of all windows related to the app.
        Once the app has registered the capabilities of all windows are provided.
        GetSystemCapability still allows requesting window capabilities of all windows.
        After registration, only windows with capabilities changed will be included.
        Following cases will cause only affected windows to be included:
        1. App creates a new window. After the window is created, a system capability notification will be sent
        related only to the created window.
        2. App sets a new layout to the window. The new layout changes window capabilties.
        The notification will reflect those changes to the single window.
      </description>
    </param>
  </struct>

  <struct name="DriverDistractionCapability">
      <param name="menuLength" type="Integer" mandatory="false">
          <description>The number of items allowed in a Choice Set or Command menu while the driver is distracted</description>
      </param>
      <param name="subMenuDepth" type="Integer" minvalue="1" mandatory="false">
          <description>The depth of submenus allowed when the driver is distracted. e.g. 3 == top level menu -> submenu -> submenu; 1 == top level menu only</description>
      </param>
  </struct>

  <struct name="SystemCapabilities">
      <param name="navigationCapability" type="NavigationCapability" mandatory="false">
      </param>
      <param name="phoneCapability" type="PhoneCapability" mandatory="false">
      </param>
      <param name="videoStreamingCapability" type="VideoStreamingCapability" mandatory="false">
      </param>
      <param name="driverDistractionCapability" type="DriverDistractionCapability" mandatory="false">
        <description>Describes capabilities when the driver is distracted</description>
    </param>
  </struct>

  <struct name="RemoteControlCapabilities">
    <param name="climateControlCapabilities" type="ClimateControlCapabilities" mandatory="false" minsize="1" maxsize="100" array="true">
      <description>If included, the platform supports RC climate controls. For this baseline version, maxsize=1. i.e. only one climate control module is supported.</description >
    </param>
    <param name="radioControlCapabilities" type="RadioControlCapabilities" mandatory="false" minsize="1" maxsize="100" array="true">
      <description>If included, the platform supports RC radio controls. For this baseline version, maxsize=1. i.e. only one climate control module is supported.</description >
    </param>
    <param name="buttonCapabilities" type="ButtonCapabilities"  mandatory="false" minsize="1" maxsize="100" array="true" >
      <description>If included, the platform supports RC button controls with the included button names.</description >
    </param>
    <param name="seatControlCapabilities" type="SeatControlCapabilities" mandatory="false" minsize="1" maxsize="100" array="true">
      <description>
      If included, the platform supports seat controls.
      </description >
    </param>
    <param name="audioControlCapabilities" type="AudioControlCapabilities" mandatory="false" minsize="1" maxsize="100" array="true">
        <description> If included, the platform supports audio controls. </description >
    </param>
    <param name="hmiSettingsControlCapabilities" type="HMISettingsControlCapabilities" mandatory="false">
        <description> If included, the platform supports hmi setting controls. </description >
    </param>
    <param name="lightControlCapabilities" type="LightControlCapabilities" mandatory="false">
        <description> If included, the platform supports light controls. </description >
    </param>
  </struct>

  <struct name="Rectangle">
    <param name="x" type="Float" mandatory="true">
      <description>The X-coordinate of the user control</description>
    </param>
    <param name="y" type="Float" mandatory="true">
      <description>The Y-coordinate of the user control</description>
    </param>
    <param name="width" type="Float" mandatory="true">
      <description>The width of the user control's bounding rectangle</description>
    </param>
    <param name="height" type="Float" mandatory="true">
      <description>The height of the user control's bounding rectangle</description>
    </param>
  </struct>

  <struct name="HapticRect">
    <description>Defines haptic rectangle data for each user control object for video streaming application</description>
    <param name="id" type="Integer" minvalue="0" maxvalue="2000000000" mandatory="true">
      <description>A user control spatial identifier</description>
    </param>
    <param name="rect" type="Common.Rectangle" mandatory="true">
      <description>The position of the haptic rectangle to be highlighted. The center of this rectangle will be "touched" when a press occurs.</description>
    </param>
  </struct>

  <struct name="SyncMsgVersion">
        <description>Specifies the version number of the SmartDeviceLink protocol that is supported by the mobile application or app service</description>

        <param name="majorVersion" type="Integer" minvalue="1" maxvalue="10" mandatory="true">
            <description>The major version indicates versions that is not-compatible to previous versions.</description>
        </param>
        <param name="minorVersion" type="Integer" minvalue="0" maxvalue="1000" mandatory="true">
            <description>The minor version indicates a change to a previous version that should still allow to be run on an older version (with limited functionality)</description>
        </param>
        <param name="patchVersion" type="Integer" minvalue="0" maxvalue="1000" mandatory="false">
            <description>The patch version indicates a fix to existing functionality in a previous version that should still be able to be run on an older version </description>
        </param>
    </struct>

  <enum name="ServiceType">
    <element name="VIDEO" >
      <description>Refers to the Video service.</description>
    </element>
    <element name="AUDIO" >
      <description>Refers to the Audio service.</description>
    </element>
    <element name="RPC" >
      <description>Refers to the RPC service.</description>
    </element>
  </enum>

  <enum name="ServiceEvent">
    <element name="REQUEST_RECEIVED" >
      <description>When a request for a Service is received.</description>
    </element>
    <element name="REQUEST_ACCEPTED" >
      <description>When a request for a Service is Accepted.</description>
    </element>
    <element name="REQUEST_REJECTED" >
      <description>When a request for a Service is Rejected.</description>
    </element>
  </enum>

  <enum name="ServiceStatusUpdateReason">
    <element name="PTU_FAILED" >
      <description>When a Service is rejected because the system was unable to get a required Policy Table Update.</description>
    </element>
    <element name="INVALID_CERT" >
      <description>When a Service is rejected because the security certificate is invalid/expired.</description>
    </element>
    <element name="INVALID_TIME" >
      <description>When a Service is rejected because the system was unable to get a valid SystemTime from HMI, which is required for certificate authentication.</description>
    </element>
    <element name="PROTECTION_ENFORCED" >
      <description>When a Service is rejected because the system configuration ini file requires the service must be protected, but the app asks for an unprotected service.</description>
    </element>
    <element name="PROTECTION_DISABLED" >
      <description>When a mobile app requests a protected service, but the system starts an unprotected service instead.</description>
    </element>
  </enum>

    <!-- App Services -->

    <enum name="AppServiceType">
        <element name="MEDIA"/>
        <element name="WEATHER"/>
        <element name="NAVIGATION"/>
    </enum>

    <struct name="MediaServiceManifest">
    </struct>

    <enum name="MediaType">
        <element name="MUSIC"/>
        <element name="PODCAST"/>
        <element name="AUDIOBOOK"/>
        <element name="OTHER"/>
    </enum>

    <struct name="MediaServiceData">
        <description>This data is related to what a media service should provide</description>

        <param name="mediaType" type="Common.MediaType" mandatory="false">
            <description>The type of the currently playing or paused track.</description>
        </param>

        <param name="mediaTitle" type="String" mandatory="false">
            <description>
                Music: The name of the current track
                Podcast: The name of the current episode
                Audiobook: The name of the current chapter
            </description>
        </param>

        <param name="mediaArtist" type="String" mandatory="false">
            <description>
                Music: The name of the current album artist
                Podcast: The provider of the podcast (hosts, network, company)
                Audiobook: The book author's name
            </description>
        </param>

        <param name="mediaAlbum" type="String" mandatory="false">
            <description>
                Music: The name of the current album
                Podcast: The name of the current podcast show
                Audiobook: The name of the current book
            </description>
        </param>

        <param name="playlistName" type="String" mandatory="false">
            <description>
                Music: The name of the playlist or radio station, if the user is playing from a playlist, otherwise, Null
                Podcast: The name of the playlist, if the user is playing from a playlist, otherwise, Null
                Audiobook: Likely not applicable, possibly a collection or "playlist" of books
            </description>
        </param>

        <param name="isExplicit" type="Boolean" mandatory="false">
            <description> Whether or not the content currently playing (e.g. the track, episode, or book) contains explicit content</description>
        </param>

        <param name="trackPlaybackProgress" type="Integer" mandatory="false">
            <description>
                Music: The current progress of the track in seconds
                Podcast: The current progress of the episode in seconds
                Audiobook: The current progress of the current segment (e.g. the chapter) in seconds
            </description>
        </param>

        <param name="trackPlaybackDuration" type="Integer" mandatory="false">
            <description>
                Music: The total duration of the track in seconds
                Podcast: The total duration of the episode in seconds
                Audiobook: The total duration of the current segment (e.g. the chapter) in seconds
            </description>
        </param>

        <param name="queuePlaybackProgress" type="Integer" mandatory="false">
            <description>
                Music: The current progress of the playback queue in seconds
                Podcast: The current progress of the playback queue in seconds
                Audiobook: The current progress of the playback queue (e.g. the book) in seconds
            </description>
        </param>

        <param name="queuePlaybackDuration" type="Integer" mandatory="false">
            <description>
                Music: The total duration of the playback queue in seconds
                Podcast: The total duration of the playback queue in seconds
                Audiobook: The total duration of the playback queue (e.g. the book) in seconds
            </description>
        </param>

        <param name="queueCurrentTrackNumber" type="Integer" mandatory="false">
            <description>
                Music: The current number (1 based) of the track in the playback queue
                Podcast: The current number (1 based) of the episode in the playback queue
                Audiobook: The current number (1 based) of the episode in the playback queue (e.g. the chapter number in the book)
            </description>
        </param>

        <param name="queueTotalTrackCount" type="Integer" mandatory="false">
            <description>
                Music: The total number of tracks in the playback queue
                Podcast: The total number of episodes in the playback queue
                Audiobook: The total number of sections in the playback queue (e.g. the number of chapters in the book)
            </description>
        </param>

        <param name="mediaImage" type="Common.Image" mandatory="false">
            <description>
                Music: The album art of the current track
                Podcast: The podcast or chapter artwork of the current podcast episode
                Audiobook: The book or chapter artwork of the current audiobook
            </description>
        </param>
    </struct>

    <struct name="WeatherServiceManifest">
        <param name="currentForecastSupported" type="Boolean" mandatory="false"/>
        <param name="maxMultidayForecastAmount" type="Integer" mandatory="false"/>
        <param name="maxHourlyForecastAmount" type="Integer" mandatory="false"/>
        <param name="maxMinutelyForecastAmount" type="Integer" mandatory="false"/>
        <param name="weatherForLocationSupported" type="Boolean" mandatory="false"/>
    </struct>

    <struct name="WeatherAlert">
        <param name="title" type="String" mandatory="false"/>
        <param name="summary" type="String" mandatory="false"/>
        <param name="expires" type="Common.DateTime" mandatory="false"/>
        <param name="regions" type="String" array="true" minsize="1" maxsize="99" mandatory="false"/>
        <param name="severity" type="String" mandatory="false"/>
        <param name="timeIssued" type="Common.DateTime" mandatory="false"/>
    </struct>

    <struct name="WeatherData">
        <param name="currentTemperature" type="Common.Temperature" mandatory="false"/>
        <param name="temperatureHigh" type="Common.Temperature" mandatory="false"/>
        <param name="temperatureLow" type="Common.Temperature" mandatory="false"/>
        <param name="apparentTemperature" type="Common.Temperature" mandatory="false"/>
        <param name="apparentTemperatureHigh" type="Common.Temperature" mandatory="false"/>
        <param name="apparentTemperatureLow" type="Common.Temperature" mandatory="false"/>

        <param name="weatherSummary" type="String" mandatory="false"/>
        <param name="time" type="Common.DateTime" mandatory="false"/>
        <param name="humidity" type="Float" minvalue="0" maxvalue="1" mandatory="false">
            <description> 0 to 1, percentage humidity </description>
        </param>
        <param name="cloudCover" type="Float" minvalue="0" maxvalue="1" mandatory="false">
            <description> 0 to 1, percentage cloud cover </description>
        </param>
        <param name="moonPhase" type="Float" minvalue="0" maxvalue="1" mandatory="false">
            <description> 0 to 1, percentage of the moon seen, e.g. 0 = no moon, 0.25 = quarter moon </description>
        </param>

        <param name="windBearing" type="Integer" mandatory="false">
            <description> In degrees, true north at 0 degrees </description>
        </param>
        <param name="windGust" type="Float" mandatory="false">
            <description> km/hr </description>
        </param>
        <param name="windSpeed" type="Float" mandatory="false">
            <description> km/hr </description>
        </param>

        <param name="nearestStormBearing" type="Integer" mandatory="false">
            <description> In degrees, true north at 0 degrees </description>
        </param>
        <param name="nearestStormDistance" type="Integer" mandatory="false">
            <description> In km </description>
        </param>
        <param name="precipAccumulation" type="Float" mandatory="false">
            <description> cm </description>
        </param>
        <param name="precipIntensity" type="Float" mandatory="false">
            <description> cm of water per hour </description>
        </param>
        <param name="precipProbability" type="Float" minvalue="0" maxvalue="1" mandatory="false">
            <description> 0 to 1, percentage chance </description>
        </param>
        <param name="precipType" type="String" mandatory="false">
            <description> e.g. "rain", "snow", "sleet", "hail" </description>
        </param>
        <param name="visibility" type="Float" mandatory="false">
            <description> In km </description>
        </param>

        <param name="weatherIcon" type="Common.Image" mandatory="false"/>
    </struct>

    <struct name="WeatherServiceData">
        <description> This data is related to what a weather service would provide</description>
        <param name="location" type="Common.LocationDetails" mandatory="true"/>
        <param name="currentForecast" type="Common.WeatherData" mandatory="false"/>
        <param name="minuteForecast" type="Common.WeatherData" array="true" minsize="15" maxsize="60" mandatory="false"/>
        <param name="hourlyForecast" type="Common.WeatherData" array="true" minsize="1" maxsize="96" mandatory="false"/>
        <param name="multidayForecast" type="Common.WeatherData" array="true" minsize="1" maxsize="30" mandatory="false"/>
        <param name="alerts" type="Common.WeatherAlert" array="true" minsize="1" maxsize="10" mandatory="false">
            <description> This array should be ordered with the first object being the current day</description>
        </param>
    </struct>

    <struct name="NavigationServiceManifest">
        <param name="acceptsWayPoints" type="Boolean" mandatory="false">
            <description> Informs the subscriber if this service can actually accept way points. </description>
        </param>
    </struct>

    <enum name="NavigationAction">
        <element name="TURN">
            <description> Using this action plus a supplied direction can give the type of turn. </description>
        </element>
        <element name="EXIT"/>
        <element name="STAY"/>
        <element name="MERGE"/>
        <element name="FERRY"/>
        <element name="CAR_SHUTTLE_TRAIN"/>
        <element name="WAYPOINT"/>
    </enum>

    <enum name="NavigationJunction">
        <element name="REGULAR">
            <description> A junction that represents a standard intersection with a single road crossing another. </description>
        </element>
        <element name="BIFURCATION">
            <description> A junction where the road splits off into two paths; a fork in the road. </description>
        </element>
        <element name="MULTI_CARRIAGEWAY">
            <description> A junction that has multiple intersections and paths. </description>
        </element>
        <element name="ROUNDABOUT">
            <description> A junction where traffic moves in a single direction around a central, non-traversable point to reach one of the connecting roads. </description>
        </element>
        <element name="TRAVERSABLE_ROUNDABOUT">
            <description> Similar to a roundabout, however the center of the roundabout is fully traversable. Also known as a mini-roundabout. </description>
        </element>
        <element name="JUGHANDLE">
            <description> A junction where lefts diverge to the right, then curve to the left, converting a left turn to a crossing maneuver. </description>
        </element>
        <element name="ALL_WAY_YIELD">
            <description> Multiple way intersection that allows traffic to flow based on priority; most commonly right of way and first in, first out. </description>
        </element>
        <element name="TURN_AROUND">
            <description> A junction designated for traffic turn arounds. </description>
        </element>
    </enum>

    <enum name="Direction">
        <element name="LEFT"/>
        <element name="RIGHT"/>
    </enum>

    <struct name="NavigationInstruction">
        <param name="locationDetails" type="Common.LocationDetails" mandatory="true"/>

        <param name="action" type="Common.NavigationAction" mandatory="true"/>

        <param name="eta" type="Common.DateTime" mandatory="false"/>

        <param name="bearing" type="Integer" minvalue="0" maxvalue="359" mandatory="false">
            <description> The angle at which this instruction takes place. For example, 0 would mean straight, less than 45 is bearing right, greater than 135 is sharp right, between 45 and 135 is a regular right, and 180 is a U-Turn, etc. </description>
        </param>

        <param name="junctionType" type="Common.NavigationJunction" mandatory="false"/>

        <param name="drivingSide" type="Common.Direction" mandatory="false">
            <description> Used to infer which side of the road this instruction takes place. For a U-Turn (action=TURN, bearing=180) this will determine which direction the turn should take place. </description>
        </param>

        <param name="details" type="String" mandatory="false">
            <description> This is a string representation of this instruction, used to display instructions to the users. This is not intended to be read aloud to the users, see the param prompt in NavigationServiceData for that. </description>
        </param>

        <param name="image" type="Common.Image" mandatory="false">
            <description> An image representation of this instruction. </description>
        </param>
    </struct>

    <struct name="NavigationServiceData">
        <description> This data is related to what a navigation service would provide.</description>

        <param name="timeStamp" type="Common.DateTime" mandatory="true">
            <description> This is the timestamp of when the data was generated. This is to ensure any time or distance given in the data can accurately be adjusted if necessary. </description>
        </param>

        <param name="origin" type="Common.LocationDetails" mandatory="false"/>
        <param name="destination" type="Common.LocationDetails" mandatory="false"/>
        <param name="destinationETA" type="Common.DateTime" mandatory="false"/>

        <param name="instructions" type="Common.NavigationInstruction" array="true" mandatory="false">
            <description> This array should be ordered with all remaining instructions. The start of this array should always contain the next instruction.</description>
        </param>

        <param name="nextInstructionETA" type="Common.DateTime" mandatory="false"/>
        <param name="nextInstructionDistance" type="Float" mandatory="false">
            <description>The distance to this instruction from current location. This should only be updated ever .1 unit of distance. For more accuracy the consumer can use the GPS location of itself and the next instruction. </description>
        </param>
        <param name="nextInstructionDistanceScale" type="Float" mandatory="false">
            <description>Distance till next maneuver (starting from) from previous maneuver.</description>
        </param>

        <param name="prompt" type="String" mandatory="false">
            <description>This is a prompt message that should be conveyed to the user through either display or voice (TTS). This param will change often as it should represent the following: approaching instruction, post instruction, alerts that affect the current navigation session, etc.</description>
        </param>
    </struct>

    <struct name="AppServiceManifest">
        <description> This manifest contains all the information necessary for the service to be published, activated, and consumers able to interact with it </description>

        <param name="serviceName" type="String" mandatory="false">
            <description> Unique name of this service </description>
        </param>

        <param name="serviceType" type="String" mandatory="true">
            <description> The type of service that is to be offered by this app. See AppServiceType for known enum equivalent types. Parameter is a string to allow for new service types to be used by apps on older versions of SDL Core. </description>
        </param>

        <param name="serviceIcon" type="Common.Image" mandatory="false">
            <description> The icon to be associated with this service. Most likely the same as the appIcon.</description>
        </param>

        <param name="allowAppConsumers" type="Boolean" mandatory="false" defvalue="false">
            <description> If true, app service consumers beyond the IVI system will be able to access this service. If false, only the IVI system will be able consume the service. If not provided, it is assumed to be false. </description>
        </param>

        <param name="rpcSpecVersion" type="Common.SyncMsgVersion" mandatory="false">
            <description> This is the max RPC Spec version the app service understands. This is important during the RPC passthrough functionality. If not included, it is assumed the max version of the module is acceptable. </description>
        </param>

        <param name="handledRPCs" type="Integer" array="true" mandatory="false">
            <description> This field contains the Function IDs for the RPCs that this service intends to handle correctly. This means the service will provide meaningful responses. </description>
        </param>

        <param name="mediaServiceManifest" type="Common.MediaServiceManifest" mandatory="false"/>
        <param name="weatherServiceManifest" type="Common.WeatherServiceManifest" mandatory="false"/>
        <param name="navigationServiceManifest" type="Common.NavigationServiceManifest" mandatory="false"/>
    </struct>

    <struct name="AppServiceRecord">
        <description> This is the record of an app service publisher that the module has. It should contain the most up to date information including the service's active state</description>

        <param name="serviceID" type="String" mandatory="true">
            <description> A unique ID tied to this specific service record. The ID is supplied by the module that services publish themselves. </description>
        </param>

        <param name="serviceManifest" type="Common.AppServiceManifest" mandatory="true">
            <description> Manifest for the service that this record is for.</description>
        </param>

        <param name="servicePublished" type="Boolean" mandatory="true">
            <description> If true, the service is published and available. If false, the service has likely just been unpublished, and should be considered unavailable.</description>
        </param>

        <param name="serviceActive" type="Boolean" mandatory="true">
            <description> If true, the service is the active primary service of the supplied service type. It will receive all potential RPCs that are passed through to that service type. If false, it is not the primary service of the supplied type. See servicePublished for its availability. </description>
        </param>
    </struct>

    <struct name="AppServiceData">
        <description> Contains all the current data of the app service. The serviceType will link to which of the service data objects are included in this object (e.g. if the service type is MEDIA, the mediaServiceData param should be included).</description>

        <param name="serviceType" type="String" mandatory="true">
            <description>The type of service that is to be offered by this app. See AppServiceType for known enum equivalent types. Parameter is a string to allow for new service types to be used by apps on older versions of SDL Core.</description>
        </param>
        <param name="serviceID" type="String" mandatory="true"/>

        <param name="mediaServiceData" type="Common.MediaServiceData" mandatory="false"/>
        <param name="weatherServiceData" type="Common.WeatherServiceData" mandatory="false"/>
        <param name="navigationServiceData" type="Common.NavigationServiceData" mandatory="false"/>
    </struct>

    <enum name="ServiceUpdateReason">
        <element name="PUBLISHED">
            <description> The service has just been published with the module and once activated to the primary service of its type, it will be ready for possible consumption.</description>
        </element>
        <element name="REMOVED">
            <description> The service has just been unpublished with the module and is no longer accessible</description>
        </element>
        <element name="ACTIVATED">
            <description> The service is activated as the primary service of this type. All requests dealing with this service type will be handled by this service.</description>
        </element>
        <element name="DEACTIVATED">
            <description> The service has been deactivated as the primary service of its type</description>
        </element>
        <element name="MANIFEST_UPDATE">
          <description> The service has updated its manifest. This could imply updated capabilities. Note: Currently unimplemented </description>
        </element>
    </enum>

    <struct name="AppServiceCapability">
        <param name="updateReason" type="Common.ServiceUpdateReason" mandatory="false">
            <description> Only included in OnSystemCapabilityUpdated. Update reason for service record.</description>
        </param>
        <param name="updatedAppServiceRecord" type="Common.AppServiceRecord" mandatory="true">
            <description>Service record for a specific app service provider</description>
        </param>
    </struct>

    <struct name="AppServicesCapabilities">
        <description>Capabilities of app services including what service types are supported and the current state of services.</description>
        <param name="appServices" type="Common.AppServiceCapability" array="true" mandatory="false">
            <description>An array of currently available services. If this is an update to the capability the affected services will include an update reason in that item</description>
        </param>
    </struct>

    <!-- End App Services -->

    <enum name="SystemCapabilityType">
        <description>Enumerations of all available system capability types</description>
        <element name="NAVIGATION"/>
        <element name="PHONE_CALL"/>
        <element name="VIDEO_STREAMING"/>
        <element name="REMOTE_CONTROL"/>
        <element name="APP_SERVICES" />
        <element name="SEAT_LOCATION"/>
        <element name="DISPLAYS"/>
        <element name="DRIVER_DISTRACTION" />
    </enum>

    <struct name="SystemCapability">
        <description>
          The systemCapabilityType identifies which data object exists in this struct. For example,
          if the SystemCapability Type is NAVIGATION then a "navigationCapability" should exist
        </description>
        <param name="systemCapabilityType" type="Common.SystemCapabilityType" mandatory="true">
            <description>Used as a descriptor of what data to expect in this struct. The corresponding param to this enum should be included and the only other param included.</description>
        </param>
        <param name="navigationCapability" type="Common.NavigationCapability" mandatory="false">
            <description>Describes extended capabilities for onboard navigation system </description>
        </param>
        <param name="phoneCapability" type="Common.PhoneCapability" mandatory="false">
            <description>Describes extended capabilities of the module's phone feature</description>
        </param>
        <param name="videoStreamingCapability" type="Common.VideoStreamingCapability" mandatory="false">
            <description>Describes extended capabilities of the module's phone feature</description>
        </param>
        <param name="remoteControlCapability" type="Common.RemoteControlCapabilities" mandatory="false">
            <description>Describes extended capabilities of the module's phone feature</description>
        </param>
        <param name="appServicesCapabilities" type="Common.AppServicesCapabilities" mandatory="false">
            <description>
              An array of currently available services.
              If this is an update to the capability the affected services will include
              an update reason in that item
            </description>
        </param>
        <param name="displayCapabilities" type="Common.DisplayCapability" array="true" minsize="1" maxsize="1000" mandatory="false"/>
        <param name="seatLocationCapability" type="SeatLocationCapability" mandatory="false">
            <description>Contains information about the locations of each seat</description>
        </param>
        <param name="driverDistractionCapability" type="DriverDistractionCapability" mandatory="false" since="6.0">
            <description>Describes capabilities when the driver is distracted</description>
        </param>      
    </struct>
    
    <enum name="HybridAppPreference">
        <description>Enumeration for the user's preference of which app type to use when both are available</description>
        <element name="MOBILE" />
        <element name="CLOUD" />
        <element name="BOTH"/>
    </enum>

    <struct name="AppProperties">
      <param name="nicknames" type="String" minlength="0" maxlength="100" array="true" minsize="0" maxsize="100" mandatory="false">
          <description>An array of app names an app is allowed to register with. If included in a SetAppProperties request, this value will overwrite the existing "nicknames" field in the app policies section of the policy table.</description>
      </param>
      <param name="policyAppID" type="String" maxlength="100" minlength="1" mandatory="true" />
      <param name="enabled" type="Boolean" mandatory="false">
          <description>If true, the app will be marked as "available" or "installed" and will be included in HMI RPC UpdateAppList.</description>
      </param>
      <param name="authToken" type="String" maxlength="65535" mandatory="false">
          <description>Used to authenticate connection on app activation</description>
      </param>
      <param name="transportType" type="String" maxlength="100" mandatory="false">
          <description>
            Specifies the connection type Core should use. The Core role (server or client) is dependent of "endpoint" being specified.
            See "endpoint" for details.
          </description>
      </param>
      <param name="hybridAppPreference" type="Common.HybridAppPreference" mandatory="false">
          <description>Specifies the user preference to use one specific app type or all available types</description>
      </param>
      <param name="endpoint" type="String" maxlength="65535" mandatory="false">
          <description>
            If specified, which Core uses a client implementation of the connection type and attempts to connect to the endpoint when this app is selected (activated).
            If omitted, Core won't attempt to connect as the app selection (activation) is managed outside of Core. Instead it uses a server implementation of the connection type and expects the app to connect.
          </description>
      </param>
    </struct>

    <struct name="GearStatus">
      <param name="userSelectedGear" type="Common.PRNDL" mandatory="false">
        <description>Gear position selected by the user i.e. Park, Drive, Reverse</description>
      </param>
      <param name="actualGear" type="Common.PRNDL" mandatory="false">
        <description>Actual Gear in use by the transmission</description>
      </param>
      <param name="transmissionType" type="Common.TransmissionType" mandatory="false">
        <description>Tells the transmission type</description>
      </param>
    </struct>

</interface>

<interface name="Buttons" version="1.3.0" date="2017-07-18">
    <function name="GetCapabilities" messagetype="request">
      <description>Method is invoked at system start-up. SDL requests the information about all supported hardware buttons and their capabilities</description>
    </function>
    <function name="GetCapabilities" messagetype="response">
      <param name="capabilities" type="Common.ButtonCapabilities" array="true" minsize="1" maxsize="100" mandatory="true">
        <description>Response must provide the names of available buttons and their capabilities.See ButtonCapabilities</description>
      </param>
      <param name="presetBankCapabilities" type="Common.PresetBankCapabilities" mandatory="false">
        <description>Must be returned if the platform supports custom on-screen Presets</description>
      </param>
    </function>

    <function name="ButtonPress" messagetype="request">
      <description>Method is invoked when the application tries to press a button</description>
      <param name="moduleType" type="Common.ModuleType" mandatory="true" >
        <description>The module where the button should be pressed</description>
      </param>
      <param name="moduleId" type="String" maxlength="100" mandatory="false">
        <description>Id of a module, published by System Capability. </description>
      </param>
      <param name="buttonName" type="Common.ButtonName" mandatory="true" />
      <param name="buttonPressMode" type="Common.ButtonPressMode" mandatory="true" >
        <description>Indicates whether this is a LONG or SHORT button press event.</description>
      </param>
      <param name="appID" type="Integer" mandatory="true">
        <description>ID of the application that triggers the permission prompt.</description>
      </param>
    </function>
    <function name="ButtonPress" messagetype="response">
    </function>

    <function name="OnButtonEvent" messagetype="notification">
      <description>HU system must notify about every UP/DOWN event for buttons</description>
      <param name="name" type="Common.ButtonName" mandatory="true"/>
      <param name="mode" type="Common.ButtonEventMode" mandatory="true">
            <description>Indicates whether this is an UP or DOWN event.</description>
      </param>
      <param name="customButtonID" type="Integer" mandatory="false" minvalue="0" maxvalue="65536">
        <description>Must be provided if ButtonName is CUSTOM_BUTTON, this references the integer ID passed by a custom button. (e.g. softButtonName)</description>
      </param>
      <param name="appID" type="Integer" mandatory="false">
        <description>
                If appID is not sent together with CUSTOM_BUTTON, this notification will be ignored by SDL.
                If appID is present for OK button -> SDL transfers notification to the named app only if it is in FULL or LIMITED (ignores if app is in NONE or BACKGROUND).
                If appID is omitted for OK button -> SDL transfers notification to app in FULL
        </description>
      </param>
    </function>
    <function name="OnButtonPress" messagetype="notification">
        <param name="name" type="Common.ButtonName" mandatory="true"/>
        <param name="mode" type="Common.ButtonPressMode" mandatory="true">
            <description>Indicates whether this is a LONG or SHORT button press event.</description>
        </param>
        <param name="customButtonID" type="Integer" mandatory="false" minvalue="0" maxvalue="65536">
            <description>Must be returned if ButtonName is CUSTOM_BUTTON, this references the string passed by a custom button. (e.g. softButtonName)</description>
        </param>
        <param name="appID" type="Integer" mandatory="false">
            <description>
                If appID is not sent together with CUSTOM_BUTTON, this notification will be ignored by SDL.
                If appID is present for OK button -> SDL transfers notification to the named app only if it is in FULL or LIMITED (ignores if app is in NONE or BACKGROUND).
                If appID is omitted for OK button -> SDL transfers notification to app in FULL
            </description>
        </param>
    </function>
    <function name="OnButtonSubscription" messagetype="notification">
      <description>
        Sender: SDL->HMI. Purpose: to notify about button subscription state is changed for the named application
      </description>
      <param name="name" type="Common.ButtonName" mandatory="true" />
      <param name="isSubscribed" type="Boolean" mandatory="true">
        <description>
          Defines whether the named button has status of 'subscribed' or 'unsubscribed':
          If "true" - the named button is subscribed.
          If "false" - the named button is unsubscribed.
        </description>
      </param>
      <param name="appID" type="Integer" mandatory="true">
        <description>
          The ID of application that relates to this button-subscription status change.
        </description>
      </param>
    </function>
</interface>

<interface name="BasicCommunication" version="2.1.0" date="2019-03-18">
<function name="OnServiceUpdate" messagetype="notification">
  <description>
    Must be sent by SDL to HMI when there is an update on status of certain services.
    Services supported with current version: Video
  </description>
  <param name="serviceType" type="Common.ServiceType" mandatory="true">
    <description>Specifies the service which has been updated.</description>
  </param>
  <param name="serviceEvent" type="Common.ServiceEvent" mandatory="false">
    <description>Specifies service update event.</description>
  </param>
  <param name="reason" type="Common.ServiceStatusUpdateReason" mandatory="false">
    <description>
      The reason for a service event. Certain events may not have a reason, such as when a service is ACCEPTED (which is the normal expected behavior).
    </description>
  </param>
   <param name="appID" type="Integer" mandatory="false">
       <description>ID of the application which triggered the update.</description>
   </param>
</function>
    <function name="GetSystemTime" messagetype="request">
      <description>Request from SDL to HMI to obtain current UTC time.</description>
    </function>
    <function name="GetSystemTime" messagetype="response">
      <param name="systemTime" type="Common.DateTime" mandatory="true">
        <description>Current UTC system time</description>
      </param>
    </function>
    <function name="OnSystemTimeReady" messagetype="notification">
      <description>HMI must notify SDL about readiness to provide system time.</description>
    </function>
    <function name="OnReady" messagetype="notification">
      <description>HMI must notify SDL about its readiness to start communication. In fact, this has to be the first message between SDL and HMI.</description>
    </function>
    <function name="OnStartDeviceDiscovery" messagetype="notification">
      <description>Initiated by HMI user for getting the list of connected devices.</description>
    </function>
    <function name="OnUpdateDeviceList" messagetype="notification">
      <description>Notification from HMI to SDL sent when HMI requires update of device list (i.e. when user clicks 'Change Device' button)</description>
    </function>
    <function name="OnResumeAudioSource" messagetype="notification">
      <description>This method must be invoked by SDL to update audio state.</description>
      <param name="appID" type="Integer" mandatory="true">
        <description>The ID of app to be resumed audio source.</description>
      </param>
    </function>
    <function name="OnSDLPersistenceComplete" messagetype="notification">
    </function>
    <function name="UpdateAppList" messagetype="request">
      <description>Issued by SDL to notify HMI about new applications registered.</description>
      <param name="applications" type="Common.HMIApplication" mandatory="true" array="true" minsize="0" maxsize="100"/>
    </function>
    <function name="UpdateAppList" messagetype="response">
    </function>
    <function name="UpdateDeviceList" messagetype="request">
      <description>Request from SmartDeviceLink to HMI to change device list.</description>
      <param name="deviceList" type="Common.DeviceInfo" mandatory="true" array="true" minsize="0" maxsize="100">
        <description>The array of names/IDs of connected devices</description>
      </param>
    </function>
    <function name="UpdateDeviceList" messagetype="response">
    </function>
    <function name="OnFileRemoved" messagetype="notification">
      <description>Notifies HMI in case some application file has been removed</description>
      <param name="fileName" type="String" minlength="1" maxlength="30" mandatory="true">
        <description>The name of the removed file</description>
      </param>
      <param name="fileType" type="Common.FileType" mandatory="true">
        <description>The file type. See FileType.</description>
      </param>
      <param name="appID" type="Integer" mandatory="true">
        <description>ID of the application.</description>
      </param>
    </function>
    <function name="OnDeviceChosen" messagetype="notification">
      <description>Notification must be initiated by HMI on user selecting device in the list of devices.</description>
      <param name="deviceInfo" type="Common.DeviceInfo" mandatory="true">
        <description>The name and ID of the device chosen</description>
      </param>
    </function>
    <function name="OnFindApplications" messagetype="notification">
      <description>This method must be invoked by HMI to get list of registered apps.</description>
      <description>DEPRECATED - This RPC is not implemented</description>
      <param name="deviceInfo" type="Common.DeviceInfo" mandatory="false">
        <description>The name and ID of the device the list of registered applications is required for.</description>
      </param>
    </function>
    <function name="ActivateApp" messagetype="request">
      <description>Request from SDL to HMI to bring specified application to front on UI e.g make it HMI status 'FULL'.</description>
      <param name="appID" type="Integer" mandatory="true">
        <description>ID of deactivated application.</description>
      </param>
      <param name="priority" type="Common.AppPriority" mandatory="false">
        <description>Send to HMI so that it can coordinate order of requests/notifications correspondingly.</description>
      </param>
      <param name="level" type="Common.HMILevel" mandatory="false">
        <description>If level for application is to be changed to something else then FULL then this parameter should be used.</description>
      </param>
    </function>
    <function name="ActivateApp" messagetype="response">
    </function>
    <function name="CloseApplication" messagetype="request">
      <description>Request from the application to exit the foreground.</description>
      <param name="appID" type="Integer" mandatory="true">
        <description>ID of selected application.</description>
      </param>
    </function>
    <function name="CloseApplication" messagetype="response">
    </function>
    <function name="OnAppActivated" messagetype="notification">
      <description>Must be sent by HU system when the user clicks on app in the list of registered apps or on soft button with 'STEAL_FOCUS' action.</description>
      <param name="appID" type="Integer" mandatory="true">
        <description>ID of selected application.</description>
      </param>
      <param name="windowID" type="Integer" mandatory="false">
        <description>
          This is the unique ID assigned to the window that this RPC is intended. If this param is not included, it will be assumed that this request is specifically for the main window on the main display. See PredefinedWindows enum.
        </description>
      </param>
    </function>
    <function name="OnAppDeactivated" messagetype="notification">
      <description>Must be sent by HU system when the user switches to any functionality which is not other mobile application.</description>
      <param name="appID" type="Integer" mandatory="true">
        <description>ID of deactivated application.</description>
      </param>
      <param name="windowID" type="Integer" mandatory="false">
        <description>
          This is the unique ID assigned to the window that this RPC is intended. If this param is not included, it will be assumed that this request is specifically for the main window on the main display. See PredefinedWindows enum.
        </description>
      </param>
    </function>
    <function name="OnAppRegistered" messagetype="notification">
      <description>Issued by SDL to notify HMI about new application registered.</description>
      <param name="application" type="Common.HMIApplication" mandatory="true">
        <description>The information about application registered. See HMIApplication. </description>
      </param>
      <param name="ttsName" type="Common.TTSChunk" minsize="1" maxsize="100" array="true" mandatory="false" >
        <description>
          TTS string for VR recognition of the mobile application name, e.g. "Ford Drive Green".
          Meant to overcome any failing on speech engine in properly pronouncing / understanding app name.
          May not be empty.
          May not start with a new line character.
          Not unique value
        </description>
      </param>
      <param name="vrSynonyms" type="String" maxlength="40" minsize="1" maxsize="100" array="true" mandatory="false">
        <description>
          Defines an additional voice recognition command.
          Must not interfere with any name of previously registered applications from the same device.
        </description>
      </param>
      <param name="resumeVrGrammars" type="Boolean" mandatory="false">
        <description>The flag if VR grammars resume is required</description>
      </param>
      <param name="priority" type="Common.AppPriority" mandatory="false">
        <description>Send to HMI so that it can coordinate order of requests/notifications correspondingly.</description>
      </param>
    </function>
    <function name="OnAppUnregistered" messagetype="notification">
      <description>
        Issued by SDL to notify HMI about application unregistered.
        Application then to be removed from application list; all data connected with application has to be cleared up.
      </description>
      <param name="unexpectedDisconnect" type="Boolean" mandatory="true">
        <description>
          SDL sends 'true' in case the connection is unexpectedly lost.
          SDL sends 'false' in case the mobile app is unregistered gracefully (via appropriate RPC)
        </description>
      </param>
      <param name="appID" type="Integer" mandatory="true">
        <description>ID of the application unregistered</description>
      </param>
    </function>
    <function name="OnExitApplication" messagetype="notification">
      <description>Must be sent by HMI when the User chooses to exit the application..</description>
      <param name="reason" type="Common.ApplicationExitReason" mandatory="true">
        <description>Specifies reason of moving the app to NONE</description>
      </param>
      <param name="appID" type="Integer" mandatory="true">
        <description>ID of the application to be exited.</description>
      </param>
    </function>
    <function name="OnExitAllApplications" messagetype="notification">
      <description>Sent by HMI to SDL to close all registered applications.</description>
      <param name="reason" type="Common.ApplicationsCloseReason" mandatory="true">
        <description>Specifies reason for exiting all apllications.</description>
      </param>
    </function>
    <function name="OnAwakeSDL" messagetype="notification">
        <description>
            Sender: HMI->SDL. Must be sent to return SDL to normal operation after 'Suspend' or 'LowVoltage' events
        </description>
    </function>
    <function name="MixingAudioSupported" messagetype="request">
      <description>Request from SDL to HMI to find out if the last one supports mixing audio (i.e. recording TTS command and playing audio).</description>
    </function>
    <function name="MixingAudioSupported" messagetype="response">
      <description>If no response received SDL supposes that mixing audio is not supported</description>
      <param name="attenuatedSupported" type="Boolean" mandatory="true">
        <description>Must be true if supported</description>
      </param>
    </function>
    <function name="DialNumber" messagetype="request">
      <description>Request from SDL to call a specific number.</description>
      <param name="number" type="String" maxlength="40" mandatory="true">
        <description>
            Phone number is a string, which can be up to 40 chars.
            All characters shall be stripped from string except digits 0-9 and * # , ; +
        </description>
      </param>
      <param name="appID" type="Integer" mandatory="true">
        <description>ID of application that concerns this RPC.</description>
      </param>
    </function>
    <function name="DialNumber" messagetype="response">
    </function>
    <!-- Policies -->

    <!-- SyncP RPC-->
    <function name="OnSystemRequest" messagetype="notification" >
      <description>
        An asynchronous request from the system for specific data from the device or the cloud or response to a request from the device or cloud
        Binary data can be included in hybrid part of message for some requests (such as Authentication request responses)
      </description>
      <param name="requestType" type="Common.RequestType" mandatory="true">
        <description>The type of system request.</description>
      </param>
      <param name="requestSubType" type="String" maxlength="255" mandatory="false">
        <description>
          This parameter is filled for supporting OEM proprietary data exchanges.
        </description>
      </param>
      <param name="url" type="String" maxlength="1000" minlength="1" mandatory="false">
        <description>Optional array of URL(s) for HTTP requests.</description>
      </param>
      <param name="fileType" type="Common.FileType" mandatory="false">
        <description>Optional file type (meant for HTTP file requests).</description>
      </param>
      <param name="offset" type="Integer" minvalue="0" maxvalue="100000000000" mandatory="false">
        <description>Optional offset in bytes for resuming partial data chunks</description>
      </param>
      <param name="length" type="Integer" minvalue="0" maxvalue="100000000000" mandatory="false">
        <description>Optional length in bytes for resuming partial data chunks</description>
      </param>
      <param name="timeout" type="Integer" minvalue="0" maxvalue="2000000000" mandatory="false">
      </param>
      <param name="fileName" type="String" maxlength="255" minlength="1" mandatory="true">
        <description>File reference name.</description>
      </param>
      <param name="appID" type="Integer" mandatory="false">
        <description>ID of application that requested this RPC.</description>
      </param>
    </function>
    <function name="SystemRequest" messagetype="request">
      <description>An asynchronous request from the device; binary data can be included in hybrid part of message for some requests (such as Authentication requests)</description>
      <param name="requestType" type="Common.RequestType" mandatory="true">
          <description>The type of system request.</description>
      </param>
      <param name="requestSubType" type="String" maxlength="255" mandatory="false">
          <description>
              This parameter is filled for supporting OEM proprietary data exchanges.
          </description>
      </param>
      <param name="fileName" type="String" maxlength="255" minlength="1" mandatory="true">
          <description>The path to file.</description>
      </param>
      <param name="appID" type="Integer" mandatory="true">
        <description>Internal ID of the application that requested this RPC.</description>
      </param>
    </function>
    <function name="SystemRequest" messagetype="response">
    </function>
    <function name="PolicyUpdate" messagetype="request">
      <description>
        From: SDL
        To: SYNCP Manager
        Asks SYNCP Manager to send given Policy Table snapshot to the backend
      </description>
      <param name="file" type="String" minlength="1" maxlength="255" mandatory="true">
        <description>
          Location of policy table snapshot
        </description>
      </param>
      <param name="timeout" type="Integer" minvalue="0" maxvalue="65535" mandatory="true">
        <description>
          Send attempt timeout in seconds
        </description>
      </param>
      <param name="retry" type="Integer" minvalue="0" maxvalue="65535" array="true" minsize="1" maxsize="5" mandatory="true">
        <description>
          Array of delays to wait after failed atempts
        </description>
      </param>
    </function>
    <function name="PolicyUpdate" messagetype="response">
    </function>
    <!-- End of SyncP RPC-->

    <function name="OnSDLClose" messagetype="notification">
      <description>SDL must notify HMI about finish working application</description>
    </function>

    <function name="OnPutFile" messagetype="notification" >
      <description>
        Notification that is sent to HMI when a mobile application uploads a file
      </description>

      <param name="offset" type="Integer" minvalue="0" maxvalue="100000000000" mandatory="false">
        <description>Optional offset in bytes for resuming partial data chunks</description>
      </param>
      <param name="length" type="Integer" minvalue="0" maxvalue="100000000000" mandatory="false">
        <description>Optional length in bytes for resuming partial data chunks</description>
      </param>

      <param name="fileSize" type="Integer" minvalue="0" maxvalue="100000000000" mandatory="false">
        <description>Full Size of file. sends in first OnPutFile notification if file is splited
                    into many PutFiles
        </description>
      </param>

      <param name="FileName" type="String" maxlength="255" mandatory="true">
        <description>File reference name.</description>
      </param>

      <param name="syncFileName" type="String" maxlength="255" mandatory="true">
        <description>File reference name.</description>
      </param>

      <param name="fileType" type="Common.FileType" mandatory="true">
          <description>Selected file type.</description>
      </param>

      <param name="persistentFile" type="Boolean" defvalue="false" mandatory="false">
        <description>
          Indicates if the file is meant to persist between sessions / ignition cycles.
          If set to TRUE, then the system will aim to persist this file through session / cycles.
          While files with this designation will have priority over others, they are subject to deletion by the system at any time.
          In the event of automatic deletion by the system, the app will receive a rejection and have to resend the file.
          If omitted, the value will be set to false.
        </description>
      </param>
      <param name="isSystemFile" type="Boolean" defvalue="false" mandatory="false">
        <description>
          Indicates if the file is meant to be passed thru core to elsewhere on the system.
          If true the system will pass the data thru as it arrives to a predetermined area outside of core.
        </description>
      </param>
      <param name="appID" type="Integer" mandatory="false">
        <description> ID of application that uploaded this file. </description>
      </param>
    </function>

  <function name="GetFilePath" messagetype="request">
    <description>This request is sent to retrieve a file path from the HMI.</description>
    <param name="fileName" type="String" maxlength="255" mandatory="true">
      <description>File name that should be retrieved.</description>
    </param>
    <param name="fileType" type="Common.FileType" mandatory="false">
      <description>Selected file type.</description>
    </param>
    <param name="appServiceId" type="String" mandatory="false">
      <description> ID of the service that should have uploaded the requested file.</description>
    </param>
  </function>

  <function name="GetFilePath" messagetype="response">
    <description> HMI handles the request internally and returns the file path with the response.</description>
    <param name="filePath" type="String" mandatory="false">
      <description>Path to file in hmi</description>
    </param>
    <param name="fileType" type="Common.FileType" mandatory="false">
      <description>Selected file type.</description>
    </param>
  </function>

<!-- Policies -->
  <function name="GetSystemInfo" messagetype="request">
    <description>Request from SDL to HMI to obtain information about head unit system.</description>
  </function>
  <function name="GetSystemInfo" messagetype="response">
    <param name="ccpu_version" type="String" maxlength="500" mandatory="true">
      <description>Software version of the module</description>
    </param>
    <param name="language" type="Common.Language" mandatory="true">
      <description>ISO 639-1 combined with ISO 3166 alpha-2 country code (i.e. en-us)</description>
    </param>
    <param name="wersCountryCode" type="String" maxlength="500" mandatory="true">
      <description>Country code from the Ford system WERS (i.e.WAEGB).</description>
    </param>
  </function>
  <function name="OnSystemInfoChanged" messagetype="notification">
    <description>Issued by system to SDL to notify that some system param has changed. Currently applied for Sync Language.</description>
    <param name="language" type="Common.Language" mandatory="true"/>
  </function>
  <function name="OnIgnitionCycleOver" messagetype="notification">
    <description>Notification from system to SDL to let it know that ignition cycle is over.</description>
  </function>
  <function name="DecryptCertificate" messagetype="request">
     <description>Sender: SDL->HMI. Purpose: to decrypt the certificate received via the Updated Policy Table. </description>
     <param name="fileName" type="String" maxlength="255" minlength="1" mandatory="true">
         <description>The path to the file with the encrypted certificate from the PolicyTable.</description>
     </param>
   </function>
   <function name="DecryptCertificate" messagetype="response">
         <description>SUCCESS - in case the certificate is decrypted and placed to the same file from request.</description>
   </function>
  <!-- End of Policies -->
   <function name="OnEventChanged" messagetype="notification">
     <description>Sender: HMI->SDL. When event is become active</description>
     <param name="eventName" type="Common.EventTypes" mandatory="true">
        <description>Specifies the types of active events.</description>
     </param>
     <param name="isActive" type="Boolean" mandatory="true">
        <description>Must be 'true' - when the event is started on HMI. Must be 'false' when the event is ended on HMI</description>
     </param>
   </function>
  <function name="OnSystemCapabilityUpdated" messagetype="notification">
    <description>
      A notification between HMI and SDL that a specific system capability has been changed.
      It can be sent in both directions SDL to HMI and HMI to SDL. Direction is dependent on
      the point where capabilities have been changed
    </description>
    <param name="systemCapability" type="Common.SystemCapability" mandatory="true">
      <description>The system capability that has been updated</description>
    </param>
    <param name="appID" type="Integer" mandatory="false">
      <description>ID of application that is related to this RPC.</description>
    </param>
  </function>
  
  <function name="SetAppProperties" messagetype="request">
    <description>
      HMI >SDL. RPC used to enable/disable an application and set authentication data
    </description>
    <param name="properties" type="Common.AppProperties" mandatory="true">
      <description>The new application properties</description>
    </param>
  </function> 
  
  <function name="SetAppProperties" messagetype="response">
    <description>The response to SetAppProperties</description>
  </function>
  
  <function name="GetAppProperties" messagetype="request">
    <description>
      HMI >SDL. RPC used to get the current properties of an application
    </description>
    <param name="policyAppID" type="String" maxlength="100" mandatory="false">
      <description>
        If specified the response will contain the properties of the specified app ID.
        Otherwise if omitted all app properties will be returned at once.
      </description>
    </param>
  </function>
  
  <function name="GetAppProperties" messagetype="response">
    <description>The response to GetAppProperties</description>
    <param name="properties" type="Common.AppProperties" array="true" minsize="1" mandatory="false">
      <description>The requested application properties</description>
    </param>
  </function>
  
  <function name="OnAppPropertiesChange" messagetype="notification">
    <description>
      SDL >HMI. RPC used to inform HMI about app properties change (such as auth token).
    </description>
    <param name="properties" type="Common.AppProperties" mandatory="true">
      <description>The new application properties</description>
    </param>
  </function>
</interface>

<interface name="VR" version="1.1.0" date="2017-04-27">
  <function name="IsReady" messagetype="request">
    <description>Method is invoked at system startup. Response provides information about presence of VR module and its readiness to cooperate with SDL.</description>
  </function>
  <function name="IsReady" messagetype="response">
    <param name="available" type="Boolean" mandatory="true">
      <description>Must be true if VR is present and ready to communicate with SDL.</description>
    </param>
  </function>
  <function name="Started" messagetype="notification">
    <description>Must be initiated  by VR module to let SDL know that VR session has started.</description>
  </function>
  <function name="Stopped" messagetype="notification">
    <description>Must be initiated by VR module to let SDL know that VR session has stopped.</description>
  </function>
  <function name="AddCommand" messagetype="request">
    <description>Request from SDL to add a command(string with associated id) to VR.</description>
    <param name="cmdID" type="Integer" minvalue="0" maxvalue="2000000000" mandatory="true">
      <description>ID of a command (further to be used in OnCommand notification).</description>
    </param>
    <param name="vrCommands" type="String" mandatory="true" maxlength="99" minsize="1" maxsize="100" array="true">
      <description>List of strings to be used as VR commands.</description>
    </param>
    <param name="type" type="Common.VRCommandType" mandatory="true">
      <description>Type of added command. See VRCommandType.</description>
    </param>
    <param name="grammarID" type="Integer" minvalue="0" maxvalue="2000000000" mandatory="true">
      <description>
        ID of the specific grammar, whether top-level or choice set.
      </description>
    </param>
    <param name="appID" type="Integer" mandatory="false">
      <description>ID of application that requested this RPC.</description>
    </param>
  </function>
  <function name="AddCommand" messagetype="response">
  </function>
  <function name="DeleteCommand" messagetype="request">
    <description>Request from SDL to delete a command from VR.</description>
    <param name="cmdID" type="Integer" minvalue="0" maxvalue="2000000000" mandatory="true">
      <description>Id of a command (list of strings), previously sent by AddCommand.</description>
    </param>
    <param name="type" type="Common.VRCommandType" mandatory="true">
      <description>Type of added command. See VRCommandType.</description>
    </param>
    <param name="grammarID" type="Integer" minvalue="0" maxvalue="2000000000" mandatory="true">
      <description>ID of the specific grammar.</description>
    </param>
    <param name="appID" type="Integer" mandatory="true">
      <description>ID of application that requested this RPC.</description>
    </param>
  </function>
  <function name="DeleteCommand" messagetype="response">
  </function>
  <function name="PerformInteraction" messagetype="request">
    <description>
      Sets some properties for the application initiated request.
    </description>
    <param name="helpPrompt" type="Common.TTSChunk" minsize="1" maxsize="100" array="true" mandatory="false">
      <description>
        The help prompt. An array of text chunks of type TTSChunk. See TTSChunk. The array must have at least one item.
      </description>
    </param>
    <param name="initialPrompt" type="Common.TTSChunk" minsize="1" maxsize="100" array="true" mandatory="false">
      <description>
        This is the intial prompt spoken to the user at the start of an interaction. An array of text chunks of type TTSChunk. See TTSChunk. The array must have at least one item.
      </description>
    </param>
    <param name="timeoutPrompt" type="Common.TTSChunk" minsize="1" maxsize="100" array="true" mandatory="false">
      <description>
        Help text for a wait timeout. An array of text chunks of type TTSChunk. See TTSChunk. The array must have at least one item.
      </description>
    </param>
    <param name="timeout" type="Integer" mandatory="true">
      <description>Timeout initiate timeoutPrompt</description>
    </param>
    <param name="grammarID" type="Integer" minvalue="0" maxvalue="2000000000" minsize="1" maxsize="100" array="true" mandatory="false">
      <description>
        IDs of the specific compiled grammars for this voice interaction.
      </description>
    </param>
    <param name="appID" type="Integer" mandatory="true">
      <description>ID of application related to this RPC.</description>
    </param>
    <param name="cancelID" type="Integer" mandatory="false">
      <description>
        An ID for this specific alert to allow cancellation through the `CancelInteraction` RPC.
      </description>
    </param>
  </function>
  <function name="PerformInteraction" messagetype="response">
    <param name="choiceID" type="Integer" minvalue="0" maxvalue="2000000000" mandatory="false">
      <description>
        ID of the choice that was selected in response to PerformInteraction.
      </description>
    </param>
  </function>
  <function name="OnCommand" messagetype="notification">
    <description>Notifies SDL about command trigerred via VR</description>
    <param name="cmdID" type="Integer" mandatory="true" minvalue="0" maxvalue="2000000000">
      <description>ID of of the command (list of strings)</description>
    </param>
    <param name="appID" type="Integer" mandatory="true">
      <description>ID of application related to this RPC.</description>
    </param>
  </function>
  <function name="ChangeRegistration" messagetype="request">
    <description>Request from SmartDeviceLink to HMI to change language of VR.</description>
    <param name="vrSynonyms" type="String" maxlength="40" minsize="1" maxsize="100" array="true" mandatory="false">
      <description>
        Request new VR synonyms registration
        Defines an additional voice recognition command.
        Must not interfere with any name of previously registered applications from the same device.
      </description>
    </param>
    <param name="language" type="Common.Language" mandatory="true">
      <description>The language application wants to switch to.</description>
    </param>
    <param name="appID" type="Integer" mandatory="true">
      <description>ID of application that concerns this RPC.</description>
    </param>
  </function>
  <function name="ChangeRegistration" messagetype="response">
  </function>
  <function name="OnLanguageChange" messagetype="notification">
    <description>Notification from HMI to SmartDeviceLink about change of  language.</description>
    <param name="language" type="Common.Language" mandatory="true">
      <description>Language VR has switched to.</description>
    </param>
  </function>
  <function name="GetSupportedLanguages" messagetype="request">
    <description>Method is invoked at system start-up. Response must provide the information about VR supported languages.</description>
  </function>
  <function name="GetSupportedLanguages" messagetype="response">
    <param name="languages" type="Common.Language" mandatory="true" array="true" minsize="1" maxsize="100">
      <description>List of languages supported in VR.</description>
    </param>
  </function>
  <function name="GetLanguage" messagetype="request">
    <description>Request from SmartDeviceLink to HMI to get currently active  VR language</description>
  </function>
  <function name="GetLanguage" messagetype="response">
    <param name="language" type="Common.Language" mandatory="true"/>
  </function>
  <function name="GetCapabilities" messagetype="request">
    <description>Method is invoked at system startup by SDL to request information about VR capabilities of HMI.</description>
  </function>
  <function name="GetCapabilities" messagetype="response">
    <param name="vrCapabilities" type="Common.VrCapabilities" minsize="1" maxsize="100" array="true" mandatory="false">
      <description>Types of input recognized by VR module.</description>
    </param>
  </function>
</interface>

<interface name="TTS" version="2.0.0" date="2018-09-05">
  <description>RPCs for communication between TTS and SDL.</description>
  <function name="GetCapabilities" messagetype="request">
    <description>Method is invoked at system start-up. SDL requests the information about all supported hardware and their capabilities</description>
  </function>
  <function name="GetCapabilities" messagetype="response">
    <param name="speechCapabilities" type="Common.SpeechCapabilities" minsize="1" maxsize="100" array="true" mandatory="true">
      <description>See SpeechCapabilities</description>
    </param>
    <param name="prerecordedSpeechCapabilities" type="Common.PrerecordedSpeech" minsize="1" maxsize="100" array="true" mandatory="true">
      <description>See PrerecordedSpeech</description>
    </param>
  </function>
  <function name="Started" messagetype="notification">
    <description>Must be initiated  by TTS module to let SDL know that TTS session has started.</description>
  </function>
  <function name="Stopped" messagetype="notification">
    <description>Must be initiated by TTS module to let SDL know that TTS session has stopped.</description>
  </function>
  <function name="IsReady" messagetype="request">
    <description>Method is invoked at system start-up. Response must provide the information about presence of TTS module and its readiness to cooperate with SDL.</description>
  </function>
  <function name="IsReady" messagetype="response">
    <param name="available" type="Boolean" mandatory="true">
      <description>Must be true if TTS is present and ready to communicate with SDL.</description>
    </param>
  </function>
  <function name="Speak" messagetype="request">
    <description>RPC from SDL to TTS for speaking the text.</description>
    <param name="ttsChunks" type="Common.TTSChunk" mandatory="true" array="true" minsize="1" maxsize="100">
      <description>List of strings to be spoken.</description>
    </param>
    <param name="appID" type="Integer" mandatory="true">
      <description>ID of application that requested this RPC.</description>
    </param>
    <param name="speakType" type="Common.MethodName" mandatory="false">
      <description>Defines the type of the request which causes text-to-speech</description>
    </param>
    <param name="playTone" type="Boolean" mandatory="false">
      <description>Defines that the tone should be played</description>
    </param>
  </function>
  <function name="Speak" messagetype="response">
    <description>Provides information about success of operation.</description>
  </function>
  <function name="StopSpeaking" messagetype="request">
    <description>Initiated by SDL to stop speaking the text.</description>
  </function>
  <function name="StopSpeaking" messagetype="response">
  </function>
  <function name="ChangeRegistration" messagetype="request">
    <description>Request from SmartDeviceLink to HMI to change language of TTS.</description>
    <param name="ttsName" type="Common.TTSChunk" minsize="1" maxsize="100" array="true" mandatory="false" >
      <description>
        Request new ttsName registration
        TTS string for VR recognition of the mobile application name, e.g. "Ford Drive Green".
        Meant to overcome any failing on speech engine in properly pronouncing / understanding app name.
        May not be empty.
        May not start with a new line character.
        Not unique value (SDL makes all the checks)
      </description>
    </param>
    <param name="language" type="Common.Language" mandatory="true">
      <description>The language application wants to switch to.</description>
    </param>
    <param name="appID" type="Integer" mandatory="true">
      <description>ID of application related to this RPC.</description>
    </param>
  </function>
  <function name="ChangeRegistration" messagetype="response">
  </function>
  <function name="OnLanguageChange" messagetype="notification">
    <description>Notification from HMI to SmartDeviceLink about change of  language.</description>
    <param name="language" type="Common.Language" mandatory="true">
      <description>Language TTS has switched to.</description>
    </param>
  </function>
  <function name="GetSupportedLanguages" messagetype="request">
    <description>Method is invoked at system start-up by SDL. Response must provide the information about TTS supported languages.</description>
  </function>
  <function name="GetSupportedLanguages" messagetype="response">
    <param name="languages" type="Common.Language" mandatory="true" array="true" minsize="1" maxsize="100">
      <description>List of languages supported in TTS.</description>
    </param>
  </function>
  <function name="GetLanguage" messagetype="request">
    <description>Request from SmartDeviceLink to HMI to get currently active  TTS language</description>
  </function>
  <function name="GetLanguage" messagetype="response">
    <param name="language" type="Common.Language" mandatory="true"/>
  </function>
  <function name="SetGlobalProperties" messagetype="request">
    <description>Sets some properties for the application initiated request.</description>
    <param name="helpPrompt" type="Common.TTSChunk" minsize="0" maxsize="100" array="true" mandatory="false" >
      <description>
          The help prompt.
          An array of text chunks of type TTSChunk. See TTSChunk.
      </description>
    </param>
    <param name="timeoutPrompt" type="Common.TTSChunk" minsize="1" maxsize="100" array="true" mandatory="false" >
      <description>
          Help text for a wait timeout.
          An array of text chunks of type TTSChunk. See TTSChunk.
          The array must have at least one item.
      </description>
    </param>
    <param name="appID" type="Integer" mandatory="true">
      <description>ID of application related to this RPC.</description>
    </param>
  </function>
  <function name="SetGlobalProperties" messagetype="response">
  </function>
  <function name="OnResetTimeout" messagetype="notification">
    <description>
      Sender: HMI->SDL. HMI must send this notification every 10 sec. in case the 'methodName'
      results long processing on HMI
    </description>
    <param name="appID" type="Integer" mandatory="true">
      <description>Id of application that concerns the 'methodName'.</description>
    </param>
    <param name="methodName" type="String" mandatory="true">
      <description>The name of the method, the renew of timeout is required for</description>
    </param>
  </function>
</interface>

<interface name="UI" version="1.4.0" date="2019-07-24">
  <function name="Alert" messagetype="request">
    <description>Request from SDL to show an alert message on the display.</description>
    <param name="alertStrings" type="Common.TextFieldStruct" mandatory="true" array="true" minsize="0" maxsize="3">
      <description>Array of lines of alert text fields. See TextFieldStruct. Uses alertText1, alertText2, alertText3.</description>
    </param>
    <param name="duration" type="Integer" mandatory="true" minvalue="3000" maxvalue="10000">
      <description>Timeout in milliseconds.</description>
    </param>
    <param name="softButtons" type="Common.SoftButton" mandatory="false" minsize="0" maxsize="4" array="true">
      <description>App defined SoftButtons</description>
    </param>
    <param name="progressIndicator" type="Boolean" mandatory="false">
      <description>If supported on the given platform, the alert GUI will include some sort of animation indicating that loading of a feature is progressing.  e.g. a spinning wheel or hourglass, etc.</description>
    </param>
    <param name="alertType" type="Common.AlertType" mandatory="true">
      <description>Defines if only UI or BOTH portions of the Alert request are being sent to HMI Side</description>
    </param>
    <param name="appID" type="Integer" mandatory="true">
      <description>ID of application requested this RPC.</description>
    </param>
    <param name="cancelID" type="Integer" mandatory="false">
      <description>
        An ID for this specific alert to allow cancellation through the `CancelInteraction` RPC.
      </description>
    </param>
    <param name="alertIcon" type="Common.Image" mandatory="false" >
      <description>
        Image to be displayed for the corresponding alert. See Image. 
        If omitted, no (or the default if applicable) icon should be displayed.
      </description>
    </param>
  </function>

  <function name="Alert" messagetype="response">
    <param name="tryAgainTime" type="Integer" mandatory="false" minvalue="0" maxvalue="2000000000">
      <description>Amount of time (in milliseconds) that SDL must wait before resending an alert. Must be provided if another system event or overlay currently has a higher priority than this alert.</description>
    </param>
  </function>

  <function name="SetDisplayLayout" messagetype="request">
    <description>This RPC is deprecated. Use Show RPC to change layout.</description>
    <param name="displayLayout" type="String" maxlength="500" mandatory="true">
      <description>
        Predefined or dynamically created screen layout.
        Currently only predefined screen layouts are defined.
      </description>
    </param>
    <param name="appID" type="Integer" mandatory="true">
      <description>ID of application related to this RPC.</description>
    </param>
    <param name="dayColorScheme" type="Common.TemplateColorScheme" mandatory="false"></param>
    <param name="nightColorScheme" type="Common.TemplateColorScheme" mandatory="false"></param>
  </function>

  <function name="SetDisplayLayout" messagetype="response">
    <description>This RPC is deprecated. Use Show RPC to change layout.</description>
    <param name="displayCapabilities" type="Common.DisplayCapabilities" mandatory="false">
      <description>See DisplayCapabilities</description>
    </param>
    <param name="buttonCapabilities" type="Common.ButtonCapabilities" minsize="1" maxsize="100" array="true" mandatory="false">
      <description>See ButtonCapabilities</description >
    </param>
    <param name="softButtonCapabilities" type="Common.SoftButtonCapabilities" minsize="1" maxsize="100" array="true" mandatory="false">
      <description>If returned, the platform supports on-screen SoftButtons; see SoftButtonCapabilities.</description >
    </param>
    <param name="presetBankCapabilities" type="Common.PresetBankCapabilities" mandatory="false">
      <description>If returned, the platform supports custom on-screen Presets; see PresetBankCapabilities.</description >
    </param>
  </function>

  <function name="Show" messagetype="request">
    <param name="showStrings" type="Common.TextFieldStruct" mandatory="true" array="true" minsize="0" maxsize="8">
      <description>Array of lines of show text fields. See TextFieldStruct. If some field is not set, the corresponding text should stay unchanged. If field's text is empty "", the field must be cleared.
          mainField1: The text that should be displayed in a single or upper display line.
          mainField2: The text that should be displayed on the second display line.
          mainField3: The text that should be displayed on the second "page" first display line.
          mainField4: The text that should be displayed on the second "page" second display line.
          templateTitle: The title of the new template that will be displayed.
          statusBar: statusBar.
          mediaClock: Text value for MediaClock field.
          mediaTrack: The text that should be displayed in the track field. This field is only valid for media applications on NGN type ACMs.
      </description>
    </param>
    <param name="alignment" type="Common.TextAlignment" mandatory="false">
      <description>Specifies how mainField1 and mainField2 texts should be aligned on the display.</description>
      <description>If omitted, texts must be centered</description>
    </param>
    <param name="graphic" type="Common.Image" mandatory="false">
      <description>Path to optional dynamic image or the static binary image itself.  See Image. If omitted, the displayed graphic should not change.</description>
    </param>
    <param name="secondaryGraphic" type="Common.Image" mandatory="false">
      <description>
        Image struct determining whether static or dynamic secondary image to display in app.
        If omitted on supported displays, the displayed secondary graphic shall not change.
      </description>
    </param>
    <param name="softButtons" type="Common.SoftButton" minsize="0" maxsize="8" array="true" mandatory="false">
      <description>App defined SoftButtons.</description>
      <description>If omitted, the currently displayed SoftButton values should not change.</description>
    </param>
    <param name="customPresets" type="String" maxlength="500" minsize="0" maxsize="10" array="true" mandatory="false">
      <description>App labeled on-screen presets (i.e. GEN3 media presets or dynamic search suggestions).</description>
      <description>If omitted on supported displays, the presets will be shown as not defined.</description>
    </param>
    <param name="appID" type="Integer" mandatory="true">
      <description>Id of application related to this RPC.</description>
    </param>
    <param name="windowID" type="Integer" mandatory="false" >
      <description>
        This is the unique ID assigned to the window that this RPC is intended.
        If this param is not included,
        it will be assumed that this request is specifically for the main window
        on the main display.
        See PredefinedWindows enum.
      </description>
    </param>

    <param name="templateConfiguration" type="Common.TemplateConfiguration" mandatory="false">
        <description>
          Used to set an alternate template layout to a window.
        </description>
    </param>
  </function>

  <function name="Show" messagetype="response">
  </function>

  <function name="CreateWindow" messagetype="request">
    <description>
      Create a new window on the display with the specified window type.
    </description>
    <param name="windowID" type="Integer" mandatory="true">
      <description>
        A unique ID to identify the window. The value of '0' will always be the default main window on the main display and should not be used in this context as it will already be created for the app. See PredefinedWindows enum. Creating a window with an ID that is already in use will be rejected with `INVALID_ID`.
      </description>
    </param>

    <param name="windowName" type="String" maxlength="100" mandatory="true">
      <description>
        The window name to be used by the HMI. The name of the pre-created default window will match the app name.
        Multiple apps can share the same window name except for the default main window.
        Creating a window with a name which is already in use by the app will result in `DUPLICATE_NAME`.
      </description>
    </param>

    <param name="type" type="Common.WindowType" mandatory="true">
      <description>The type of the window to be created. Main window or widget.</description>
    </param>

    <param name="associatedServiceType" type="String" mandatory="false">
      <description>
        Allows an app to create a widget related to a specific service type.
        As an example if a `MEDIA` app becomes active, this app becomes audible and is allowed to play audio.
        Actions such as skip or play/pause will be directed to this active media app.
        In case of widgets, the system can provide a single "media" widget which will act as a placeholder for the active media app.
        It is only allowed to have one window per service type. This means that a media app can only have a single MEDIA widget.
        Still the app can create widgets omitting this parameter.
        Those widgets would be available as app specific widgets that are permanently included in the HMI.
        This parameter is related to widgets only. The default main window, which is pre-created during app registration,
        will be created based on the HMI types specified in the app registration request.
      </description>
    </param>

    <param name="duplicateUpdatesFromWindowID" type="Integer" mandatory="false">
      <description>
        Optional parameter. Specify whether the content sent to an existing window
        should be duplicated to the created window.
        If there isn't a window with the ID, the request will be rejected with `INVALID_DATA`.
      </description>
    </param>
    <param name="appID" type="Integer" mandatory="true">
      <description>ID of application that concerns this RPC.</description>
    </param>
  </function>

  <function name="CreateWindow" messagetype="response">
  </function>

  <function name="DeleteWindow" messagetype="request">
    <description>
      Deletes previously created window of the SDL application.
    </description>
    <param name="windowID" type="Integer" mandatory="true">
      <description>
        A unique ID to identify the window. The value of '0' will always be the default main window
        on the main display and cannot be deleted.
        See PredefinedWindows enum.
      </description>
    </param>
    <param name="appID" type="Integer" mandatory="true">
      <description>ID of application that concerns this RPC.</description>
    </param>
  </function>

  <function name="DeleteWindow" messagetype="response">
  </function>

  <function name="AddCommand" messagetype="request">
    <description>Request from SDL to add a command to the application menu.</description>
    <param name="cmdID" type="Integer" minvalue="0" maxvalue="2000000000" mandatory="true">
      <description>ID of the command to be added.</description>
    </param>
    <param name="menuParams" type="Common.MenuParams" mandatory="false">
      <description>
        Optional sub value containing parameters of the command (position, name, etc.). See MenuParams.
        If omitted the command should be added to the end of the list of commands.</description>
    </param>
    <param name="cmdIcon" type="Common.Image" mandatory="false">
      <description>Image to be displayed for representing the command. See Image.</description>
      <description>If omitted, no (or the default if applicable) icon should be displayed.</description>
    </param>
    <param name="appID" type="Integer" mandatory="true">
      <description>ID of application that concerns this RPC.</description>
    </param>
  </function>

  <function name="AddCommand" messagetype="response">
  </function>

  <function name="DeleteCommand" messagetype="request">
    <description>Request from SDL to delete a command from the in-application menu with the specified command id.</description>
    <param name="cmdID" type="Integer" mandatory="true" minvalue="0" maxvalue="2000000000">
      <description>cmdId previously sent via AddCommand request - id of the command to be deleted.</description>
    </param>
    <param name="appID" type="Integer" mandatory="true">
      <description>ID of application that concerns this RPC.</description>
    </param>
  </function>

  <function name="DeleteCommand" messagetype="response">
  </function>

  <function name="AddSubMenu" messagetype="request">
    <description>Request from SDL to add a sub menu to the in-application menu.</description>
    <param name="menuID" type="Integer" minvalue="1" maxvalue="2000000000" mandatory="true">
      <description>ID of the sub menu to be added. Unique for the application.</description>
    </param>
    <param name="menuParams" type="Common.MenuParams" mandatory="true">
      <description>Position, parentID, and name of menu to be added.</description>
    </param>
    <param name="menuIcon" type="Common.Image" mandatory="false">
      <description>The image field for AddSubMenu</description>
    </param>
    <param name="appID" type="Integer" mandatory="true">
      <description>ID of application that requested this RPC.</description>
    </param>
    <param name="menuLayout" type="Common.MenuLayout" mandatory="false">
      <description>Sets the layout of the submenu screen.</description>
    </param>
  </function>
  <function name="AddSubMenu" messagetype="response">
  </function>
  <function name="DeleteSubMenu" messagetype="request">
    <description>Request from SDL to delete a submenu from the in-application menu.</description>
    <param name="menuID" type="Integer" minvalue="1" maxvalue="2000000000" mandatory="true" >
      <description>The "menuID" of the sub-menu to be deleted. (See addSubMenu.menuID)</description>
    </param>
    <param name="appID" type="Integer" mandatory="true">
      <description>ID of application that concerns this RPC.</description>
    </param>
  </function>
  <function name="DeleteSubMenu" messagetype="response">
  </function>
  <function name="ShowAppMenu" messagetype="request">
    <description>Request from SDL to show an app's menu or a corresponding sub-menu.</description>
    <param name="menuID" type="Integer" minvalue="1" maxvalue="2000000000" mandatory="false">
      <description>
        If ommited the HMI opens the app's menu.
        If set to a sub-menu ID the HMI opens the corresponding sub-menu previously added using `AddSubMenu`.
      </description>
    </param>
    <param name="appID" type="Integer" mandatory="true">
      <description>ID of application that concerns this RPC.</description>
    </param>
  </function>
  <function name="ShowAppMenu" messagetype="response">
  </function>
  <function name="PerformInteraction" messagetype="request">
    <description>Request from SDL for triggering an interaction (e.g. "Permit GPS?" - Yes, no, Always Allow).</description>
    <param name="initialText" type="Common.TextFieldStruct" mandatory="false">
      <description>Uses initialInteractionText. See TextFieldStruct.</description>
    </param>
    <param name="choiceSet" type="Common.Choice" minsize="1" maxsize="100" array="true" mandatory="false">
      <description>The list of choices to be used for the interaction with the user</description>
    </param>
    <param name="vrHelpTitle" type="String" maxlength="500" mandatory="false">
      <description>VR Help Title text.</description>
      <description>If omitted on supported displays, the default HU system help title should be used.</description>
    </param>
    <param name="vrHelp" type="Common.VrHelpItem" minsize="1" maxsize="100" array="true" mandatory="false">
      <description>VR Help Items. If omitted on supported displays, the default HU system generated help items should be used.</description>
    </param>
    <param name="timeout" type="Integer" minvalue="5000" maxvalue="100000" defvalue="10000" mandatory="true">
      <description>Timeout in milliseconds.</description>
    </param>
    <param name="interactionLayout" type="Common.LayoutMode" mandatory="false">
      <description>See LayoutMode.</description>
    </param>
    <param name="appID" type="Integer" mandatory="true">
      <description>ID of application that concerns this RPC.</description>
    </param>
    <param name="cancelID" type="Integer" mandatory="false">
      <description>
        An ID for this specific alert to allow cancellation through the `CancelInteraction` RPC.
      </description>
    </param>
  </function>
  <function name="PerformInteraction" messagetype="response">
    <param name="choiceID" type="Integer" minvalue="0" maxvalue="2000000000" mandatory="false">
      <description>ID of the choice that was selected in response to PerformInteraction.</description>
    </param>
    <param name="manualTextEntry" type="String" minlength="0" maxlength="500" mandatory="false">
      <description>
            Manually entered text selection, e.g. through keyboard
            Can be returned in lieu of choiceID, depending on trigger source
      </description>
    </param>
  </function>
  <function name="CancelInteraction" messagetype="request">
    <param name="cancelID" type="Integer" mandatory="false">
      <description>
        The ID of the specific interaction you want to dismiss. If not set, the most recent of the RPC type set in functionID will be dismissed.
      </description>
    </param>
    <param name="functionID" type="Integer" mandatory="true">
      <description>
        The ID of the type of interaction the developer wants to dismiss. Only values 10, (PerformInteractionID), 12 (AlertID), 25 (ScrollableMessageID), and 26 (SliderID) are permitted.
      </description>
    </param>
    <param name="appID" type="Integer" mandatory="true">
      <description>ID of application requested this RPC.</description>
    </param>
  </function>
  <function name="CancelInteraction" messagetype="response">
  </function>
  <function name="SetMediaClockTimer" messagetype="request">
    <description>Sets the initial media clock value and automatic update method.</description>
    <param name="startTime" type="Common.TimeFormat" mandatory="false">
      <description>SDL transfers startTime together with modes: "COUNTUP", "COUNTDOWN", "PAUSE" to HMI.
      SDL ignores startTime for modes: "RESUME", and "CLEAR"</description>
    </param>
    <param name="endTime" type="Common.TimeFormat" mandatory="false">
      <description>
          See TimeFormat.
          SDL transfers endTime together with modes: "COUNTUP", "COUNTDOWN", "PAUSE" to HMI. To be used to calculate any visual progress bar (if not provided, this feature is ignored).
          SDL ignores endTime for modes: "RESUME", and "CLEAR"
      </description>
    </param>
    <param name="updateMode" type="Common.ClockUpdateMode" mandatory="true">
      <description>The update method of the media clock.</description>
      <description>In case of pause, resume, or clear, the start time value is ignored and shall be left out.  For resume, the time continues with the same value as it was when paused.</description>
    </param>
    <param name="audioStreamingIndicator" type="Common.AudioStreamingIndicator" mandatory="false">
      <description>Indicates that a button press of the Play/Pause button would play, pause or Stop the current playback.</description>
    </param>
    <param name="appID" type="Integer" mandatory="true">
      <description>ID of application that requested this RPC.</description>
    </param>
  </function>
  <function name="SetMediaClockTimer" messagetype="response">
  </function>
  <function name="SetGlobalProperties" messagetype="request">
    <description>Request from SDL to set some properties for VR help.</description>
    <param name="vrHelpTitle" type="String" maxlength="500" mandatory="false">
      <description>VR Help Title text.</description>
      <description>If omitted on supported displays, the default HU system help title should be used.</description>
    </param>
    <param name="vrHelp" type="Common.VrHelpItem" minsize="1" maxsize="100" array="true" mandatory="false">
      <description>VR Help Items. If omitted on supported displays, the default HU system generated help items should be used.</description>
    </param>
    <param name="menuTitle" maxlength="500" type="String" mandatory="false">
      <description>Optional text to label an app menu button (for certain touchscreen platforms).</description>
    </param>
    <param name="menuIcon" type="Common.Image" mandatory="false">
      <description>Optional icon to draw on an app menu button (for certain touchscreen platforms).</description>
    </param>
    <param name="keyboardProperties" type="Common.KeyboardProperties" mandatory="false">
      <description>On-screen keybaord configuration (if available).</description>
    </param>
    <param name="appID" type="Integer" mandatory="true">
      <description>ID of application that concerns this RPC.</description>
    </param>
    <param name="menuLayout" type="Common.MenuLayout" mandatory="false">
      <description>Sets the layout of the main menu screen. If this is sent while a menu is already on-screen, the head unit will change the display to the new layout type.</description>
    </param>
  </function>
  <function name="SetGlobalProperties" messagetype="response">
  </function>
  <function name="OnCommand" messagetype="notification">
    <description>Notification must be initiated by HMI on user choosing menu item.</description>
    <param name="cmdID" type="Integer" minvalue="0" maxvalue="2000000000" mandatory="true">
      <description>Command ID, which is related to a specific menu entry (previously sent with AddCommand).</description>
    </param>
    <param name="appID" type="Integer" mandatory="true">
      <description>ID of application that is related to this RPC.</description>
    </param>
  </function>
  <function name="OnSystemContext" messagetype="notification">
    <description>
      Notification must be initiated by HMI when the user changes the context of application: goes to menu (in-application menu or system menu);
      switches to VR; pop-up appears on screen etc.
    </description>
    <param name="systemContext" type="Common.SystemContext" mandatory="true">
      <description>The context the application is brought into.</description>
    </param>
    <param name="appID" type="Integer" mandatory="false">
      <description>ID of application that is related to this RPC.</description>
    </param>
    <param name="windowID" type="Integer" mandatory="false">
      <description>
        This is the unique ID assigned to the window that this RPC is intended. If this param is not included, it will be assumed that this request is specifically for the main window on the main display. See PredefinedWindows enum.
      </description>
    </param>
  </function>
  <function name="GetCapabilities" messagetype="request">
    <description>Method is invoked at system startup by SDL to request information about UI capabilities of HMI.</description>
  </function>
  <function name="GetCapabilities" messagetype="response">
    <param name="displayCapabilities" type="Common.DisplayCapabilities" mandatory="true">
      <description>Information about the capabilities of the display: its type, text field supported, etc. See DisplayCapabilities. </description>
    </param>
    <param name="audioPassThruCapabilities" type="Common.AudioPassThruCapabilities" mandatory="true">
      <description>
        Describes an audio configuration that the system supports for PerformAudioPassThru.
        Note: please fill out both audioPassThruCapabilities and audioPassThruCapabilitiesList parameters, as:
        - Newer SDL Core uses audioPassThruCapabilitiesList instead of audioPassThruCapabilities, and
        - audioPassThruCapabilities is a mandatory field and cannot be omitted.
      </description>
    </param>
    <param name="audioPassThruCapabilitiesList" type="Common.AudioPassThruCapabilities" minsize="1" maxsize="100" array="true" mandatory="false">
      <description>Describes the audio configurations that the system supports for PerformAudioPassThru.</description>
    </param>
    <param name="hmiZoneCapabilities" type="Common.HmiZoneCapabilities" mandatory="true"/>
    <param name="softButtonCapabilities" type="Common.SoftButtonCapabilities" minsize="1" maxsize="100" array="true" mandatory="false">
      <description>Must be returned if the platform supports on-screen SoftButtons.</description>
    </param>
    <param name="hmiCapabilities" type="Common.HMICapabilities" mandatory="false">
      <description>Specifies the HMI’s capabilities. See HMICapabilities.</description>
    </param>
    <param name="systemCapabilities" type="Common.SystemCapabilities" mandatory="false">
      <description>Specifies system capabilities. See SystemCapabilities</description>
    </param>
    <param name="pcmStreamCapabilities" type="Common.AudioPassThruCapabilities" mandatory="false"/>
  </function>
  <function name="ChangeRegistration" messagetype="request">
    <description>Request from SmartDeviceLink to HMI to change language for app.</description>
    <param name="appName" type="String" maxlength="100" mandatory="false">
      <description>
        Request new app name registration
        Needs to be unique over all applications from the same device.
        May not be empty. May not start with a new line character.
        May not interfere with any name or synonym of any registered applications from the same device.
        Additional applications with the same name from the same device will be rejected.
      </description>
    </param>
    <param name="ngnMediaScreenAppName" type="String" maxlength="100" mandatory="false">
      <description>Request new app short name registration</description>
    </param>
    <param name="language" type="Common.Language" mandatory="true">
      <description>The language application wants to switch to.</description>
    </param>
    <param name="appHMIType" type="Common.AppHMIType" minsize="1" maxsize="100" array="true" mandatory="false">
      <description>
       Sent when app's requested-during-registration AppHMIType is changed to different one due to Policies update. Contains the updated list of all allowed app's AppHMITypes.
      </description>
    </param>
    <param name="appID" type="Integer" mandatory="true">
      <description>ID of application that concerns this RPC.</description>
    </param>
  </function>
  <function name="ChangeRegistration" messagetype="response">
  </function>
  <function name="OnLanguageChange" messagetype="notification">
    <description>Notification from HMI to SmartDeviceLink about change of  language.</description>
    <param name="language" type="Common.Language" mandatory="true">
      <description>Language UI has switched to.</description>
    </param>
  </function>
  <function name="GetSupportedLanguages" messagetype="request">
    <description>Method should be invoked at system startup. Response provides information about UI supported languages.</description>
  </function>
  <function name="GetSupportedLanguages" messagetype="response">
    <param name="languages" type="Common.Language" mandatory="true" array="true" minsize="1" maxsize="100">
      <description>List of languages supported in UI.</description>
    </param>
  </function>
  <function name="GetLanguage" messagetype="request">
    <description>Request from SmartDeviceLink to HMI to get currently active  UI language</description>
  </function>
  <function name="GetLanguage" messagetype="response">
    <param name="language" type="Common.Language" mandatory="true"/>
  </function>
  <function name="OnDriverDistraction" messagetype="notification">
    <description>Notification must be sent from HMI to SDL when driver distraction state is changed. Driver distraction rules are defined by the platform.</description>
    <param name="state" type="Common.DriverDistractionState" mandatory="true">
      <description>See DriverDistractionState. </description>
    </param>
  </function>
  <function name="SetAppIcon" messagetype="request">
    <description>Used to set existing local file on SYNC as the app's icon.</description>
    <param name="syncFileName" type="Common.Image" mandatory="true">
      <description>Either the path to the dynamic image stored on HY or the static binary image itself. See Image</description>
    </param>
    <param name="appID" type="Integer" mandatory="true">
      <description>ID of application related to this RPC.</description>
    </param>
  </function>
  <function name="SetAppIcon" messagetype="response">
  </function>
  <function name="OnKeyboardInput" messagetype="notification">
    <description>On-screen keyboard event.</description>
    <description>Can be full string or individual keypresses depending on keyboard mode.</description>
    <param name="event" type="Common.KeyboardEvent" mandatory="true">
      <description>On-screen keyboard input data.</description>
    </param>
    <param name="data" type="String" minlength="0" maxlength="500" mandatory="false">
      <description>On-screen keyboard input data.</description>
      <description>For dynamic keypress events, this will be the current compounded string of entry text.</description>
      <description>For entry submission events, this will be the full text entry (this will always return regardless of the mode).</description>
      <description>For entry cancelled and entry aborted events, this data param will be omitted.</description>
    </param>
  </function>
  <function name="OnTouchEvent" messagetype="notification">
    <description>Notifies about touch events on the screen's prescribed area</description>
    <param name="type" type="Common.TouchType" mandatory="true">
      <description>The type of touch event.</description>
    </param>
    <param name="event" type="Common.TouchEvent" mandatory="true" minsize="1" maxsize="10" array="true">
      <description>List of all individual touches involved in this event.</description>
    </param>
  </function>
  <function name="Slider" messagetype="request">
    <description>Creates a full screen or pop-up overlay (depending on platform) with a single user controlled slider.</description>
    <param name="numTicks" type="Integer" minvalue="2" maxvalue="26" mandatory="true">
      <description>Number of selectable items on a horizontal axis</description>
    </param>
    <param name="position" type="Integer" minvalue="1" maxvalue="26" mandatory="true">
      <description>Initial position of slider control (cannot exceed numTicks)</description>
    </param>
    <param name="sliderHeader" type="String" maxlength="500" mandatory="true">
      <description>Text header to be displayed.</description>
    </param>
    <param name="sliderFooter" type="String" maxlength="500"  minsize="1" maxsize="26" array="true" mandatory="false">
      <description>Text footer to be displayed (meant to display min/max threshold descriptors).</description>
      <description>For a static text footer, only one footer string shall be provided in the array.</description>
      <description>For a dynamic text footer, the number of footer text string in the array must match the numTicks value.</description>
      <description>For a dynamic text footer, text array string should correlate with potential slider position index.</description>
      <description>If omitted on supported displays, no footer text shall be displayed.</description>
    </param>
    <param name="timeout" type="Integer" minvalue="1000" maxvalue="65535" mandatory="true">
      <description>Timeout. The slider should be displayed until the defined amount of time has elapsed. </description>
    </param>
    <param name="appID" type="Integer" mandatory="true">
      <description>ID of application that concerns this RPC.</description>
    </param>
    <param name="cancelID" type="Integer" mandatory="false">
      <description>
        An ID for this specific alert to allow cancellation through the `CancelInteraction` RPC.
      </description>
    </param>
  </function>
  <function name="Slider" messagetype="response">
    <param name="sliderPosition" type="Integer" minvalue="1" maxvalue="26" mandatory="false">
      <description>Current slider position. Must be returned when the user has clicked the ‘Save’ or ‘Canceled’ button or by the timeout </description>
    </param>
  </function>
  <function name="ScrollableMessage" messagetype="request">
    <description>Creates a full screen overlay containing a large block of formatted text that can be scrolled with up to 8 SoftButtons defined</description>
    <param name="messageText" type="Common.TextFieldStruct" mandatory="true">
      <description>Body of text that can include newlines and tabs. Uses scrollableMessageBody.</description>
    </param>
    <param name="timeout" type="Integer" minvalue="0" maxvalue="65535" mandatory="true">
      <description>Timeout in milliseconds. The message should be displayed until the time defined is up.</description>
    </param>
    <param name="softButtons" type="Common.SoftButton" minsize="0" maxsize="8" array="true" mandatory="false">
      <description>App defined SoftButtons.</description>
      <description>If omitted on supported displays, only the system defined "Close" SoftButton should be displayed.</description>
    </param>
    <param name="appID" type="Integer" mandatory="true">
      <description>ID of application related to this RPC.</description>
    </param>
    <param name="cancelID" type="Integer" mandatory="false">
      <description>
        An ID for this specific alert to allow cancellation through the `CancelInteraction` RPC.
      </description>
    </param>
  </function>
  <function name="ScrollableMessage" messagetype="response">
  </function>
  <function name="PerformAudioPassThru" messagetype="request">
    <param name="appID" type="Integer" mandatory="true">
      <description>ID of application related to this RPC.</description>
    </param>
    <param name="audioPassThruDisplayTexts" type="Common.TextFieldStruct" mandatory="true" minsize="0" maxsize="2" array="true">
      <description>Uses
            audioPassThruDisplayText1: First line of text displayed during audio capture.
            audioPassThruDisplayText2: Second line of text displayed during audio capture.</description>
    </param>
    <param name="maxDuration" type="Integer" minvalue="1" maxvalue="1000000" mandatory="true">
      <description>The maximum duration of audio recording in milliseconds. If not provided, the recording should be performed until EndAudioPassThru arrives.</description>
    </param>
    <param name="muteAudio" type="Boolean" mandatory="true">
      <description>
        Defines if the current audio source should be muted during the APT session. If not, the audio source will play without interruption.
        If omitted, the value is set to true.
      </description>
    </param>
  </function>
  <function name="PerformAudioPassThru" messagetype="response">
  </function>
  <function name="EndAudioPassThru" messagetype="request">
    <description>Request is sent by SDL to stop the audio capturing.</description>
  </function>
  <function name="EndAudioPassThru" messagetype="response">
  </function>
  <function name="IsReady" messagetype="request">
    <description>Method is invoked at system startup. Response provides information about presence of UI module and its readiness to cooperate with SDL.</description>
  </function>
  <function name="IsReady" messagetype="response">
    <param name="available" type="Boolean" mandatory="true">
      <description>Must be true if UI is present and ready to communicate with SDL.</description>
    </param>
  </function>
  <function name="ClosePopUp" messagetype="request">
    <description>Initiated by SDL to close currently active pop-up on HMI.</description>
    <param name="methodName" type="String" mandatory="false">
      <description>Method to be closed</description>
    </param>
  </function>
  <function name="ClosePopUp" messagetype="response">
    <description>Provides the result of operation.</description>
  </function>
  <function name="OnResetTimeout" messagetype="notification">
    <description>HMI must provide SDL with notifications specific to the current Turn-By-Turn client status on the module</description>
    <param name="appID" type="Integer" mandatory="true">
      <description>Id of application that invoked notifcation.</description>
    </param>
    <param name="methodName" type="String" mandatory="true">
      <description>Currently used method name on which was triggered action</description>
    </param>
  </function>
  <function name="OnRecordStart" messagetype="notification">
    <description>Issued by SDL to notify HMI about capturing mic data should be started</description>
    <param name="appID" type="Integer" mandatory="true">
      <description>ID of application related to this RPC.</description>
    </param>
  </function>
  <function name="SendHapticData" messagetype="request">
    <description>Send the UI spatial data from MOBILE. This data will be utilized by the HMI to determine how and when haptic events should occur</description>
    <param name="appID" type="Integer" mandatory="true">
      <description>Internal ID of the application that requested this RPC.</description>
    </param>
    <param name="hapticRectData" type="Common.HapticRect" minsize="0" maxsize="1000" mandatory="false" array="true">
      <description>
        Array of rectangle data structures that represent the locations of all user controls present on the HMI.
        This data should be updated if/when the application presents a new screen.
        When a request is sent, if successful, it will replace all rectangle data previously sent through RPC.
        Avoidance of doubt, when an empty hapticRectData, it will be clear all rectangle data previously sent through RPC.
      </description>
    </param>
  </function>
  <function name="SendHapticData" messagetype="response">
  </function>
</interface>

<interface name="Navigation" version="1.5.0" date="2017-08-15">

  <function name="IsReady" messagetype="request">
    <description>Method is invoked at system startup. Response must provide the information about presence of UI Navigation module and its readiness to cooperate with SDL.</description>
  </function>
  <function name="IsReady" messagetype="response">
    <param name="available" type="Boolean" mandatory="true">
      <description>Must be true if Navigation is present and ready to communicate with SDL.</description>
    </param>
  </function>
  <function name="SendLocation" messagetype="request">
      <description>That allows the app to send a destination to the embedded nav system.</description>
    <param name="appID" type="Integer" mandatory="true">
      <description>ID of application related to this RPC.</description>
    </param>
    <param name="longitudeDegrees" type="Float" minvalue="-180" maxvalue="180" mandatory="false">
    </param>
    <param name="latitudeDegrees" type="Float" minvalue="-90" maxvalue="90" mandatory="false">
    </param>
    <param name="locationName" type="String" maxlength="500" mandatory="false">
      <description>     Name / title of intended location   </description>
    </param>
    <param name="locationDescription" type="String" maxlength="500" mandatory="false">
      <description>        Description intended location / establishment (if applicable)   </description>
    </param>
    <param name="addressLines" type="String" maxlength="500" minsize="0" maxsize="4" array="true" mandatory="false">
      <description>     Location address (if applicable)   </description>
    </param>
    <param name="phoneNumber" type="String" maxlength="500" mandatory="false">
      <description>     Phone number of intended location / establishment (if applicable)   </description>
    </param>
    <param name="locationImage" type="Common.Image" mandatory="false">
      <description>     Image / icon of intended location (if applicable and supported)   </description>
    </param>
    <param name="timeStamp" type="Common.DateTime" mandatory="false">
        <description>
            timestamp in ISO 8601 format
        </description>
    </param>
    <param name="address" type="Common.OASISAddress" mandatory="false">
        <description>Address to be used for setting destination</description>
    </param>
    <param name="deliveryMode" type="Common.DeliveryMode" mandatory="false">
      <description>Defines the mode of prompt for user</description>
    </param>
  </function>
  <function name="SendLocation" messagetype="response" >
  </function>
  <function name="ShowConstantTBT" messagetype="request">
    <description>Request from SmartDeviceLinkCore to HMI to show info about navigation.</description>
    <param name="navigationTexts" type="Common.TextFieldStruct" mandatory="true" array="true" minsize="0" maxsize="5">
      <description>See TextFieldStruct. Uses:
        navigationText1
        navigationText2
        ETA
        totalDistance
        timeToDestination.
      </description>
    </param>
    <param name="turnIcon" type="Common.Image" mandatory="false">
    </param>
    <param name="nextTurnIcon" type="Common.Image" mandatory="false">
    </param>
    <param name="distanceToManeuver" type="Float" minvalue="0" maxvalue="1000000000" mandatory="true">
      <description>Fraction of distance till next maneuver (from previous maneuver).</description>
      <description>May be used to calculate progress bar.</description>
    </param>
    <param name="distanceToManeuverScale" type="Float" minvalue="0" maxvalue="1000000000" mandatory="true">
      <description>Fraction of distance till next maneuver (starting from when AlertManeuver is triggered).</description>
      <description>May be used to calculate progress bar.</description>
    </param>
    <param name="maneuverComplete" type="Boolean" mandatory="false">
      <description>If and when a maneuver has completed while an AlertManeuver is active, SDL will send this value set to TRUE in order to clear the AlertManeuver overlay.</description>
      <description>If omitted the value should be assumed as FALSE.</description>
    </param>
    <param name="softButtons" type="Common.SoftButton" minsize="0" maxsize="3" array="true" mandatory="false">
      <description>Three dynamic SoftButtons available</description>
      <description>If omitted on supported displays, the currently displayed SoftButton values will not change.</description>
    </param>
    <param name="appID" type="Integer" mandatory="true">
      <description>ID of application related to this RPC.</description>
    </param>
  </function>
  <function name="ShowConstantTBT" messagetype="response">
  </function>
  <function name="AlertManeuver" messagetype="request">
    <description>Request from SmartDeviceLinkCore to HMI to announce navigation maneuver</description>
    <param name="softButtons" type="Common.SoftButton" minsize="0" maxsize="3" array="true" mandatory="false">
      <description>If omitted, only the system defined "Close" SoftButton should be displayed.</description>
    </param>
    <param name="appID" type="Integer" mandatory="true">
      <description>ID of the application requested this RPC.</description>
    </param>
  </function>
  <function name="AlertManeuver" messagetype="response">
  </function>
  <function name="UpdateTurnList" messagetype="request">
    <description>Request from SmartDeviceLinkCore to HMI to update turn list.</description>
    <param name="turnList" type="Common.Turn" minsize="1" maxsize="100" array="true" mandatory="false">
    </param>
    <param name="softButtons" type="Common.SoftButton" minsize="0" maxsize="1" array="true" mandatory="false">
      <description>If omitted, app-defined SoftButton should be left blank.</description>
    </param>
    <param name="appID" type="Integer" mandatory="true">
      <description>ID of application related to this RPC.</description>
    </param>
  </function>
  <function name="UpdateTurnList" messagetype="response">
  </function>
  <function name="OnTBTClientState" messagetype="notification">
    <description>HMI must provide SDL with notifications specific to the current Turn-By-Turn client status on the module</description>
    <param name="state" type="Common.TBTState" mandatory="true">
      <description>Current State of TBT client</description>
    </param>
  </function>
  <function name="SetVideoConfig" messagetype="request">
    <description>Request from SDL to HMI to ask whether HMI accepts a video stream with given configuration.</description>
    <param name="config" type="Common.VideoConfig" mandatory="true">
      <description>Configuration of a video stream.</description>
    </param>
    <param name="appID" type="Integer" mandatory="true">
      <description>ID of application related to this RPC.</description>
    </param>
  </function>
  <function name="SetVideoConfig" messagetype="response">
    <description>
      Response from HMI to SDL whether the configuration is accepted.
      In a negative response, a list of rejected parameters are supplied.
    </description>
    <param name="rejectedParams" type="String" array="true" minsize="1" maxsize="1000" mandatory="false">
      <description>
        List of params of VideoConfig struct which are not accepted by HMI, e.g. "protocol" and "codec".
        This param exists only when the response is negative.
      </description>
    </param>
  </function>
  <function name="StartStream" messagetype="request">
    <description>Request from SmartDeviceLinkCore to HMI to start playing video streaming.</description>
    <param name="url" type="String" minlength="21" maxlength="500" mandatory="true">
      <description>URL that HMI start playing.</description>
    </param>
    <param name="appID" type="Integer" mandatory="true">
      <description>ID of application related to this RPC.</description>
    </param>
  </function>
  <function name="StartStream" messagetype="response">
  </function>
  <function name="StopStream" messagetype="request">
    <description>Request from SmartDeviceLinkCore to HMI to stop playing video streaming.</description>
    <param name="appID" type="Integer" mandatory="true">
      <description>ID of application related to this RPC.</description>
    </param>
  </function>
  <function name="StopStream" messagetype="response">
  </function>
  <function name="StartAudioStream" messagetype="request">
    <description>Request from SmartDeviceLinkCore to HMI to start playing audio streaming.</description>
    <param name="url" type="String" minlength="21" maxlength="500" mandatory="true">
      <description>URL that HMI start playing.</description>
    </param>
    <param name="appID" type="Integer" mandatory="true">
      <description>ID of application related to this RPC.</description>
    </param>
  </function>
  <function name="StartAudioStream" messagetype="response">
  </function>
  <function name="StopAudioStream" messagetype="request">
    <description>Request from SmartDeviceLinkCore to HMI to stop playing audio streaming.</description>
    <param name="appID" type="Integer" mandatory="true">
      <description>ID of application related to this RPC.</description>
    </param>
  </function>
  <function name="StopAudioStream" messagetype="response">
  </function>
  <function name="OnAudioDataStreaming" messagetype="notification">
    <description>Sender: SDL->HMI. Purpose: notify about raw audio data presence over the URL provided via StartAudioStream SDL's request.</description>
    <param name="available" type="Boolean" mandatory="true">
      <description>If "true" - audio data started. If "false" - audio data stopped.</description>
    </param>
  </function>
  <function name="OnVideoDataStreaming" messagetype="notification">
    <description>Sender: SDL->HMI. Purpose: notify about raw video data presence over the URL provided via StartStream SDL's request.</description>
    <param name="available" type="Boolean" mandatory="true">
      <description>If "true" - video data started. If "false" - video data stopped.</description>
    </param>
  </function>
  <function name="GetWayPoints" functionID="GetWayPointsID" messagetype="request">
    <description>Request for getting waypoint/destination data.</description>
    <param name="wayPointType" type="Common.WayPointType" mandatory="true">
      <description>To request for either the destination only or for all waypoints including destination</description>
    </param>
    <param name="appID" type="Integer" mandatory="true">
      <description>ID of the application.</description>
    </param>
  </function>
  <function name="GetWayPoints" functionID="GetWayPointsID" messagetype="response">
    <param name="appID" type="Integer" mandatory="true">
      <description>ID of the application.</description>
    </param>
    <param name="wayPoints" type="Common.LocationDetails" mandatory="false" array="true" minsize="1" maxsize="10">
      <description>See LocationDetails</description>
    </param>
  </function>
  <function name="OnWayPointChange" functionID="OnWayPointChangeID" messagetype="notification">
    <description>Notification which provides the entire LocationDetails when there is a change to any waypoints or destination.</description>
    <param name="wayPoints" type="Common.LocationDetails" mandatory="true" array="true" minsize="1" maxsize="10">
      <description>See LocationDetails</description>
    </param>
  </function>

  <function name="SubscribeWayPoints" functionID="SubscribeWayPointsID" messagetype="request">
    <description>To subscribe in getting changes for Waypoints/destinations</description>
  </function>

  <function name="SubscribeWayPoints" functionID="SubscribeWayPointsID" messagetype="response">
  </function>

  <function name="UnsubscribeWayPoints" functionID="UnsubscribeWayPointsID" messagetype="request">
    <description>Request to unsubscribe from WayPoints and Destination</description>
  </function>

  <function name="UnsubscribeWayPoints" functionID="UnsubscribeWayPointsID" messagetype="response">
  </function>

</interface>

<interface name="VehicleInfo" version="2.1.0" date="2019-03-18">
  <function name="IsReady" messagetype="request">
    <description>Method is invoked at system startup. Response should provide information about presence of any of vehicle information modules (ECU, GPS, etc) and their readiness to cooperate with SDL.</description>
  </function>
  <function name="IsReady" messagetype="response">
    <param name="available" type="Boolean" mandatory="true">
      <description>Must be true if vehicle data modules are present and ready to communicate with SDL.</description>
    </param>
  </function>
  <function name="GetVehicleType" messagetype="request">
    <description>Request from SmartDeviceLinkCore to HMI to get info about the vehicle (type, model, etc.).</description>
  </function>
  <function name="GetVehicleType" messagetype="response">
    <param name="vehicleType" type="Common.VehicleType" mandatory="true"/>
  </function>
  <function name="ReadDID" messagetype="request">
    <description>Request from SDL for vehicle data reading.</description>
    <param name="ecuName" type="Integer" minvalue="0" maxvalue="65535" mandatory="true">
      <description>Name of ECU.</description>
    </param>
    <param name="didLocation" type="Integer" minvalue="0" maxvalue="65535" minsize="1" maxsize="1000" array="true" mandatory="true">
      <description>Get raw data from vehicle data DID location(s).</description>
    </param>
    <param name="appID" type="Integer" mandatory="true">
      <description>ID of application related to this RPC.</description>
    </param>
  </function>
  <function name="ReadDID" messagetype="response">
    <param name="didResult" type="Common.DIDResult" minsize="0" maxsize="1000" array="true" mandatory="false">
      <description>Array of requested DID results (with data if available).</description>
    </param>
  </function>
  <function name="GetDTCs" messagetype="request">
    <description>Vehicle module diagnostic trouble code request.</description>
    <param name="ecuName" type="Integer" minvalue="0" maxvalue="65535" mandatory="true">
      <description>Name of ECU.</description>
    </param>
    <param name="dtcMask" type="Integer" minvalue="0" maxvalue="255" mandatory="false">
      <description>DTC Mask Byte to be sent in diagnostic request to module .</description>
    </param>
    <param name="appID" type="Integer" mandatory="true">
      <description>ID of application that requested this RPC.</description>
    </param>
  </function>
  <function name="GetDTCs" messagetype="response">
    <param name="ecuHeader" type="Integer" minvalue="0" maxvalue="65535" mandatory="true">
      <description>2 byte ECU Header for DTC response (as defined in VHR_Layout_Specification_DTCs.pdf)</description>
    </param>
    <param name="dtc" type="String" mandatory="false" minsize="1" maxsize="15" maxlength="10" array="true">
      <description>
        Array of all reported DTCs on module. Each DTC is represented with 4 bytes:
        3 bytes for data
        1 byte for status
      </description>
    </param>
  </function>
  <function name="DiagnosticMessage" messagetype="request">
    <description>Non periodic vehicle diagnostic request</description>
    <param name="targetID" type="Integer" minvalue="0" maxvalue="65535" mandatory="true">
      <description>Name of target ECU.</description>
    </param>
    <param name="messageLength" type="Integer" minvalue="0" maxvalue="65535" mandatory="true">
      <description>Length of message (in bytes).</description>
    </param>
    <param name="messageData" type="Integer" minvalue="0" maxvalue="255" minsize="1" maxsize="65535" array="true" mandatory="true">
      <description>
        Array of bytes comprising CAN message.
      </description>
    </param>
    <param name="appID" type="Integer" mandatory="true">
      <description>ID of application that requested this RPC.</description>
    </param>
  </function>
  <function name="DiagnosticMessage" messagetype="response">
    <param name="messageDataResult" type="Integer" minvalue="0" maxvalue="255" minsize="1" maxsize="65535" array="true" mandatory="true">
      <description>
        Array of bytes comprising CAN message result.
      </description>
    </param>
  </function>
  <function name="SubscribeVehicleData" messagetype="request">
    <description>
        Subscribes for specific published data items.
        The data will be only sent if it has changed.
        The application will be notified by the onVehicleData notification whenever new data is available.
        To unsubscribe the notifications, use unsubscribe with the same subscriptionType.
    </description>
    <param name="gps" type="Boolean" mandatory="false">
      <description>See GPSData</description>
    </param>
    <param name="speed" type="Boolean" mandatory="false">
      <description>The vehicle speed in kilometers per hour</description>
    </param>
    <param name="rpm" type="Boolean" mandatory="false">
      <description>The number of revolutions per minute of the engine</description>
    </param>
    <param name="fuelLevel" type="Boolean" mandatory="false">
      <description>The fuel level in the tank (percentage). This parameter is deprecated starting RPC Spec 7.0, please see fuelRange</description>
    </param>
    <param name="fuelLevel_State" type="Boolean" mandatory="false">
      <description>The fuel level state. This parameter is deprecated starting RPC Spec 7.0, please see fuelRange</description>
    </param>
    <param name="instantFuelConsumption" type="Boolean" mandatory="false">
      <description>The instantaneous fuel consumption in microlitres</description>
    </param>
    <param name="fuelRange" type="Boolean" mandatory="false">
      <description>
        The fuel type, estimated range in KM, fuel level/capacity and fuel level state for the vehicle.
        See struct FuelRange for details.
      </description>
    </param>
    <param name="externalTemperature" type="Boolean" mandatory="false">
      <description>The external temperature in degrees celsius</description>
    </param>
    <param name="turnSignal" type="Boolean" mandatory="false">
        <description>See TurnSignal</description>
    </param>
    <param name="gearStatus" type="Boolean" mandatory="false">
      <description>See GearStatus</description>
    </param>
    <param name="prndl" type="Boolean" mandatory="false">
      <description>See PRNDL. This parameter is deprecated and it is now covered in `gearStatus`</description>
    </param>
    <param name="tirePressure" type="Boolean" mandatory="false">
      <description>See TireStatus</description>
    </param>
    <param name="odometer" type="Boolean" mandatory="false">
      <description>Odometer in km</description>
    </param>
    <param name="beltStatus" type="Boolean" mandatory="false">
      <description>The status of the seat belts</description>
    </param>
    <param name="bodyInformation" type="Boolean" mandatory="false">
      <description>The body information including power modes</description>
    </param>
    <param name="deviceStatus" type="Boolean" mandatory="false">
      <description>The device status including signal and battery strength</description>
    </param>
    <param name="driverBraking" type="Boolean" mandatory="false">
      <description>The status of the brake pedal</description>
    </param>
    <param name="wiperStatus" type="Boolean" mandatory="false">
      <description>The status of the wipers</description>
    </param>
    <param name="headLampStatus" type="Boolean" mandatory="false">
      <description>Status of the head lamps</description>
    </param>
    <param name="engineTorque" type="Boolean" mandatory="false">
      <description>Torque value for engine (in Nm) on non-diesel variants</description>
    </param>
    <param name="accPedalPosition" type="Boolean" mandatory="false">
      <description>Accelerator pedal position (percentage depressed)</description>
    </param>
    <param name="steeringWheelAngle" type="Boolean" mandatory="false">
      <description>Current angle of the steering wheel (in deg)</description>
    </param>
    <param name="engineOilLife" type="Boolean" mandatory="false">
      <description>The estimated percentage of remaining oil life of the engine.</description>
    </param>
    <param name="electronicParkBrakeStatus" type="Boolean" mandatory="false">
      <description>The status of the park brake as provided by Electric Park Brake (EPB) system.</description>
    </param>
    <param name="cloudAppVehicleID" type="Boolean" mandatory="false">
      <description>Parameter used by cloud apps to identify a head unit</description>
    </param>
<<<<<<< HEAD
    <param name="windowStatus" type="Boolean" mandatory="false">
      <description>See WindowStatus</description>
=======
    <param name="stabilityControlsStatus" type="Boolean" mandatory="false">
	    <description>See StabilityControlsStatus</description>
>>>>>>> e3970a01
    </param>

        <!-- Ford Specific Data Items -->
    <param name="eCallInfo" type="Boolean" mandatory="false">
      <description>Emergency Call notification and confirmation data</description>
    </param>
    <param name="airbagStatus" type="Boolean" mandatory="false">
      <description>The status of the air bags</description>
    </param>
    <param name="emergencyEvent" type="Boolean" mandatory="false">
      <description>Information related to an emergency event (and if it occurred)</description>
    </param>
    <param name="clusterModeStatus" type="Boolean" mandatory="false">
      <description>The status modes of the cluster</description>
    </param>
    <param name="myKey" type="Boolean" mandatory="false">
      <description>Information related to the MyKey feature</description>
    </param>
        <!-- / Ford Specific Data Items -->

  </function>
  <function name="SubscribeVehicleData" messagetype="response">
    <param name="gps" type="Common.VehicleDataResult" mandatory="false">
      <description>See GPSData</description>
    </param>
    <param name="speed" type="Common.VehicleDataResult" mandatory="false">
      <description>The vehicle speed in kilometers per hour</description>
    </param>
    <param name="rpm" type="Common.VehicleDataResult" mandatory="false">
      <description>The number of revolutions per minute of the engine</description>
    </param>
    <param name="fuelLevel" type="Common.VehicleDataResult" mandatory="false">
      <description>The fuel level in the tank (percentage). This parameter is deprecated starting RPC Spec 7.0, please see fuelRange</description>
    </param>
    <param name="fuelLevel_State" type="Common.VehicleDataResult" mandatory="false">
      <description>The fuel level state. This parameter is deprecated starting RPC Spec 7.0, please see fuelRange</description>
    </param>
    <param name="instantFuelConsumption" type="Common.VehicleDataResult" mandatory="false">
      <description>The instantaneous fuel consumption in microlitres</description>
    </param>
    <param name="fuelRange" type="Common.VehicleDataResult" mandatory="false">
      <description>
        The fuel type, estimated range in KM, fuel level/capacity and fuel level state for the vehicle.
        See struct FuelRange for details.
      </description>
    </param>
    <param name="externalTemperature" type="Common.VehicleDataResult" mandatory="false">
      <description>The external temperature in degrees celsius.</description>
    </param>
    <param name="turnSignal" type="Common.VehicleDataResult" mandatory="false">
        <description>See TurnSignal</description>
    </param>
    <param name="gearStatus" type="Common.VehicleDataResult" mandatory="false">
      <description>See GearStatus</description>
    </param>
    <param name="prndl" type="Common.VehicleDataResult" mandatory="false">
      <description>See PRNDL. This parameter is deprecated and it is now covered in `gearStatus`</description>
    </param>
    <param name="tirePressure" type="Common.VehicleDataResult" mandatory="false">
      <description>See TireStatus</description>
    </param>
    <param name="odometer" type="Common.VehicleDataResult" mandatory="false">
      <description>Odometer in km</description>
    </param>
    <param name="beltStatus" type="Common.VehicleDataResult" mandatory="false">
      <description>The status of the seat belts</description>
    </param>
    <param name="bodyInformation" type="Common.VehicleDataResult" mandatory="false">
      <description>The body information including power modes</description>
    </param>
    <param name="deviceStatus" type="Common.VehicleDataResult" mandatory="false">
      <description>The device status including signal and battery strength</description>
    </param>
    <param name="driverBraking" type="Common.VehicleDataResult" mandatory="false">
      <description>The status of the brake pedal</description>
    </param>
    <param name="wiperStatus" type="Common.VehicleDataResult" mandatory="false">
      <description>The status of the wipers</description>
    </param>
    <param name="headLampStatus" type="Common.VehicleDataResult" mandatory="false">
      <description>Status of the head lamps</description>
    </param>
    <param name="engineTorque" type="Common.VehicleDataResult" mandatory="false">
      <description>Torque value for engine (in Nm) on non-diesel variants</description>
    </param>
    <param name="accPedalPosition" type="Common.VehicleDataResult" mandatory="false">
      <description>Accelerator pedal position (percentage depressed)</description>
    </param>
    <param name="steeringWheelAngle" type="Common.VehicleDataResult" mandatory="false">
      <description>Current angle of the steering wheel (in deg)</description>
    </param>
    <param name="engineOilLife" type="Common.VehicleDataResult" mandatory="false">
      <description>The estimated percentage of remaining oil life of the engine.</description>
    </param>
    <param name="electronicParkBrakeStatus" type="Common.VehicleDataResult" mandatory="false">
      <description>The status of the park brake as provided by Electric Park Brake (EPB) system.</description>
    </param>
    <param name="cloudAppVehicleID" type="Common.VehicleDataResult" mandatory="false">
      <description>Parameter used by cloud apps to identify a head unit</description>
    </param>
<<<<<<< HEAD
    <param name="windowStatus" type="Common.VehicleDataResult" mandatory="false">
      <description>See WindowStatus</description>
=======
    <param name="stabilityControlsStatus" type="Common.VehicleDataResult" mandatory="false">
	    <description>See StabilityControlsStatus</description>
>>>>>>> e3970a01
    </param>

        <!-- Ford Specific Data Items -->
    <param name="eCallInfo" type="Common.VehicleDataResult" mandatory="false">
      <description>Emergency Call notification and confirmation data</description>
    </param>
    <param name="airbagStatus" type="Common.VehicleDataResult" mandatory="false">
      <description>The status of the air bags</description>
    </param>
    <param name="emergencyEvent" type="Common.VehicleDataResult" mandatory="false">
      <description>Information related to an emergency event (and if it occurred)</description>
    </param>
    <param name="clusterModes" type="Common.VehicleDataResult" mandatory="false">
      <description>The status modes of the cluster</description>
    </param>
    <param name="myKey" type="Common.VehicleDataResult" mandatory="false">
      <description>Information related to the MyKey feature</description>
    </param>
        <!-- / Ford Specific Data Items -->

  </function>
  <function name="UnsubscribeVehicleData" messagetype="request">
    <description>
      This function is used to unsubscribe the notifications from the subscribeVehicleData function.
    </description>
    <param name="gps" type="Boolean" mandatory="false">
      <description>See GPSData</description>
    </param>
    <param name="speed" type="Boolean" mandatory="false">
      <description>The vehicle speed in kilometers per hour</description>
    </param>
    <param name="rpm" type="Boolean" mandatory="false">
      <description>The number of revolutions per minute of the engine</description>
    </param>
    <param name="fuelLevel" type="Boolean" mandatory="false">
      <description>The fuel level in the tank (percentage). This parameter is deprecated starting RPC Spec 7.0, please see fuelRange</description>
    </param>
    <param name="fuelLevel_State" type="Boolean" mandatory="false">
      <description>The fuel level state. This parameter is deprecated starting RPC Spec 7.0, please see fuelRange</description>
    </param>
    <param name="instantFuelConsumption" type="Boolean" mandatory="false">
      <description>The instantaneous fuel consumption in microlitres</description>
    </param>
    <param name="fuelRange" type="Boolean" mandatory="false">
      <description>
        The fuel type, estimated range in KM, fuel level/capacity and fuel level state for the vehicle.
        See struct FuelRange for details.
      </description>
    </param>
    <param name="externalTemperature" type="Boolean" mandatory="false">
      <description>The external temperature in degrees celsius.</description>
    </param>
    <param name="turnSignal" type="Boolean" mandatory="false">
        <description>See TurnSignal</description>
    </param>
    <param name="gearStatus" type="Boolean" mandatory="false">
      <description>See GearStatus</description>
    </param>
    <param name="prndl" type="Boolean" mandatory="false">
      <description>See PRNDL. This parameter is deprecated and it is now covered in `gearStatus`</description>
    </param>
    <param name="tirePressure" type="Boolean" mandatory="false">
      <description>See TireStatus</description>
    </param>
    <param name="odometer" type="Boolean" mandatory="false">
      <description>Odometer in km</description>
    </param>
    <param name="beltStatus" type="Boolean" mandatory="false">
      <description>The status of the seat belts</description>
    </param>
    <param name="bodyInformation" type="Boolean" mandatory="false">
      <description>The body information including power modes</description>
    </param>
    <param name="deviceStatus" type="Boolean" mandatory="false">
      <description>The device status including signal and battery strength</description>
    </param>
    <param name="driverBraking" type="Boolean" mandatory="false">
      <description>The status of the brake pedal</description>
    </param>
    <param name="wiperStatus" type="Boolean" mandatory="false">
      <description>The status of the wipers</description>
    </param>
    <param name="headLampStatus" type="Boolean" mandatory="false">
      <description>Status of the head lamps</description>
    </param>
    <param name="engineTorque" type="Boolean" mandatory="false">
      <description>Torque value for engine (in Nm) on non-diesel variants</description>
    </param>
    <param name="accPedalPosition" type="Boolean" mandatory="false">
      <description>Accelerator pedal position (percentage depressed)</description>
    </param>
    <param name="steeringWheelAngle" type="Boolean" mandatory="false">
      <description>Current angle of the steering wheel (in deg)</description>
    </param>
    <param name="engineOilLife" type="Boolean" mandatory="false">
      <description>The estimated percentage of remaining oil life of the engine.</description>
    </param>
    <param name="electronicParkBrakeStatus" type="Boolean" mandatory="false">
      <description>The status of the park brake as provided by Electric Park Brake (EPB) system.</description>
    </param>
    <param name="cloudAppVehicleID" type="Boolean" mandatory="false">
      <description>Parameter used by cloud apps to identify a head unit</description>
    </param>
<<<<<<< HEAD
    <param name="windowStatus" type="Boolean" mandatory="false">
      <description>See WindowStatus</description>
=======
    <param name="stabilityControlsStatus" type="Boolean" mandatory="false">
	    <description>See StabilityControlsStatus</description>
>>>>>>> e3970a01
    </param>

        <!-- Ford Specific Data Items -->
    <param name="eCallInfo" type="Boolean" mandatory="false">
      <description>Emergency Call notification and confirmation data</description>
    </param>
    <param name="airbagStatus" type="Boolean" mandatory="false">
      <description>The status of the air bags</description>
    </param>
    <param name="emergencyEvent" type="Boolean" mandatory="false">
      <description>Information related to an emergency event (and if it occurred)</description>
    </param>
    <param name="clusterModeStatus" type="Boolean" mandatory="false">
      <description>The status modes of the cluster</description>
    </param>
    <param name="myKey" type="Boolean" mandatory="false">
      <description>Information related to the MyKey feature</description>
    </param>
        <!-- / Ford Specific Data Items -->

  </function>
  <function name="UnsubscribeVehicleData" messagetype="response">
    <param name="gps" type="Common.VehicleDataResult" mandatory="false">
      <description>See GPSData</description>
    </param>
    <param name="speed" type="Common.VehicleDataResult" mandatory="false">
      <description>The vehicle speed in kilometers per hour</description>
    </param>
    <param name="rpm" type="Common.VehicleDataResult" mandatory="false">
      <description>The number of revolutions per minute of the engine</description>
    </param>
    <param name="fuelLevel" type="Common.VehicleDataResult" mandatory="false">
      <description>The fuel level in the tank (percentage). This parameter is deprecated starting RPC Spec 7.0, please see fuelRange</description>
    </param>
    <param name="fuelLevel_State" type="Common.VehicleDataResult" mandatory="false">
      <description>The fuel level state. This parameter is deprecated starting RPC Spec 7.0, please see fuelRange</description>
    </param>
    <param name="instantFuelConsumption" type="Common.VehicleDataResult" mandatory="false">
      <description>The instantaneous fuel consumption in microlitres</description>
    </param>
    <param name="fuelRange" type="Common.VehicleDataResult" mandatory="false">
      <description>
        The fuel type, estimated range in KM, fuel level/capacity and fuel level state for the vehicle.
        See struct FuelRange for details.
      </description>
    </param>
    <param name="externalTemperature" type="Common.VehicleDataResult" mandatory="false">
      <description>The external temperature in degrees celsius</description>
    </param>
    <param name="turnSignal" type="Common.VehicleDataResult" mandatory="false">
        <description>See TurnSignal</description>
    </param>
    <param name="gearStatus" type="Common.VehicleDataResult" mandatory="false">
      <description>See GearStatus</description>
    </param>
    <param name="prndl" type="Common.VehicleDataResult" mandatory="false">
      <description>See PRNDL. This parameter is deprecated and it is now covered in `gearStatus`</description>
    </param>
    <param name="tirePressure" type="Common.VehicleDataResult" mandatory="false">
      <description>See TireStatus</description>
    </param>
    <param name="odometer" type="Common.VehicleDataResult" mandatory="false">
      <description>Odometer in km</description>
    </param>
    <param name="beltStatus" type="Common.VehicleDataResult" mandatory="false">
      <description>The status of the seat belts</description>
    </param>
    <param name="bodyInformation" type="Common.VehicleDataResult" mandatory="false">
      <description>The body information including power modes</description>
    </param>
    <param name="deviceStatus" type="Common.VehicleDataResult" mandatory="false">
      <description>The device status including signal and battery strength</description>
    </param>
    <param name="driverBraking" type="Common.VehicleDataResult" mandatory="false">
      <description>The status of the brake pedal</description>
    </param>
    <param name="wiperStatus" type="Common.VehicleDataResult" mandatory="false">
      <description>The status of the wipers</description>
    </param>
    <param name="headLampStatus" type="Common.VehicleDataResult" mandatory="false">
      <description>Status of the head lamps</description>
    </param>
    <param name="engineTorque" type="Common.VehicleDataResult" mandatory="false">
      <description>Torque value for engine (in Nm) on non-diesel variants</description>
    </param>
    <param name="accPedalPosition" type="Common.VehicleDataResult" mandatory="false">
      <description>Accelerator pedal position (percentage depressed)</description>
    </param>
    <param name="steeringWheelAngle" type="Common.VehicleDataResult" mandatory="false">
      <description>Current angle of the steering wheel (in deg)</description>
    </param>
    <param name="engineOilLife" type="Common.VehicleDataResult" mandatory="false">
      <description>The estimated percentage of remaining oil life of the engine.</description>
    </param>
    <param name="electronicParkBrakeStatus" type="Common.VehicleDataResult" mandatory="false">
      <description>The status of the park brake as provided by Electric Park Brake (EPB) system.</description>
    </param>
    <param name="cloudAppVehicleID" type="Common.VehicleDataResult" mandatory="false">
      <description>Parameter used by cloud apps to identify a head unit</description>
    </param>
<<<<<<< HEAD
    <param name="windowStatus" type="Common.VehicleDataResult" mandatory="false">
      <description>See WindowStatus</description>
=======
    <param name="stabilityControlsStatus" type="Common.VehicleDataResult" mandatory="false">
	    <description>See StabilityControlsStatus</description>
>>>>>>> e3970a01
    </param>

        <!-- Ford Specific Data Items -->
    <param name="eCallInfo" type="Common.VehicleDataResult" mandatory="false">
      <description>Emergency Call notification and confirmation data</description>
    </param>
    <param name="airbagStatus" type="Common.VehicleDataResult" mandatory="false">
      <description>The status of the air bags</description>
    </param>
    <param name="emergencyEvent" type="Common.VehicleDataResult" mandatory="false">
      <description>Information related to an emergency event (and if it occurred)</description>
    </param>
    <param name="clusterModes" type="Common.VehicleDataResult" mandatory="false">
      <description>The status modes of the cluster</description>
    </param>
    <param name="myKey" type="Common.VehicleDataResult" mandatory="false">
      <description>Information related to the MyKey feature</description>
    </param>
        <!-- / Ford Specific Data Items -->

  </function>
  <function name="GetVehicleData" messagetype="request">
    <description>Non periodic vehicle data read request.</description>
    <param name="gps" type="Boolean" mandatory="false">
      <description>See GPSData</description>
    </param>
    <param name="speed" type="Boolean" mandatory="false">
      <description>The vehicle speed in kilometers per hour</description>
    </param>
    <param name="rpm" type="Boolean" mandatory="false">
      <description>The number of revolutions per minute of the engine</description>
    </param>
    <param name="fuelLevel" type="Boolean" mandatory="false">
      <description>The fuel level in the tank (percentage). This parameter is deprecated starting RPC Spec 7.0, please see fuelRange</description>
    </param>
    <param name="fuelLevel_State" type="Boolean" mandatory="false">
      <description>The fuel level state. This parameter is deprecated starting RPC Spec 7.0, please see fuelRange</description>
    </param>
    <param name="instantFuelConsumption" type="Boolean" mandatory="false">
      <description>The instantaneous fuel consumption in microlitres</description>
    </param>
    <param name="fuelRange" type="Boolean" mandatory="false">
      <description>
        The fuel type, estimated range in KM, fuel level/capacity and fuel level state for the vehicle.
        See struct FuelRange for details.
      </description>
    </param>
    <param name="externalTemperature" type="Boolean" mandatory="false">
      <description>The external temperature in degrees celsius</description>
    </param>
    <param name="turnSignal" type="Boolean" mandatory="false">
        <description>See TurnSignal</description>
    </param>
    <param name="vin" type="Boolean" mandatory="false">
      <description>Vehicle identification number</description>
    </param>
    <param name="gearStatus" type="Boolean" mandatory="false">
      <description>See GearStatus</description>
    </param>
    <param name="prndl" type="Boolean" mandatory="false">
      <description>See PRNDL. This parameter is deprecated and it is now covered in `gearStatus`</description>
    </param>
    <param name="tirePressure" type="Boolean" mandatory="false">
      <description>See TireStatus</description>
    </param>
    <param name="odometer" type="Boolean" mandatory="false">
      <description>Odometer in km</description>
    </param>
    <param name="beltStatus" type="Boolean" mandatory="false">
      <description>The status of the seat belts</description>
    </param>
    <param name="bodyInformation" type="Boolean" mandatory="false">
      <description>The body information including ignition status and internal temp</description>
    </param>
    <param name="deviceStatus" type="Boolean" mandatory="false">
      <description>The device status including signal and battery strength</description>
    </param>
    <param name="driverBraking" type="Boolean" mandatory="false">
      <description>The status of the brake pedal</description>
    </param>
    <param name="wiperStatus" type="Boolean" mandatory="false">
      <description>The status of the wipers</description>
    </param>
    <param name="headLampStatus" type="Boolean" mandatory="false">
      <description>Status of the head lamps</description>
    </param>
    <param name="engineTorque" type="Boolean" mandatory="false">
      <description>Torque value for engine (in Nm) on non-diesel variants</description>
    </param>
    <param name="accPedalPosition" type="Boolean" mandatory="false">
      <description>Accelerator pedal position (percentage depressed)</description>
    </param>
    <param name="steeringWheelAngle" type="Boolean" mandatory="false">
      <description>Current angle of the steering wheel (in deg)</description>
    </param>
    <param name="engineOilLife" type="Boolean" mandatory="false">
      <description>The estimated percentage of remaining oil life of the engine.</description>
    </param>
    <param name="electronicParkBrakeStatus" type="Boolean" mandatory="false">
      <description>The status of the park brake as provided by Electric Park Brake (EPB) system.</description>
    </param>
    <param name="cloudAppVehicleID" type="Boolean" mandatory="false">
      <description>Parameter used by cloud apps to identify a head unit</description>
    </param>
<<<<<<< HEAD
    <param name="windowStatus" type="Boolean" mandatory="false">
      <description>See WindowStatus</description>
=======
    <param name="stabilityControlsStatus" type="Boolean" mandatory="false">
	    <description>See StabilityControlsStatus</description>
>>>>>>> e3970a01
    </param>

        <!-- Ford Specific Data Items -->
    <param name="eCallInfo" type="Boolean" mandatory="false">
      <description>Emergency Call notification and confirmation data</description>
    </param>
    <param name="airbagStatus" type="Boolean" mandatory="false">
      <description>The status of the air bags</description>
    </param>
    <param name="emergencyEvent" type="Boolean" mandatory="false">
      <description>Information related to an emergency event (and if it occurred)</description>
    </param>
    <param name="clusterModeStatus" type="Boolean" mandatory="false">
      <description>The status modes of the cluster</description>
    </param>
    <param name="myKey" type="Boolean" mandatory="false">
      <description>Information related to the MyKey feature</description>
    </param>
        <!-- / Ford Specific Data Items -->

  </function>
  <function name="GetVehicleData" messagetype="response">
    <param name="gps" type="Common.GPSData" mandatory="false">
      <description>See GPSData</description>
    </param>
    <param name="speed" type="Float" minvalue="0" maxvalue="700" mandatory="false">
      <description>The vehicle speed in kilometers per hour</description>
    </param>
    <param name="rpm" type="Integer" minvalue="0" maxvalue="20000" mandatory="false">
      <description>The number of revolutions per minute of the engine</description>
    </param>
    <param name="fuelLevel" type="Float" minvalue="-6" maxvalue="106" mandatory="false">
      <description>The fuel level in the tank (percentage). This parameter is deprecated starting RPC Spec 7.0, please see fuelRange</description>
    </param>
    <param name="fuelLevel_State" type="Common.ComponentVolumeStatus" mandatory="false">
      <description>The fuel level state. This parameter is deprecated starting RPC Spec 7.0, please see fuelRange</description>
    </param>
    <param name="instantFuelConsumption" type="Float" minvalue="0" maxvalue="25575" mandatory="false">
      <description>The instantaneous fuel consumption in microlitres</description>
    </param>
    <param name="fuelRange" type="Common.FuelRange" minsize="0" maxsize="100" array="true" mandatory="false">
      <description>
        The fuel type, estimated range in KM, fuel level/capacity and fuel level state for the vehicle.
        See struct FuelRange for details.
      </description>
    </param>
    <param name="externalTemperature" type="Float" minvalue="-40" maxvalue="100" mandatory="false">
      <description>The external temperature in degrees celsius</description>
    </param>
    <param name="turnSignal" type="Common.TurnSignal" mandatory="false">
        <description>See TurnSignal</description>
    </param>
    <param name="vin" type="String" maxlength="17" mandatory="false">
      <description>Vehicle identification number</description>
    </param>
    <param name="gearStatus" type="Common.GearStatus" mandatory="false">
      <description>See GearStatus</description>
    </param>
    <param name="prndl" type="Common.PRNDL" mandatory="false">
      <description>See PRNDL. This parameter is deprecated and it is now covered in `gearStatus`</description>
    </param>
    <param name="tirePressure" type="Common.TireStatus" mandatory="false">
      <description>See TireStatus</description>
    </param>
    <param name="odometer" type="Integer" minvalue="0" maxvalue="17000000" mandatory="false">
      <description>Odometer in km</description>
    </param>
    <param name="beltStatus" type="Common.BeltStatus" mandatory="false">
      <description>The status of the seat belts</description>
    </param>
    <param name="bodyInformation" type="Common.BodyInformation" mandatory="false">
      <description>The body information including power modes</description>
    </param>
    <param name="deviceStatus" type="Common.DeviceStatus" mandatory="false">
      <description>The device status including signal and battery strength</description>
    </param>
    <param name="driverBraking" type="Common.VehicleDataEventStatus" mandatory="false">
      <description>The status of the brake pedal</description>
    </param>
    <param name="wiperStatus" type="Common.WiperStatus" mandatory="false">
      <description>The status of the wipers</description>
    </param>
    <param name="headLampStatus" type="Common.HeadLampStatus" mandatory="false">
      <description>Status of the head lamps</description>
    </param>
    <param name="engineTorque" type="Float" minvalue="-1000" maxvalue="2000" mandatory="false">
      <description>Torque value for engine (in Nm) on non-diesel variants</description>
    </param>
    <param name="accPedalPosition" type="Float" minvalue="0" maxvalue="100" mandatory="false">
      <description>Accelerator pedal position (percentage depressed)</description>
    </param>
    <param name="steeringWheelAngle" type="Float" minvalue="-2000" maxvalue="2000" mandatory="false">
      <description>Current angle of the steering wheel (in deg)</description>
    </param>
    <param name="engineOilLife" type="Float" minvalue="0" maxvalue="100" mandatory="false">
      <description>The estimated percentage of remaining oil life of the engine.</description>
    </param>
    <param name="electronicParkBrakeStatus" type="Common.ElectronicParkBrakeStatus" mandatory="false">
      <description>The status of the park brake as provided by Electric Park Brake (EPB) system.</description>
    </param>
    <param name="cloudAppVehicleID" type="String" mandatory="false">
      <description>Parameter used by cloud apps to identify a head unit</description>
    </param>
<<<<<<< HEAD
    <param name="windowStatus" type="Common.WindowStatus" array="true" minsize="0" maxsize="100" mandatory="false">
      <description>See WindowStatus</description>
=======
    <param name="stabilityControlsStatus" type="Common.StabilityControlsStatus" mandatory="false">
	    <description>See StabilityControlsStatus</description>
>>>>>>> e3970a01
    </param>

        <!-- Ford Specific Data Items -->
    <param name="eCallInfo" type="Common.ECallInfo" mandatory="false">
      <description>Emergency Call notification and confirmation data</description>
    </param>
    <param name="airbagStatus" type="Common.AirbagStatus" mandatory="false">
      <description>The status of the air bags</description>
    </param>
    <param name="emergencyEvent" type="Common.EmergencyEvent" mandatory="false">
      <description>Information related to an emergency event (and if it occurred)</description>
    </param>
    <param name="clusterModeStatus" type="Common.ClusterModeStatus" mandatory="false">
      <description>The status modes of the cluster</description>
    </param>
    <param name="myKey" type="Common.MyKey" mandatory="false">
      <description>Information related to the MyKey feature</description>
    </param>
        <!-- / Ford Specific Data Items -->

  </function>
  <function name="OnVehicleData" messagetype="notification">
    <description>Callback for the periodic and non periodic vehicle data read function.</description>
    <param name="gps" type="Common.GPSData" mandatory="false">
      <description>See GPSData</description>
    </param>
    <param name="speed" type="Float" minvalue="0" maxvalue="700" mandatory="false">
      <description>The vehicle speed in kilometers per hour</description>
    </param>
    <param name="rpm" type="Integer" minvalue="0" maxvalue="20000" mandatory="false">
      <description>The number of revolutions per minute of the engine</description>
    </param>
    <param name="fuelLevel" type="Float" minvalue="-6" maxvalue="106" mandatory="false">
      <description>The fuel level in the tank (percentage). This parameter is deprecated starting RPC Spec 7.0, please see fuelRange</description>
    </param>
    <param name="fuelLevel_State" type="Common.ComponentVolumeStatus" mandatory="false">
      <description>The fuel level state. This parameter is deprecated starting RPC Spec 7.0, please see fuelRange</description>
    </param>
    <param name="instantFuelConsumption" type="Float" minvalue="0" maxvalue="25575" mandatory="false">
      <description>The instantaneous fuel consumption in microlitres</description>
    </param>
    <param name="fuelRange" type="Common.FuelRange" minsize="0" maxsize="100" array="true" mandatory="false">
      <description>
        The fuel type, estimated range in KM, fuel level/capacity and fuel level state for the vehicle.
        See struct FuelRange for details.
      </description>
    </param>
    <param name="externalTemperature" type="Float" minvalue="-40" maxvalue="100" mandatory="false">
      <description>The external temperature in degrees celsius</description>
    </param>
    <param name="turnSignal" type="Common.TurnSignal" mandatory="false">
        <description>See TurnSignal</description>
    </param>
    <param name="vin" type="String" maxlength="17" mandatory="false">
      <description>Vehicle identification number.</description>
    </param>
    <param name="gearStatus" type="Common.GearStatus" mandatory="false">
      <description>See GearStatus</description>
    </param>
    <param name="prndl" type="Common.PRNDL" mandatory="false">
      <description>See PRNDL. This parameter is deprecated and it is now covered in `gearStatus`</description>
    </param>
    <param name="tirePressure" type="Common.TireStatus" mandatory="false">
      <description>See TireStatus</description>
    </param>
    <param name="odometer" type="Integer" minvalue="0" maxvalue="17000000" mandatory="false">
      <description>Odometer in km</description>
    </param>
    <param name="beltStatus" type="Common.BeltStatus" mandatory="false">
      <description>The status of the seat belts</description>
    </param>
    <param name="electronicParkBrakeStatus" type="Common.ElectronicParkBrakeStatus" mandatory="false">
      <description>The status of the park brake as provided by Electric Park Brake (EPB) system.</description>
    </param>
    <param name="bodyInformation" type="Common.BodyInformation" mandatory="false">
      <description>The body information including power modes</description>
    </param>
    <param name="deviceStatus" type="Common.DeviceStatus" mandatory="false">
      <description>The device status including signal and battery strength</description>
    </param>
    <param name="driverBraking" type="Common.VehicleDataEventStatus" mandatory="false">
      <description>The status of the brake pedal</description>
    </param>
    <param name="wiperStatus" type="Common.WiperStatus" mandatory="false">
      <description>The status of the wipers</description>
    </param>
    <param name="headLampStatus" type="Common.HeadLampStatus" mandatory="false">
      <description>Status of the head lamps</description>
    </param>
    <param name="engineTorque" type="Float" minvalue="-1000" maxvalue="2000" mandatory="false">
      <description>Torque value for engine (in Nm) on non-diesel variants</description>
    </param>
    <param name="accPedalPosition" type="Float" minvalue="0" maxvalue="100" mandatory="false">
      <description>Accelerator pedal position (percentage depressed)</description>
    </param>
    <param name="steeringWheelAngle" type="Float" minvalue="-2000" maxvalue="2000" mandatory="false">
      <description>Current angle of the steering wheel (in deg)</description>
    </param>
    <param name="cloudAppVehicleID" type="String" mandatory="false">
      <description>Parameter used by cloud apps to identify a head unit</description>
    </param>
    <param name="engineOilLife" type="Float" minvalue="0" maxvalue="100" mandatory="false">
      <description>The estimated percentage of remaining oil life of the engine.</description>
    </param>
<<<<<<< HEAD
    <param name="windowStatus" type="Common.WindowStatus" array="true" minsize="0" maxsize="100" mandatory="false">
      <description>See WindowStatus</description>
=======
    <param name="stabilityControlsStatus" type="Common.StabilityControlsStatus" mandatory="false">
	    <description>See StabilityControlsStatus</description>
>>>>>>> e3970a01
    </param>

        <!-- Ford Specific Data Items -->
    <param name="eCallInfo" type="Common.ECallInfo" mandatory="false">
      <description>Emergency Call notification and confirmation data</description>
    </param>
    <param name="airbagStatus" type="Common.AirbagStatus" mandatory="false">
      <description>The status of the air bags</description>
    </param>
    <param name="emergencyEvent" type="Common.EmergencyEvent" mandatory="false">
      <description>Information related to an emergency event (and if it occurred)</description>
    </param>
    <param name="clusterModeStatus" type="Common.ClusterModeStatus" mandatory="false">
      <description>The status modes of the cluster</description>
    </param>
    <param name="myKey" type="Common.MyKey" mandatory="false">
      <description>Information related to the MyKey feature</description>
    </param>
        <!-- / Ford Specific Data Items -->

  </function>
</interface>

 <!-- Policies -->
<interface name="SDL" version="1.2.0" date="2018-09-05">
<function name="ActivateApp" messagetype="request">
    <param name="appID" type="Integer" mandatory="true">
    </param>
  </function>
  <function name="ActivateApp" messagetype="response">
    <param name="isSDLAllowed" type="Boolean" mandatory="true" scope="internal"/>
    <param name="device" type="Common.DeviceInfo" mandatory="false" scope="internal">
      <description>If isSDLAllowed is false, consent for sending PT through specified device is required.</description>
    </param>
    <param name="isPermissionsConsentNeeded" type="Boolean" mandatory="true"/>
    <param name="isAppPermissionsRevoked" type="Boolean" mandatory="true"/>
    <param name="appRevokedPermissions" type="Common.PermissionItem" array="true" minsize="1" maxsize="100" mandatory="false">
        <description>If app permissions were reduced (isAppPermissionsRevoked == true), then this array specifies list of removed permissions. </description>
      </param>
    <param name="isAppRevoked" type="Boolean" mandatory="true"/>
    <param name="priority" type="Common.AppPriority" mandatory="false">
        <description>Send to HMI so that it can coordinate order of requests/notifications correspondingly.</description>
      </param>
  </function>

  <function name="GetUserFriendlyMessage" messagetype="request" scope="internal">
      <description>Request from HMI to SDL to get user friendly messages for UI/TTS info boxes/texts (i.e. for help/dialogs etc) from Policy Table.</description>
      <param name="messageCodes" type="String" array="true" minsize="1" maxsize="100" maxlength="500" mandatory="true">
        <description>Id of message to be received according to Policy Table i.e. StatusNeeded, Notifications, DrivingCharacteristics etc.</description>
      </param>
      <param name="language" type="Common.Language" mandatory="false">
        <description>Optional parameter if HMI wants message in some other language then its current one already known to SDL.</description>
      </param>
    </function>
    <function name="GetUserFriendlyMessage" messagetype="response">
      <param name="messages" type="Common.UserFriendlyMessage" array="true" minsize="1" maxsize="100" mandatory="false">
        <description>If no message was found in PT for specified message code and for HMI current or specified language, this parameter will be omitted.</description>
      </param>
    </function>

    <function name="OnAllowSDLFunctionality" messagetype="notification">
     <description>Initiated by HMI. Notifies about user/HMI allowing SDL functionality or disallowing access to all mobile apps. Needed if HMI has additional ways of asking user about this (i.e. Settings etc)</description>
     <param name="device" type="Common.DeviceInfo" mandatory="false">
        <description>If no device is specified permission counts for SDL functionality in general.</description>
      </param>
      <param name="allowed" type="Boolean" mandatory="true">
        <description>Must be true if allowed</description>
      </param>
      <param name="source" type="Common.ConsentSource" mandatory="true"/>
    </function>

    <!-- SyncP RPC-->
    <function name="OnReceivedPolicyUpdate" messagetype="notification">
      <description>
        From: SYNCP Manager
        To: SDL
        Notification sent to SDL when SYNCP Manager receives and decrypts updated policy table
      </description>
      <param name="policyfile" type="String" minlength="1" maxlength="255" mandatory="true">
        <description>Location of decrypted policy table Json file on target</description>
      </param>
    </function>

    <function name="OnPolicyUpdate" messagetype="notification">
      <description>
        From: SYNCP Manager
        To: SDL
        Notifies SDL to supply a new "PolicyUpdate" request with more recent snapshot data
      </description>
    </function>
    <!-- End of SyncP RPC-->

    <function name="GetListOfPermissions"  messagetype="request">
      <description>Request from HMI to SDL to get list of permissions for app. If no app specified - list of permissions for all apps.</description>
      <param name="appID" type="Integer" mandatory="false"/>
    </function>
    <function name="GetListOfPermissions" messagetype="response">
      <param name="allowedFunctions" type="Common.PermissionItem" mandatory="true" array="true" minsize="0" maxsize="100">
        <description>If no permissions were specified for application the array will come empty.</description>
      </param>
      <param name="externalConsentStatus" type="Common.ExternalConsentStatus" mandatory="true" array="true" minsize="0" maxsize="100">
        <description>External User Consent Settings (defined by entityType and entityID) status: enabled/disabled. If empty array is returned, SDL does not have any stored status.</description>
      </param>
    </function>

    <function name="OnAppPermissionConsent" messagetype="notification">
      <description>Initiated by HMI for specifying the allowance for the application to perform some functionality. Duplicates functionality of the request, needed if HMI has specific ways to allow/disallow functionality (i.e.Setting Menu)</description>
      <param name="appID" type="Integer" mandatory="false">
        <description>Information about the application. See HMIApplication. If omitted - allow/disallow all applications </description>
      </param>
      <param name="consentedFunctions" type="Common.PermissionItem" mandatory="false" array="true" minsize="1" maxsize="100"/>
      <param name="externalConsentStatus" type="Common.ExternalConsentStatus" mandatory="false" array="true" minsize="1" maxsize="100"/>
      <param name="source" type="Common.ConsentSource" mandatory="true"/>
     </function>

    <function name="OnAppPermissionChanged" messagetype="notification">
      <description>Notification from SDL to HMI. Occurs when app permissions were reduced. If no permission specified means that app was dissallowed and has to be unregitstered.</description>
      <param name="appID" type="Integer" mandatory="true"/>
      <param name="isAppPermissionsRevoked" type="Boolean" mandatory="false"/>
      <param name="appRevokedPermissions" type="Common.PermissionItem" array="true" minsize="1" maxsize="100" mandatory="false">
        <description>If app permissions were reduced (isAppPermissionsRevoked == true), then this array specifies list of removed permissions. </description>
      </param>
      <param name="appRevoked" type="Boolean" mandatory="false">
        <description>If present then specified application was prohibited to used with Sync.</description>
      </param>
      <param name="appPermissionsConsentNeeded" type="Boolean" mandatory="false">
        <description>If present specifies that permissions were added to application that require User Consent, then HMI can send GetListOfPermissions request to obtain list of permissions.</description>
      </param>
      <param name="appUnauthorized" type="Boolean" mandatory="false">
        <description>When present and set to true (should be if present) then this means that application was not authorized (nickname check failed.)</description>
      </param>
      <param name="priority" type="Common.AppPriority" mandatory="false">
        <description>Send to HMI so that it can coordinate order of requests/notifications correspondingly.</description>
      </param>
      <param name="requestType" type="Common.RequestType" minsize="0" maxsize="100" array="true" mandatory="false">
        <description>The list of SystemRequest's RequestTypes allowed by policies for the named application (the app's SystemRequest sent with RequestType           out of this list will get 'disallowed' response from SDL).
        If SDL sends an empty array - any RequestType is allowed for this app.
        If SDL omits this parameter - nothing is changed for RequestType in the policies
      </description>
      </param>
      <param name="requestSubType" type="String" maxlength="100" minsize="0" maxsize="100" array="true" mandatory="false">
          <description>
              The list of SystemRequest's requestSubTypes allowed by policies for the named application.
              If the app sends a requestSubType which is not specified in this list, then that request should be rejected.
              An empty array signifies that any value of requestSubType is allowed for this app.
              If this parameter is omitted, then a request with any value of requestSubType is now allowed for this app
          </description>
      </param>
    </function>

  <function name="OnSDLConsentNeeded" messagetype="notification">
    <description>Send from SDL to HMI to notify that data consent is needed for device either because PT update or Retry strategy.</description>
    <param name="device" type="Common.DeviceInfo" mandatory="true"/>
  </function>

  <function name="UpdateSDL" messagetype="request">
      <description>Request from HMI to SDL to start update of Policy Table.</description>
    </function>
    <function name="UpdateSDL" messagetype="response">
      <description>Specify result: no update needed, update was successful/unsuccessful etc</description>
      <param name="result" type="Common.UpdateResult" mandatory="true"/>
    </function>

    <function name="GetStatusUpdate" messagetype="request">
      <description>Request from HMI to SDL to find out current status of PT exchange process.</description>
    </function>
    <function name="GetStatusUpdate" messagetype="response">
      <param name="status" type="Common.UpdateResult" mandatory="true"/>
    </function>
    <function name="OnStatusUpdate" messagetype="notification">
      <description>Notification from SDL to HMI when current status of PT exchange changed (i.e. it Succeded or Failed etc)</description>
      <param name="status" type="Common.UpdateResult" mandatory="true" />
    </function>

    <function name="OnSystemError" messagetype="notification">
      <param name="error" type="Common.SystemError" mandatory="true"/>
    </function>

    <function name="AddStatisticsInfo" messagetype="notification">
      <description>Sent by system to record statiscs and error counts. Increases statistics specified by statisticType by one.</description>
      <param name="statisticType" type="Common.StatisticsType" mandatory="true"/>
    </function>

    <function name="OnDeviceStateChanged" messagetype="notification" scope="internal">
      <param name="deviceState" type="Common.DeviceState" mandatory="true" />
      <param name="deviceInternalId" type="String" mandatory="true" minlength="0" maxlength="500" />
      <param name="deviceId" type="Common.DeviceInfo" mandatory="false"/>
    </function>

    <function name="GetPolicyConfigurationData" messagetype="request" scope="internal">
      <description>Request from HMI to SDL core to get policy configuration data (i.e. OEM Network Mapping table file version etc.) from Policy Table.</description>
      <param name="policyType" type="String" minlength="1" maxlength="1000" mandatory="true">
        <description>Name of the Struct where configuration data is located in Policy Table, i.e. module_config etc.</description>
      </param>
      <param name="property" type="String" minlength="1" maxlength="1000" mandatory="true">
        <description>Name of the property located within the policyType Struct, i.e. vehicle_year etc.</description>
      </param>
    </function>
    <function name="GetPolicyConfigurationData" messagetype="response">
      <param name="value" type="String" array="true" maxlength="1000" minsize="1" maxsize="100" mandatory="false">
        <description>Value of requested property from policyType in PT. If no value is found in PT for specified policyType and property, this parameter will be omitted.</description>
      </param>
    </function>
</interface>

<interface name="RC" version="2.0.0" date="2018-09-05">
  <function name="IsReady" messagetype="request">
    <description>Method is invoked at system startup. Response should provide information about presence of any of remote controllable module and its readiness to cooperate with SDL.</description>
  </function>
  <function name="IsReady" messagetype="response">
    <param name="available" type="Boolean" mandatory="true">
      <description>Must be true if vehicle RC modules are present and ready to communicate with SDL.</description>
    </param>
  </function>

  <function name="GetCapabilities" messagetype="request">
    <description>Method is invoked at system startup by SDL to request information about Remote Control capabilities of HMI.</description>
  </function>
  <function name="GetCapabilities" messagetype="response">
    <param name="remoteControlCapability" type="Common.RemoteControlCapabilities" mandatory="false">
      <description>See RemoteControlCapabilities, all available RC modules and buttons shall be returned.</description>
    </param>
    <param name="seatLocationCapability" type="Common.SeatLocationCapability" mandatory="false">
      <description>See SeatLocationCapability, all available seat locations shall be returned.</description>
    </param>
  </function>
  
<function name="SetGlobalProperties" messagetype="request">
    <description>Sets some properties for the application initiated request.</description>
    <param name="userLocation" type="Common.SeatLocation" mandatory="false">
      <description>Location of the user's seat. Default is driver's seat location if it is not set yet.</description>
    </param>
    <param name="appID" type="Integer" mandatory="true">
      <description>ID of application related to this RPC.</description>
    </param>
</function>

<function name="SetGlobalProperties" messagetype="response">
</function>

 <function name="SetInteriorVehicleData" functionID="SetInteriorVehicleDataID" messagetype="request">
    <param name="moduleData" type="Common.ModuleData" mandatory="true" >
      <description>The module type and data to set</description>
    </param>
    <param name="appID" type="Integer" mandatory="true">
      <description>Internal SDL-assigned ID of the related application</description>
    </param>
  </function>

  <function name="SetInteriorVehicleData" messagetype="response">
    <description>Used to set the values of one zone and one data type within that zone</description>
    <param name="moduleData" type="Common.ModuleData" mandatory="true" >
    </param>
  </function>

<function name="GetInteriorVehicleData" messagetype="request">
  <param name="moduleType" type="Common.ModuleType" mandatory="true" >
    <description>The module data to retrieve from the vehicle for that type</description>
  </param>
  <param name="moduleId" type="String" maxlength="100" mandatory="false">
      <description>Id of a module, published by System Capability. </description>
  </param>
  <param name="subscribe" type="Boolean" mandatory="false">
    <description>If subscribe is true, the head unit will send OnInteriorVehicleData notifications for the requested module (moduleId and moduleType)</description>
  </param>
</function>

<function name="GetInteriorVehicleData" messagetype="response">
  <param name="moduleData" type="Common.ModuleData" mandatory="true" >
  </param>
  <param name="isSubscribed" type="Boolean" mandatory="false" >
    <description>Is a conditional-mandatory parameter: must be returned in case "subscribe" parameter was present in the related request.
    if "true" - the "moduleType" from request is successfully subscribed and  the head unit will send OnInteriorVehicleData notifications for the moduleDescription.
    if "false" - the "moduleType" from request is either unsubscribed or failed to subscribe.</description>
  </param>
</function>

<function name="GetInteriorVehicleDataConsent" messagetype="request">
    <description>HMI is expected to display a permission prompt to the driver showing the RC module and app details (for example, app's name).
    The driver is expected to have an ability to grant or deny the permission.</description>
    <param name="moduleType" type="Common.ModuleType" mandatory="true">
      <description>The module type that the app requests to control.</description>
    </param>
    <param name="moduleIds" type="String" maxlength="100" array="true" mandatory="false">
        <description>Ids of a module, published by System Capability. </description>
    </param>
    <param name="appID" type="Integer" mandatory="true">
      <description>ID of the application that triggers the permission prompt.</description>
    </param>
  </function>
  <function name="GetInteriorVehicleDataConsent" messagetype="response">
    <param name="allowed" type="Boolean" array="true" mandatory="true">
      <description>This array has the same size as "moduleIds" in the request; each element corresponding to one moduleId 
      "true" - if the driver grants the permission for controlling the named app;
      "false" - in case the driver denies the permission for controlling the named app.</description>
    </param>
</function>

<function name="OnInteriorVehicleData" messagetype="notification">
  <param name="moduleData" type="Common.ModuleData" mandatory="true" >
  </param>
</function>

<function name="OnRemoteControlSettings" messagetype="notification">
  <description>Sender: vehicle -> RSDL. Notification about remote-control settings changed. Sent after User`s choice through HMI.</description>
  <param name="allowed" type="Boolean" mandatory="false" >
    <description>If "true" - RC is allowed; if "false" - RC is disallowed.</description>
  </param>
  <param name="accessMode" type="Common.RCAccessMode" mandatory="false" >
    <description>The remote control access mode specified by the driver via HMI.</description>
  </param>
</function>

<function name="OnRCStatus" messagetype="notification">
  <description>Issued by SDL to notify HMI about remote control status change on SDL</description>
  <param name="appID" type="Integer" mandatory="true">
    <description>ID of selected application.</description>
  </param>
  <param name="allocatedModules" type="Common.ModuleData" minsize="0" maxsize="100" array="true" mandatory="true">
    <description>Contains a list (zero or more) of module types that are allocated to the application.</description>
  </param>
  <param name="freeModules" type="Common.ModuleData" minsize="0" maxsize="100" array="true" mandatory="true">
    <description>Contains a list (zero or more) of module types that are free to access for the application.</description>
  </param>
</function>

</interface>

<interface name="AppService" version="1.0.0" date="2019-03-18">
    <description>Interface used for interacting with app services as a producer or consumer</description>
    <function name="PublishAppService" messagetype="request">
        <description>
          Registers a service offered by this app on the module.
          Subsequent calls with the same service type will update the manifest for that service.
        </description>

        <param name="appServiceManifest" type="Common.AppServiceManifest" mandatory="true">
            <description> The manifest of the service that wishes to be published.</description>
        </param>
    </function>

    <function name="PublishAppService" messagetype="response">
        <description>Response to the request to register a service offered by this app on the module</description>

        <param name="appServiceRecord" type="Common.AppServiceRecord" mandatory="false">
            <description> If the request was successful, this object will be the current status of the service record for the published service. This will include the Core supplied service ID.</description>
        </param>
    </function>

    <function name="UnpublishAppService" messagetype="request">
        <description>Unpublish an existing service published by the HMI.</description>

        <param name="serviceID" type="String" mandatory="true">
            <description> The ID of the service to be unpublished. </description>
        </param>
    </function>

    <function name="UnpublishAppService" messagetype="response">
        <description>The response to UnpublishAppService</description>
    </function>

    <function name="OnAppServiceData" messagetype="notification">
        <description>This notification includes the data that is updated from the specific service. HMI->SDL if the HMI is a producer, SDL->HMI if the HMI is a consumer</description>

        <param name="serviceData" type="Common.AppServiceData" mandatory="true"/>
    </function>

    <function name="GetAppServiceData" messagetype="request">
        <description> This request asks the module for current data related to the specific service. It also includes an option to subscribe to that service for future updates</description>

        <param name="serviceType" type="String" mandatory="true">
            <description>The type of service that is to be offered by this app. See AppServiceType for known enum equivalent types. Parameter is a string to allow for new service types to be used by apps on older versions of SDL Core.</description>
        </param>

        <param name="subscribe" type="Boolean" mandatory="false">
            <description> If true, the consumer is requesting to subscribe to all future updates from the service publisher. If false, the consumer doesn't wish to subscribe and should be unsubscribed if it was previously subscribed.</description>
        </param>
    </function>

    <function name="GetAppServiceData" messagetype="response">
        <description> This response includes the data that was requested from the specific service</description>
        <param name="serviceData" type="Common.AppServiceData" mandatory="false"/>
    </function>

    <function name="PerformAppServiceInteraction" messagetype="request">
        <param name="serviceUri" type="String"  mandatory="true">
            <description>Fully qualified URI based on a predetermined scheme provided by the app service. SDL makes no guarantee that this URI is correct.</description>
        </param>

        <param name="serviceID" type="String" mandatory="true">
            <description>The service ID that the app consumer wishes to send this URI.</description>
        </param>

        <param name="originApp" type="String" mandatory="false">
            <description>This string is the appID of the app requesting the app service provider take the specific action. This will automatically be set by SDL Core in requests originating from the HMI</description>
        </param>

        <param name="requestServiceActive" type="Boolean" mandatory="false">
            <description>This flag signals the requesting consumer would like this service to become the active primary service of the destination's type.</description>
        </param>
    </function>

    <function name="PerformAppServiceInteraction" messagetype="response">
        <param name="serviceSpecificResult" type="String" mandatory="false">
            <description>The service can provide specific result strings to the consumer through this param.</description>
        </param>
    </function>

    <function name="GetAppServiceRecords" messagetype="request">
        <param name="serviceType" type="String" mandatory="false">
            <description>If included, only service records of supplied type will be returned in response. If not included, all service records for all types will be returned. See Common.AppServiceType.</description>
        </param>
    </function>

    <function name="GetAppServiceRecords" messagetype="response">
        <param name="serviceRecords" type="Common.AppServiceRecord" array="true" mandatory="false">
            <description>All app service records of requested type.</description>
        </param>
    </function>

    <function name="AppServiceActivation" messagetype="request">
        <param name="serviceID" type="String" mandatory="true">
            <description>The ID of the service that should have an activation event take place on</description>
        </param>
        <param name="activate" type="Boolean" mandatory="true">
            <description>True if the service is to be activated. False if the app is to be deactivated</description>
        </param>
        <param name="setAsDefault" type="Boolean" mandatory="false">
            <description>True if the service is to be the default service of this type. False if the app is not to be the default</description>
        </param>
    </function>

    <function name="AppServiceActivation" messagetype="response">
        <param name="serviceID" type="String" mandatory="true">
            <description>The ID of the service that was requested to have an activation event take place</description>
        </param>
        <param name="activate" type="Boolean" mandatory="true">
            <description>True if the service was activated. False if the app was deactivated or unable to be activated</description>
        </param>
        <param name="setAsDefault" type="Boolean" mandatory="false">
            <description>True if the service was set to the default service of this type. False if the app was not to be the default</description>
        </param>
    </function>

    <function name="GetActiveServiceConsent" messagetype="request">
        <description>
            SDL->HMI. HMI is expected to prompt the user for permission for the app service to take over as the active service.
        </description>
        <param name="serviceID" type="String" mandatory="true">
            <description>The ID of the service to be activated</description>
        </param>
    </function>

    <function name="GetActiveServiceConsent" messagetype="response">
        <param name="activate" type="Boolean" mandatory="true">
            <description>
                "true" - If the driver grants permission for the app service to take over as the active service.
                "false" - If the driver denies permission for the app service to take over as the active service.
            </description>
        </param>
    </function>
</interface>
</interfaces><|MERGE_RESOLUTION|>--- conflicted
+++ resolved
@@ -1215,11 +1215,8 @@
   <element name="VEHICLEDATA_ELECTRONICPARKBRAKESTATUS" />
   <element name="VEHICLEDATA_CLOUDAPPVEHICLEID" />
   <element name="VEHICLEDATA_OEM_CUSTOM_DATA" />
-<<<<<<< HEAD
+  <element name="VEHICLEDATA_STABILITYCONTROLSSTATUS" />
   <element name="VEHICLEDATA_WINDOWSTATUS"/>
-=======
-  <element name="VEHICLEDATA_STABILITYCONTROLSSTATUS" />
->>>>>>> e3970a01
 </enum>
 
 <enum name="WiperStatus">
@@ -6166,13 +6163,11 @@
     <param name="cloudAppVehicleID" type="Boolean" mandatory="false">
       <description>Parameter used by cloud apps to identify a head unit</description>
     </param>
-<<<<<<< HEAD
+    <param name="stabilityControlsStatus" type="Boolean" mandatory="false">
+	    <description>See StabilityControlsStatus</description>
+    </param>
     <param name="windowStatus" type="Boolean" mandatory="false">
       <description>See WindowStatus</description>
-=======
-    <param name="stabilityControlsStatus" type="Boolean" mandatory="false">
-	    <description>See StabilityControlsStatus</description>
->>>>>>> e3970a01
     </param>
 
         <!-- Ford Specific Data Items -->
@@ -6273,13 +6268,11 @@
     <param name="cloudAppVehicleID" type="Common.VehicleDataResult" mandatory="false">
       <description>Parameter used by cloud apps to identify a head unit</description>
     </param>
-<<<<<<< HEAD
+    <param name="stabilityControlsStatus" type="Common.VehicleDataResult" mandatory="false">
+	    <description>See StabilityControlsStatus</description>
+    </param>
     <param name="windowStatus" type="Common.VehicleDataResult" mandatory="false">
       <description>See WindowStatus</description>
-=======
-    <param name="stabilityControlsStatus" type="Common.VehicleDataResult" mandatory="false">
-	    <description>See StabilityControlsStatus</description>
->>>>>>> e3970a01
     </param>
 
         <!-- Ford Specific Data Items -->
@@ -6383,13 +6376,11 @@
     <param name="cloudAppVehicleID" type="Boolean" mandatory="false">
       <description>Parameter used by cloud apps to identify a head unit</description>
     </param>
-<<<<<<< HEAD
+    <param name="stabilityControlsStatus" type="Boolean" mandatory="false">
+	    <description>See StabilityControlsStatus</description>
+    </param>
     <param name="windowStatus" type="Boolean" mandatory="false">
       <description>See WindowStatus</description>
-=======
-    <param name="stabilityControlsStatus" type="Boolean" mandatory="false">
-	    <description>See StabilityControlsStatus</description>
->>>>>>> e3970a01
     </param>
 
         <!-- Ford Specific Data Items -->
@@ -6490,13 +6481,11 @@
     <param name="cloudAppVehicleID" type="Common.VehicleDataResult" mandatory="false">
       <description>Parameter used by cloud apps to identify a head unit</description>
     </param>
-<<<<<<< HEAD
+    <param name="stabilityControlsStatus" type="Common.VehicleDataResult" mandatory="false">
+	    <description>See StabilityControlsStatus</description>
+    </param>
     <param name="windowStatus" type="Common.VehicleDataResult" mandatory="false">
       <description>See WindowStatus</description>
-=======
-    <param name="stabilityControlsStatus" type="Common.VehicleDataResult" mandatory="false">
-	    <description>See StabilityControlsStatus</description>
->>>>>>> e3970a01
     </param>
 
         <!-- Ford Specific Data Items -->
@@ -6601,13 +6590,11 @@
     <param name="cloudAppVehicleID" type="Boolean" mandatory="false">
       <description>Parameter used by cloud apps to identify a head unit</description>
     </param>
-<<<<<<< HEAD
+    <param name="stabilityControlsStatus" type="Boolean" mandatory="false">
+	    <description>See StabilityControlsStatus</description>
+    </param>
     <param name="windowStatus" type="Boolean" mandatory="false">
       <description>See WindowStatus</description>
-=======
-    <param name="stabilityControlsStatus" type="Boolean" mandatory="false">
-	    <description>See StabilityControlsStatus</description>
->>>>>>> e3970a01
     </param>
 
         <!-- Ford Specific Data Items -->
@@ -6711,13 +6698,11 @@
     <param name="cloudAppVehicleID" type="String" mandatory="false">
       <description>Parameter used by cloud apps to identify a head unit</description>
     </param>
-<<<<<<< HEAD
+    <param name="stabilityControlsStatus" type="Common.StabilityControlsStatus" mandatory="false">
+	    <description>See StabilityControlsStatus</description>
+    </param>
     <param name="windowStatus" type="Common.WindowStatus" array="true" minsize="0" maxsize="100" mandatory="false">
       <description>See WindowStatus</description>
-=======
-    <param name="stabilityControlsStatus" type="Common.StabilityControlsStatus" mandatory="false">
-	    <description>See StabilityControlsStatus</description>
->>>>>>> e3970a01
     </param>
 
         <!-- Ford Specific Data Items -->
@@ -6822,13 +6807,11 @@
     <param name="engineOilLife" type="Float" minvalue="0" maxvalue="100" mandatory="false">
       <description>The estimated percentage of remaining oil life of the engine.</description>
     </param>
-<<<<<<< HEAD
+    <param name="stabilityControlsStatus" type="Common.StabilityControlsStatus" mandatory="false">
+	    <description>See StabilityControlsStatus</description>
+    </param>
     <param name="windowStatus" type="Common.WindowStatus" array="true" minsize="0" maxsize="100" mandatory="false">
       <description>See WindowStatus</description>
-=======
-    <param name="stabilityControlsStatus" type="Common.StabilityControlsStatus" mandatory="false">
-	    <description>See StabilityControlsStatus</description>
->>>>>>> e3970a01
     </param>
 
         <!-- Ford Specific Data Items -->
