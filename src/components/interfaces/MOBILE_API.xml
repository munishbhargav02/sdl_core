<?xml version="1.0" standalone="no"?>
<?xml-stylesheet type="text/xml" href="protocol2html.xsl"?>

<<<<<<< HEAD
<interface name="SmartDeviceLink RAPI" version="6.0.0" minVersion="1.0" date="2019-03-19">
=======
<interface name="SmartDeviceLink RAPI" version="5.2.0" minVersion="1.0" date="2019-03-19">
>>>>>>> 65d142c4
    <enum name="Result" internal_scope="base" since="1.0">
        <element name="SUCCESS">
            <description>The request succeeded</description>
        </element>
        <element name="UNSUPPORTED_REQUEST">
            <description>The request is not supported by the headunit</description>
        </element>
        <element name="UNSUPPORTED_RESOURCE">
            <description>
                A button that was requested for subscription is not supported under the current system.
            </description>
        </element>
        <element name="DISALLOWED">
            <description>RPC is not authorized in local policy table.</description>
        </element>
        <element name="REJECTED">
            <description>
                The requested command was rejected, e.g. because mobile app is in background and cannot perform any HMI commands.
                Or an HMI command (e.g. Speak) is rejected because a higher priority HMI command (e.g. Alert) is playing.
            </description>
        </element>
        <element name="ABORTED">
            <description>
                A command was aborted, for example due to user interaction (e.g. user pressed button).
                Or an HMI command (e.g. Speak) is aborted because a higher priority HMI command (e.g. Alert) was requested.
            </description>
        </element>
        <element name="IGNORED">
            <description>
                A command was ignored, because the intended result is already in effect.
                For example, SetMediaClockTimer was used to pause the media clock although the clock is paused already.
                NOTE: potentially replaces SUBSCRIBED_ALREADY
            </description>
        </element>
        <element name="RETRY">
            <description>The user interrupted the RPC (e.g. PerformAudioPassThru) and indicated to start over.  Note, the app must issue the new RPC.</description>
        </element>
        <element name="IN_USE">
            <description>
                The data may not be changed, because it is currently in use.
                For example when trying to delete a command set that is currently involved in an interaction.
            </description>
        </element>
        <element name="VEHICLE_DATA_NOT_AVAILABLE" since="2.0">
            <description>The requested vehicle data is not available on this vehicle or is not published.</description>
        </element>
        <element name="TIMED_OUT">
            <description>Overlay reached the maximum timeout and closed.</description>
        </element>
        <element name="INVALID_DATA">
            <description>
                The data sent is invalid. For example:
                Invalid Json syntax
                Parameters out of bounds (number or enum range)
                Mandatory parameters not provided
                Parameter provided with wrong type
                Invalid characters
                Empty string
            </description>
        </element>
        <element name="CHAR_LIMIT_EXCEEDED"></element>
        <element name="INVALID_ID">
            <description>
                One of the provided IDs is not valid. For example
                This applies to CorrelationID, SubscriptionID, CommandID, MenuID, etc.
            </description>
        </element>
        <element name="DUPLICATE_NAME">
            <description>There was a conflict with an registered name (application or menu item) or vr command</description>
        </element>
        <element name="APPLICATION_NOT_REGISTERED">
            <description>An command can not be executed because no application has been registered with RegisterApplication.</description>
        </element>
        <element name="WRONG_LANGUAGE">
            <description>
                The requested language is currently not supported.
                Might be because of a mismatch of the currently active language on the headunit and the requested language
            </description>
        </element>
        <element name="OUT_OF_MEMORY">
            <description>The system could not process the request because the necessary memory couldn't be allocated</description>
        </element>
        <element name="TOO_MANY_PENDING_REQUESTS">
            <description>There are too many requests pending (means, that the response has not been delivered, yet).There may be a maximum of 1000 pending requests at a time.</description>
        </element>
        <element name="TOO_MANY_APPLICATIONS">
            <description>There are already too many registered applications</description>
        </element>
        <element name="APPLICATION_REGISTERED_ALREADY">
            <description>RegisterApplication has been called again, after a RegisterApplication was successful before.</description>
        </element>
        <element name="WARNINGS">
            <description>The RPC (e.g. SubscribeVehicleData) executed successfully but one or more items have a warning or failure.</description>
        </element>
        <element name="GENERIC_ERROR">
            <description>Provided data is valid but something went wrong in the lower layers.</description>
        </element>
        <element name="USER_DISALLOWED" since="2.0">
            <description>RPC is included in a functional group explicitly blocked by the user.</description>
        </element>
        <element name="TRUNCATED_DATA">
            <description>The RPC (e.g. ReadDID) executed successfully but the data exceeded the platform maximum threshold and thus, only part of the data is available.</description>
        </element>
        <element name="UNSUPPORTED_VERSION" since="2.0">
            <description>Sync doesn't support the protocol that is requested by the mobile application</description>
        </element>
        <element name="VEHICLE_DATA_NOT_ALLOWED" since="2.0">
            <description>The user has turned off access to vehicle data, and it is globally unavailable to mobile applications.</description>
        </element>
        <element name="FILE_NOT_FOUND" since="3.0">
            <description>A specified file could not be found on the headunit.</description>
        </element>
        <element name="CANCEL_ROUTE">
            <description>User selected to Cancel Route.</description>
        </element>
        <element name="SAVED" since="2.0">
            <description>The RPC (e.g. Slider) executed successfully and the user elected to save the current position / value.</description>
        </element>
        <element name="INVALID_CERT" since="3.0">
            <description>The certificate provided during authentication is invalid.</description>
        </element>
        <element name="EXPIRED_CERT" since="3.0">
            <description>The certificate provided during authentication is expired.</description>
        </element>
        <element name="RESUME_FAILED" since="3.0">
            <description>The provided hash ID does not match the hash of the current set of registered data or the core could not resume the previous data.</description>
        </element>
        <element name="DATA_NOT_AVAILABLE" since="4.5">
            <description>The requested information is currently not available. This is different than UNSUPPORTED_RESOURCE because it implies the data is at some point available. </description>
        </element>
        <element name="READ_ONLY" since="4.5">
            <description>The value being set is read only</description>
        </element>
        <element name="CORRUPTED_DATA" since="5.0">
            <description>The data sent failed to pass CRC check in receiver end</description>
        </element>
    </enum>
    
    <enum name="ButtonPressMode" since="1.0">
        <element name="LONG">
            <description>
                A button was released, after it was pressed for a long time
                Actual timing is defined by the headunit and may vary
            </description>
        </element>
        <element name="SHORT">
            <description>
                A button was released, after it was pressed for a short time
                Actual timing is defined by the headunit and may vary
            </description>
        </element>
    </enum>
    
    <enum name="ButtonEventMode" since="1.0">
        <element name="BUTTONUP">
            <description>A button has been released up</description>
        </element>
        <element name="BUTTONDOWN">
            <description>A button has been pressed down</description>
        </element>
    </enum>
    
    <enum name="Language" since="1.0">
        <element name="EN-US" internal_name="EN_US">
            <description>English - US</description>
        </element>
        <element name="ES-MX" internal_name="ES_MX">
            <description>Spanish - Mexico</description>
        </element>
        <element name="FR-CA" internal_name="FR_CA">
            <description>French - Canada</description>
        </element>
        <element name="DE-DE" internal_name="DE_DE" since="2.0">
            <description>German - Germany</description>
        </element>
        <element name="ES-ES" internal_name="ES_ES" since="2.0">
            <description>Spanish - Spain</description>
        </element>
        <element name="EN-GB" internal_name="EN_GB" since="2.0">
            <description>English - GB</description>
        </element>
        <element name="RU-RU" internal_name="RU_RU" since="2.0">
            <description>Russian - Russia</description>
        </element>
        <element name="TR-TR" internal_name="TR_TR" since="2.0">
            <description>Turkish - Turkey</description>
        </element>
        <element name="PL-PL" internal_name="PL_PL" since="2.0">
            <description>Polish - Poland</description>
        </element>
        <element name="FR-FR" internal_name="FR_FR" since="2.0">
            <description>French - France</description>
        </element>
        <element name="IT-IT" internal_name="IT_IT" since="2.0">
            <description>Italian - Italy</description>
        </element>
        <element name="SV-SE" internal_name="SV_SE" since="2.0">
            <description>Swedish - Sweden</description>
        </element>
        <element name="PT-PT" internal_name="PT_PT" since="2.0">
            <description>Portuguese - Portugal</description>
        </element>
        <element name="NL-NL" internal_name="NL_NL" since="2.0">
            <description>Dutch (Standard) - Netherlands</description>
        </element>
        <element name="EN-AU" internal_name="EN_AU" since="2.0">
            <description>English - Australia</description>
        </element>
        <element name="ZH-CN" internal_name="ZH_CN" since="2.0">
            <description>Mandarin - China</description>
        </element>
        <element name="ZH-TW" internal_name="ZH_TW" since="2.0">
            <description>Mandarin - Taiwan</description>
        </element>
        <element name="JA-JP" internal_name="JA_JP" since="2.0">
            <description>Japanese - Japan</description>
        </element>
        <element name="AR-SA" internal_name="AR_SA" since="2.0">
            <description>Arabic - Saudi Arabia</description>
        </element>
        <element name="KO-KR" internal_name="KO_KR" since="2.0">
            <description>Korean - South Korea</description>
        </element>
        <element name="PT-BR" internal_name="PT_BR" since="2.0">
            <description>Portuguese - Brazil</description>
        </element>
        <element name="CS-CZ" internal_name="CS_CZ" since="2.0">
            <description>Czech - Czech Republic</description>
        </element>
        <element name="DA-DK" internal_name="DA_DK" since="2.0">
            <description>Danish - Denmark</description>
        </element>
        <element name="NO-NO" internal_name="NO_NO" since="2.0">
            <description>Norwegian - Norway</description>
        </element>
        <element name="NL-BE" internal_name="NL_BE" since="2.0">
            <description>Dutch (Flemish) - Belgium</description>
        </element>
        <element name="EL-GR" internal_name="EL_GR" since="2.0">
            <description>Greek - Greece</description>
        </element>
        <element name="HU-HU" internal_name="HU_HU" since="2.0">
            <description>Hungarian - Hungary</description>
        </element>
        <element name="FI-FI" internal_name="FI_FI" since="2.0">
            <description>Finnish - Finland</description>
        </element>
        <element name="SK-SK" internal_name="SK_SK" since="2.0">
            <description>Slovak - Slovakia</description>
        </element>
        <element name="EN-IN" internal_name="EN_IN" since="4.5">
            <description>English - India</description>
        </element>
        <element name="TH-TH" internal_name="TH_TH" since="4.5">
            <description>Thai - Thailand</description>
        </element>
        <element name="EN-SA" internal_name="EN_SA" since="4.5">
            <description>English - Middle East</description>
        </element>
        <element name="HE-IL" internal_name="HE_IL" since="4.5">
            <description>Hebrew - Israel</description>
        </element>
        <element name="RO-RO" internal_name="RO_RO" since="4.5">
            <description>Romanian - Romania</description>
        </element>
        <element name="UK-UA" internal_name="UK_UA" since="4.5">
            <description>Ukrainian - Ukraine</description>
        </element>
        <element name="ID-ID" internal_name="ID_ID" since="4.5">
            <description>Indonesian - Indonesia</description>
        </element>
        <element name="VI-VN" internal_name="VI_VN" since="4.5">
            <description>Vietnamese - Vietnam</description>
        </element>
        <element name="MS-MY" internal_name="MS_MY" since="4.5">
            <description>Malay - Malaysia</description>
        </element>
        <element name="HI-IN" internal_name="HI_IN" since="4.5">
            <description>Hindi - India</description>
        </element>
    </enum>
    
    <enum name="UpdateMode" since="1.0">
        <description>Describes how the media clock timer should behave on the platform</description>
        <element name="COUNTUP" >
            <description>Starts the media clock timer counting upwards, as in time elapsed.</description>
        </element>
        <element name="COUNTDOWN" >
            <description>Starts the media clock timer counting downwards, as in time remaining.</description>
        </element>
        <element name="PAUSE" >
            <description>Pauses the media clock timer</description>
        </element>
        <element name="RESUME" >
            <description>Resume the media clock timer</description>
        </element>
        <element name="CLEAR" >
            <description>Clears the media clock timer (previously done through Show->mediaClock)</description>
        </element>
    </enum>
    
    <enum name="TimerMode" since="1.0">
        <element name="UP" >
            <description>Causes the media clock timer to update from 0:00 to a specified time</description>
        </element>
        <element name="DOWN" >
            <description>Causes the media clock timer to update from a specified time to 0:00</description>
        </element>
        <element name="NONE" >
            <description>Indicates to not use the media clock timer</description>
        </element>
    </enum>
    
    <enum name="InteractionMode" since="1.0">
        <description>For application-requested interactions, this mode indicates the method in which the user is notified and uses the interaction.</description>
        <element name="MANUAL_ONLY" >
            <description>This mode causes the interaction to only occur on the display, meaning the choices are provided only via the display. No Voice Interaction.</description>
        </element>
        <element name="VR_ONLY" >
            <description>This mode causes the interaction to only occur using the headunits VR system. Selections are made by saying the command.</description>
        </element>
        <element name="BOTH" >
            <description>This mode causes both a VR and display selection option for an interaction. The user will first be asked via Voice Interaction (if available). If this is unsuccessful, the system will switch to manual input.</description>
        </element>
    </enum>
    
    <enum name="LayoutMode" since="3.0">
        <description>For touchscreen interactions, the mode of how the choices are presented.</description>
        <element name="ICON_ONLY" >
            <description>This mode causes the interaction to display the previous set of choices as icons.</description>
        </element>
        <element name="ICON_WITH_SEARCH" >
            <description>This mode causes the interaction to display the previous set of choices as icons along with a search field in the HMI.</description>
        </element>
        <element name="LIST_ONLY" >
            <description>This mode causes the interaction to display the previous set of choices as a list.</description>
        </element>
        <element name="LIST_WITH_SEARCH" >
            <description>This mode causes the interaction to display the previous set of choices as a list along with a search field in the HMI.</description>
        </element>
        <element name="KEYBOARD" >
            <description>This mode causes the interaction to immediately display a keyboard entry through the HMI.</description>
        </element>
    </enum>
    
    <enum name="HMILevel" since="1.0">
        <description>Enumeration that describes current levels of HMI.</description>
        <element name="FULL" internal_name="HMI_FULL" />
        <element name="LIMITED" internal_name="HMI_LIMITED" />
        <element name="BACKGROUND" internal_name="HMI_BACKGROUND" />
        <element name="NONE" internal_name="HMI_NONE" />
    </enum>
    
    <enum name="AudioStreamingState" since="1.0">
        <description>Enumeration that describes possible states of audio streaming.</description>
        <element name="AUDIBLE" />
        <element name="ATTENUATED" />
        <element name="NOT_AUDIBLE" />
    </enum>
    
    <enum name="SystemAction" since="1.0">
        <description>Enumeration that describes system actions that can be triggered.</description>
        <element name="DEFAULT_ACTION">
            <description>Default action occurs.  Standard behavior (e.g. SoftButton clears overlay).</description>
        </element>
        <element name="STEAL_FOCUS">
            <description>App is brought into HMI_FULL.</description>
        </element>
        <element name="KEEP_CONTEXT">
            <description>Current system context is maintained.  An overlay is persisted even though a SoftButton has been pressed and the notification sent.</description>
        </element>
    </enum>
    
    <enum name="SystemContext" since="1.0">
        <description>Enumeration that describes possible contexts an app's HMI might be in. Communicated to whichever app is in HMI FULL, except Alert.</description>
        <element name="MAIN" internal_name="SYSCTXT_MAIN">
            <description>The app's persistent display (whether media/non-media/navigation) is fully visible onscreen.</description>
        </element>
        <element name="VRSESSION" internal_name="SYSCTXT_VRSESSION">
            <description>The system is currently in a VR session (with whatever dedicated VR screen being overlaid onscreen).</description>
        </element>
        <element name="MENU" internal_name="SYSCTXT_MENU">
            <description>The system is currently displaying an in-App menu onscreen.</description>
        </element>
        <element name="HMI_OBSCURED" internal_name="SYSCTXT_HMI_OBSCURED">
            <description>The app's display HMI is currently being obscured by either a system or other app's overlay.</description>
        </element>
        <element name="ALERT" internal_name="SYSCTXT_ALERT">
            <description>Broadcast only to whichever app has an alert currently being displayed.</description>
        </element>
    </enum>

    <enum name="VideoStreamingState" since="5.0">
        <description>Enumeration that describes possible states of video streaming. </description>
        <element name="STREAMABLE" />
        <element name="NOT_STREAMABLE" />
    </enum>
    
    <enum name="SoftButtonType" since="2.0">
        <description>Contains information about the SoftButton capabilities.</description>
        <element name="TEXT" internal_name="SBT_TEXT"/>
        <element name="IMAGE" internal_name="SBT_IMAGE"/>
        <element name="BOTH" internal_name="SBT_BOTH"/>
    </enum>
    
    <enum name="AppInterfaceUnregisteredReason" since="1.0">
        <description>Error code, which comes from the module side.</description>
        <!-- Deprecate
         <element name="USER_EXIT" />
         -->
        <element name="IGNITION_OFF" />
        <element name="BLUETOOTH_OFF" />
        <element name="USB_DISCONNECTED" />
        <element name="REQUEST_WHILE_IN_NONE_HMI_LEVEL" />
        <element name="TOO_MANY_REQUESTS" />
        <element name="DRIVER_DISTRACTION_VIOLATION" />
        <element name="LANGUAGE_CHANGE" />
        <element name="MASTER_RESET" />
        <element name="FACTORY_DEFAULTS" />
        <element name="APP_UNAUTHORIZED" since="2.0" />
        <element name="PROTOCOL_VIOLATION" since="4.0" />
        <element name="UNSUPPORTED_HMI_RESOURCE" since="4.1" />
    </enum>
    
    <enum name="TriggerSource" since="1.0">
        <description>Indicates the source from where the command was triggered.</description>
        <element name="MENU" internal_name="TS_MENU" />
        <element name="VR" internal_name="TS_VR" />
        <element name="KEYBOARD" internal_name="TS_KEYBOARD" since="3.0" />
    </enum>
    
    <enum name="HmiZoneCapabilities" since="1.0">
        <description>Contains information about the HMI zone capabilities.</description>
        <description>For future use.</description>
        <element name="FRONT" />
        <element name="BACK" />
    </enum>
    
    <enum name="SpeechCapabilities" since="1.0">
        <description>Contains information about the TTS capabilities.</description>
        <element name="TEXT" internal_name="SC_TEXT"/>
        <element name="SAPI_PHONEMES" />
        <element name="LHPLUS_PHONEMES" />
        <element name="PRE_RECORDED" />
        <element name="SILENCE" />
        <element name="FILE" since="5.0" />
    </enum>
    
    <enum name="VrCapabilities" since="1.0">
        <description>Contains information about the VR capabilities.</description>
        <element name="TEXT" internal_name="VR_TEXT"/>
    </enum>
    
    <enum name="PrerecordedSpeech" since="1.0">
        <description>Contains a list of prerecorded speech items present on the platform.</description>
        <element name="HELP_JINGLE" />
        <element name="INITIAL_JINGLE" />
        <element name="LISTEN_JINGLE" />
        <element name="POSITIVE_JINGLE" />
        <element name="NEGATIVE_JINGLE" />
    </enum>
    
    <enum name="SamplingRate" since="2.0">
        <description>Describes different sampling options for PerformAudioPassThru.</description>
        <element name="8KHZ" internal_name="SamplingRate_8KHZ">
            <description>Sampling rate of 8000 Hz.</description>
        </element>
        <element name="16KHZ" internal_name="SamplingRate_16KHZ">
            <description>Sampling rate of 16000 Hz.</description>
        </element>
        <element name="22KHZ" internal_name="SamplingRate_22KHZ">
            <description>Sampling rate of 22050 Hz.</description>
        </element>
        <element name="44KHZ" internal_name="SamplingRate_44KHZ">
            <description>Sampling rate of 44100 Hz.</description>
        </element>
    </enum>
    
    <enum name="BitsPerSample" since="2.0">
        <description>Describes different quality options for PerformAudioPassThru.</description>
        <element name="8_BIT" internal_name="BitsPerSample_8_BIT">
            <description>Audio sample is 8 bits wide, unsigned.</description>
        </element>
        <element name="16_BIT" internal_name="BitsPerSample_16_BIT">
            <description>Audio sample is 16 bits wide, signed, and in little endian.</description>
        </element>
    </enum>
    
    <enum name="AudioType" since="2.0">
        <description>Describes different audio type options for PerformAudioPassThru.</description>
        <element name="PCM">
            <description>Linear PCM.</description>
        </element>
    </enum>
    
    <struct name="AudioPassThruCapabilities" since="2.0">
        <description>
            Describes different audio type configurations for PerformAudioPassThru.
            e.g. {8kHz,8-bit,PCM}
            The audio is recorded in monaural.
        </description>
        <param name="samplingRate" type="SamplingRate" mandatory="true"/>
        <param name="bitsPerSample" type="BitsPerSample" mandatory="true"/>
        <param name="audioType" type="AudioType" mandatory="true"/>
    </struct>
    
    <enum name="VehicleDataType" since="2.0">
        <description>Defines the data types that can be published and subscribed to.</description>
        <element name="VEHICLEDATA_GPS">
            <description>Notifies GPSData may be subscribed</description>
        </element>
        <element name="VEHICLEDATA_SPEED" />
        <element name="VEHICLEDATA_RPM" />
        <element name="VEHICLEDATA_FUELLEVEL" />
        <element name="VEHICLEDATA_FUELLEVEL_STATE" />
        <element name="VEHICLEDATA_FUELCONSUMPTION" />
        <element name="VEHICLEDATA_EXTERNTEMP" />
        <element name="VEHICLEDATA_VIN" />
        <element name="VEHICLEDATA_PRNDL" />
        <element name="VEHICLEDATA_TIREPRESSURE" />
        <element name="VEHICLEDATA_ODOMETER" />
        <element name="VEHICLEDATA_BELTSTATUS" />
        <element name="VEHICLEDATA_BODYINFO" />
        <element name="VEHICLEDATA_DEVICESTATUS" />
        <element name="VEHICLEDATA_ECALLINFO" />
        <element name="VEHICLEDATA_AIRBAGSTATUS" />
        <element name="VEHICLEDATA_EMERGENCYEVENT" />
        <element name="VEHICLEDATA_CLUSTERMODESTATUS" />
        <element name="VEHICLEDATA_MYKEY" />
        <element name="VEHICLEDATA_BRAKING" />
        <element name="VEHICLEDATA_WIPERSTATUS" />
        <element name="VEHICLEDATA_HEADLAMPSTATUS" />
        <element name="VEHICLEDATA_BATTVOLTAGE" />
        <element name="VEHICLEDATA_ENGINETORQUE" />
        <element name="VEHICLEDATA_ACCPEDAL" />
        <element name="VEHICLEDATA_STEERINGWHEEL" />
        <element name="VEHICLEDATA_TURNSIGNAL" since="5.0" />
        <element name="VEHICLEDATA_FUELRANGE" since="5.0" />
        <element name="VEHICLEDATA_ENGINEOILLIFE" since="5.0" />
        <element name="VEHICLEDATA_ELECTRONICPARKBRAKESTATUS" since="5.0" />
        <element name="VEHICLEDATA_CLOUDAPPVEHICLEID" since="5.1"/>
    </enum>

    <enum name="HybridAppPreference" since="5.1">
        <description>Enumeration for the user's preference of which app type to use when both are available</description>
        <element name="MOBILE" />
        <element name="CLOUD" />
        <element name="BOTH" />
    </enum>

    <struct name="CloudAppProperties" since="5.1">
        <param name="nicknames" type="String" minlength="0" maxlength="100" array="true" minsize="0" maxsize="100" mandatory="false">
            <description>An array of app names a cloud app is allowed to register with. If included in a SetCloudAppProperties request, this value will overwrite the existing "nicknames" field in the app policies section of the policy table.</description>
        </param>
        <param name="appID" type="String" maxlength="100" mandatory="true"/>
        <param name="enabled" type="Boolean" mandatory="false">
            <description>If true, cloud app will be included in HMI RPC UpdateAppList</description>
        </param>
        <param name="authToken" type="String" maxlength="65535" mandatory="false">
            <description>Used to authenticate websocket connection on app activation</description>
        </param>
        <param name="cloudTransportType" type="String" maxlength="100" mandatory="false">
            <description>Specifies the connection type Core should use</description>
        </param>
        <param name="hybridAppPreference" type="HybridAppPreference" mandatory="false">
            <description>Specifies the user preference to use the cloud app version or mobile app version when both are available</description>
        </param>
        <param name="endpoint" type="String" maxlength="65535" mandatory="false">
            <description>Specifies the endpoint which Core will attempt to connect to when this app is selected</description>
        </param>
    </struct>
    
    <enum name="ButtonName" since="1.0">
        <description>Defines the hard (physical) and soft (touchscreen) buttons available from the module</description>
        <element name="OK" />
        <element name="PLAY_PAUSE" since="5.0">
            <description>
              The button name for the physical Play/Pause
              toggle that can be used by media apps.
            </description>
            <warning>
              Please use the physical OK button in order to
              use a Play/Pause toggle for versions &lt; 4.5.0.
            </warning>
        </element>
        <element name="SEEKLEFT" />
        <element name="SEEKRIGHT" />
        <element name="TUNEUP" />
        <element name="TUNEDOWN" />
        <element name="PRESET_0" />
        <element name="PRESET_1" />
        <element name="PRESET_2" />
        <element name="PRESET_3" />
        <element name="PRESET_4" />
        <element name="PRESET_5" />
        <element name="PRESET_6" />
        <element name="PRESET_7" />
        <element name="PRESET_8" />
        <element name="PRESET_9" />
        <element name="CUSTOM_BUTTON" />
        <element name="SEARCH" />
        <!-- Climate Buttons -->
        <element name="AC_MAX" since="4.5" />
        <element name="AC" since="4.5" />
        <element name="RECIRCULATE" since="4.5" />
        <element name="FAN_UP" since="4.5" />
        <element name="FAN_DOWN" since="4.5" />
        <element name="TEMP_UP" since="4.5" />
        <element name="TEMP_DOWN" since="4.5" />
        <element name="DEFROST_MAX" since="4.5" />
        <element name="DEFROST" since="4.5" />
        <element name="DEFROST_REAR" since="4.5" />
        <element name="UPPER_VENT" since="4.5" />
        <element name="LOWER_VENT" since="4.5" />
        <!-- Radio Buttons -->
        <element name="VOLUME_UP" since="4.5" />
        <element name="VOLUME_DOWN" since="4.5" />
        <element name="EJECT" since="4.5" />
        <element name="SOURCE" since="4.5" />
        <element name="SHUFFLE" since="4.5" />
        <element name="REPEAT" since="4.5" />
    </enum>
    
    <enum name="MediaClockFormat" since="1.0">
        <element name="CLOCK1">
            <description>
                minutesFieldWidth = 2;minutesFieldMax = 19;secondsFieldWidth = 2;secondsFieldMax = 99;maxHours = 19;maxMinutes = 59;maxSeconds = 59;
                used for Type II and CID headunits
            </description>
        </element>
        <element name="CLOCK2">
            <description>
                minutesFieldWidth = 3;minutesFieldMax = 199;secondsFieldWidth = 2;secondsFieldMax = 99;maxHours = 59;maxMinutes = 59;maxSeconds = 59;
                used for Type V headunit
            </description>
        </element>
        <element name="CLOCK3" since="2.0">
            <description>
                minutesFieldWidth = 2;minutesFieldMax = 59;secondsFieldWidth = 2;secondsFieldMax = 59;maxHours = 9;maxMinutes = 59;maxSeconds = 59;
                used for GEN1.1 MFD3/4/5 headunits
            </description>
        </element>
        <element name="CLOCKTEXT1">
            <description>
                5 characters possible
                Format:      1|sp   c   :|sp   c   c
                1|sp : digit "1" or space
                c    : character out of following character set: sp|0-9|[letters, see TypeII column in XLS. See [@TODO: create file ref]]
                :|sp : colon or space
                used for Type II headunit
            </description>
        </element>
        <element name="CLOCKTEXT2">
            <description>
                5 chars possible
                Format:      1|sp   c   :|sp   c   c
                1|sp : digit "1" or space
                c    : character out of following character set: sp|0-9|[letters, see CID column in XLS. See [@TODO: create file ref]]
                :|sp : colon or space
                used for CID headunit
                NOTE: difference between CLOCKTEXT1 and CLOCKTEXT2 is the supported character set
            </description>
        </element>
        <element name="CLOCKTEXT3">
            <description>
                6 chars possible
                Format:      1|sp   c   c   :|sp   c   c
                1|sp : digit "1" or space
                c    : character out of following character set: sp|0-9|[letters, see Type 5 column in XLS]. See [@TODO: create file ref]
                :|sp : colon or space
                used for Type V headunit
            </description>
        </element>
        <element name="CLOCKTEXT4" since="2.0">
            <description>
                6 chars possible
                Format:      c   :|sp   c   c   :   c   c
                :|sp : colon or space
                c    : character out of following character set: sp|0-9|[letters].
                used for GEN1.1 MFD3/4/5 headunits
            </description>
        </element>
    </enum>
    
    <enum name="DisplayType" deprecated="true" since="5.0">
        <description>See DAES for further infos regarding the displays</description>
        <element name="CID"/>
        <element name="TYPE2" />
        <element name="TYPE5" />
        <element name="NGN" />
        <element name="GEN2_8_DMA" since="3.0" />
        <element name="GEN2_6_DMA" since="3.0" />
        <element name="MFD3" since="2.0" />
        <element name="MFD4" since="2.0" />
        <element name="MFD5" since="2.0" />
        <element name="GEN3_8-INCH" internal_name="GEN3_8_INCH" since="3.0" />
        <element name="SDL_GENERIC" since="4.0" />
        <history>
            <enum name="DisplayType" since="1.0" until="5.0"/>
        </history>
    </enum>
    
    <enum name="TextFieldName" since="1.0">
        <element name="mainField1">
            <description>The first line of first set of main fields of the persistent display; applies to "Show"</description>
        </element>
        
        <element name="mainField2">
            <description>The second line of first set of main fields of the persistent display; applies to "Show"</description>
        </element>
        
        <element name="mainField3">
            <description>The first line of second set of main fields of persistent display; applies to "Show"</description>
        </element>
        
        <element name="mainField4">
            <description>The second line of second set of main fields of the persistent display; applies to "Show"</description>
        </element>
        
        <element name="statusBar">
            <description>The status bar on NGN; applies to "Show"</description>
        </element>
        
        <element name="mediaClock">
            <description>Text value for MediaClock field; applies to "Show"</description>
        </element>
        
        <element name="mediaTrack">
            <description>The track field of NGN and GEN1.1 MFD displays. This field is only available for media applications; applies to "Show"</description>
        </element>
        
        <element name="alertText1">
            <description>The first line of the alert text field; applies to "Alert"</description>
        </element>
        
        <element name="alertText2" since="2.0">
            <description>The second line of the alert text field; applies to "Alert"</description>
        </element>
        
        <element name="alertText3" since="2.0">
            <description>The third line of the alert text field; applies to "Alert"</description>
        </element>
        
        <element name="scrollableMessageBody" since="2.0">
            <description>Long form body of text that can include newlines and tabs; applies to "ScrollableMessage"</description>
        </element>
        
        <element name="initialInteractionText" since="2.0">
            <description> First line suggestion for a user response (in the case of VR enabled interaction)</description>
        </element>
        
        <element name="navigationText1" since="2.0">
            <description> First line of navigation text</description>
        </element>
        
        <element name="navigationText2" since="2.0">
            <description> Second line of navigation text</description>
        </element>
        
        <element name="ETA" since="2.0">
            <description> Estimated Time of Arrival time for navigation</description>
        </element>
        
        <element name="totalDistance" since="2.0">
            <description> Total distance to destination for navigation</description>
        </element>
        
        <element name="audioPassThruDisplayText1" since="2.0">
            <description> First line of text for audio pass thru</description>
        </element>
        
        <element name="audioPassThruDisplayText2" since="2.0">
            <description> Second line of text for audio pass thru</description>
        </element>
        
        <element name="sliderHeader" since="2.0">
            <description> Header text for slider</description>
        </element>
        
        <element name="sliderFooter" since="2.0">
            <description> Footer text for slider</description>
        </element>
        
        <element name="menuName">
            <description> Primary text for Choice</description>
        </element>
        
        <element name="secondaryText">
            <description> Secondary text for Choice</description>
        </element>
        
        <element name="tertiaryText">
            <description> Tertiary text for Choice</description>
        </element>
        
        <element name="menuTitle">
            <description> Optional text to label an app menu button (for certain touchscreen platforms).</description>
        </element>
        
        <element name="locationName" since="4.0">
            <description> Optional name / title of intended location for SendLocation.</description>
        </element>
        
        <element name="locationDescription" since="4.0">
            <description> Optional description of intended location / establishment (if applicable) for SendLocation.</description>
        </element>
        
        <element name="addressLines" since="4.0">
            <description> Optional location address (if applicable) for SendLocation.</description>
        </element>
        
        <element name="phoneNumber" since="4.0">
            <description> Optional hone number of intended location / establishment (if applicable) for SendLocation.</description>
        </element>
        
    </enum>
    
    <enum name="ImageFieldName" since="3.0">
        <element name="softButtonImage">
            <description>The image field for SoftButton</description>
        </element>
        
        <element name="choiceImage">
            <description>The first image field for Choice</description>
        </element>
        
        <element name="choiceSecondaryImage">
            <description>The secondary image field for Choice</description>
        </element>
        
        <element name="vrHelpItem">
            <description>The image field for vrHelpItem</description>
        </element>
        
        <element name="turnIcon">
            <description>The image field for Turn</description>
        </element>
        
        <element name="menuIcon">
            <description>The image field for the menu icon in SetGlobalProperties</description>
        </element>
        
        <element name="cmdIcon">
            <description>The image field for AddCommand</description>
        </element>
        
        <element name="appIcon">
            <description>The image field for the app icon (set by setAppIcon)</description>
        </element>
        
        <element name="graphic">
            <description>The primary image field for Show</description>
        </element>
        
        <element name="secondaryGraphic" since="5.0">
            <description>The secondary image field for Show</description>
        </element>
        
        <element name="showConstantTBTIcon">
            <description>The primary image field for ShowConstantTBT</description>
        </element>
        
        <element name="showConstantTBTNextTurnIcon">
            <description>The secondary image field for ShowConstantTBT</description>
        </element>
        
        <element name="locationImage" since="4.0">
            <description>The optional image of a destination / location</description>
        </element>
        
    </enum>
    
    <enum name="CharacterSet" since="1.0">
        <description>The list of potential character sets</description>
        <element name="TYPE2SET">
            <description>See [@TODO: create file ref]</description>
        </element>
        <element name="TYPE5SET">
            <description>See [@TODO: create file ref]</description>
        </element>
        <element name="CID1SET">
            <description>See [@TODO: create file ref]</description>
        </element>
        <element name="CID2SET">
            <description>See [@TODO: create file ref]</description>
        </element>
    </enum>
    
    <enum name="TextAlignment" since="1.0">
        <description>The list of possible alignments, left, right, or centered</description>
        <element name="LEFT_ALIGNED" />
        <element name="RIGHT_ALIGNED" />
        <element name="CENTERED" />
    </enum>
    
    <enum name="TBTState" since="2.0">
        <description>Enumeration that describes possible states of turn-by-turn client or SmartDeviceLink app.</description>
        <element name="ROUTE_UPDATE_REQUEST" />
        <element name="ROUTE_ACCEPTED" />
        <element name="ROUTE_REFUSED" />
        <element name="ROUTE_CANCELLED" />
        <element name="ETA_REQUEST" />
        <element name="NEXT_TURN_REQUEST" />
        <element name="ROUTE_STATUS_REQUEST" />
        <element name="ROUTE_SUMMARY_REQUEST" />
        <element name="TRIP_STATUS_REQUEST" />
        <element name="ROUTE_UPDATE_REQUEST_TIMEOUT" />
    </enum>
    
    <enum name="DriverDistractionState" since="2.0">
        <description>Enumeration that describes possible states of driver distraction.</description>
        <element name="DD_ON" />
        <element name="DD_OFF" />
    </enum>
    
    <enum name="ImageType" since="2.0">
        <description>Contains information about the type of image.</description>
        <element name="STATIC" />
        <element name="DYNAMIC" />
    </enum>
    
    <enum name="DeliveryMode" since="4.1">
        <description>The mode in which the SendLocation request is sent</description>
        <element name="PROMPT" />
        <element name="DESTINATION" />
        <element name="QUEUE" />
    </enum>
    
    <enum name="VideoStreamingProtocol" since="4.5">
        <description>Enum for each type of video streaming protocol type.</description>
        <element name="RAW">
            <description>Raw stream bytes that contains no timestamp data and is the lowest supported video streaming</description>
        </element>
        <element name="RTP">
            <description>RTP facilitates the transfer of real-time data. Information provided by this protocol include timestamps (for synchronization), sequence numbers (for packet loss and reordering detection) and the payload format which indicates the encoded format of the data.</description>
        </element>
        <element name="RTSP">
            <description>The transmission of streaming data itself is not a task of RTSP. Most RTSP servers use the Real-time Transport Protocol (RTP) in conjunction with Real-time Control Protocol (RTCP) for media stream delivery. However, some vendors implement proprietary transport protocols. </description>
        </element>
        <element name="RTMP">
            <description> Real-Time Messaging Protocol (RTMP) was initially a proprietary protocol developed by Macromedia for streaming audio, video and data over the Internet, between a Flash player and a server. Macromedia is now owned by Adobe, which has released an incomplete version of the specification of the protocol for public use.</description>
        </element>
        <element name="WEBM">
            <description>The WebM container is based on a profile of Matroska. WebM initially supported VP8 video and Vorbis audio streams. In 2013 it was updated to accommodate VP9 video and Opus audio.</description>
        </element>
    </enum>
    
    <enum name="VideoStreamingCodec" since="4.5">
        <description>Enum for each type of video streaming codec.</description>
        <element name="H264">
            <description>A block-oriented motion-compensation-based video compression standard. As of 2014 it is one of the most commonly used formats for the recording, compression, and distribution of video content.</description>
        </element>
        <element name="H265">
            <description>High Efficiency Video Coding (HEVC), also known as H.265 and MPEG-H Part 2, is a video compression standard, one of several potential successors to the widely used AVC (H.264 or MPEG-4 Part 10). In comparison to AVC, HEVC offers about double the data compression ratio at the same level of video quality, or substantially improved video quality at the same bit rate. It supports resolutions up to 8192x4320, including 8K UHD.</description>
        </element>
        <element name="Theora">
            <description>Theora is derived from the formerly proprietary VP3 codec, released into the public domain by On2 Technologies. It is broadly comparable in design and bitrate efficiency to MPEG-4 Part 2, early versions of Windows Media Video, and RealVideo while lacking some of the features present in some of these other codecs. It is comparable in open standards philosophy to the BBC's Dirac codec.</description>
        </element>
        <element name="VP8">
            <description>VP8 can be multiplexed into the Matroska-based container format WebM along with Vorbis and Opus audio. The image format WebP is based on VP8's intra-frame coding. VP8's direct successor, VP9, and the emerging royalty-free internet video format AV1 from the Alliance for Open Media (AOMedia) are based on VP8.</description>
        </element>
        <element name="VP9">
            <description>Similar to VP8, but VP9 is customized for video resolutions beyond high-definition video (UHD) and also enables lossless compression.</description>
        </element>
    </enum>
    
    <enum name="AudioStreamingIndicator" since="5.0">
        <element name="PLAY_PAUSE">
            <description>
                Default playback indicator.
                By default the playback indicator should be PLAY_PAUSE when:
                    - the media app is newly registered on the head unit (after RegisterAppInterface)
                    - the media app was closed by the user (App enters HMI_NONE)
                    - the app sends SetMediaClockTimer with audioStreamingIndicator not set to any value
            </description>
        </element>
        <element name="PLAY">
            <description>Indicates that a button press of the Play/Pause button starts the audio playback.</description>
        </element>
        <element name="PAUSE">
            <description>Indicates that a button press of the Play/Pause button pauses the current audio playback.</description>
        </element>
        <element name="STOP">
            <description>Indicates that a button press of the Play/Pause button stops the current audio playback.</description>
        </element>
    </enum> 
    
    <struct name="Image" since="2.0">
        <param name="value" minlength="0" maxlength="65535" type="String" mandatory="true">
            <description>Either the static hex icon value or the binary image file name identifier (sent by PutFile).</description>
        </param>
        <param name="imageType" type="ImageType" mandatory="true">
            <description>Describes, whether it is a static or dynamic image.</description>
        </param>
        <param name="isTemplate" type="Boolean" mandatory="false" since="5.0">
            <description>If true, the image is a template image and can be recolored by the HMI</description>
        </param>
    </struct>
    
    <struct name="SoftButton" since="2.0">
        <param name="type" type="SoftButtonType" mandatory="true">
            <description>Describes, whether it is text, highlighted text, icon, or dynamic image. See softButtonType</description>
        </param>
        <param name="text" minlength="0" maxlength="500" type="String" mandatory="false">
            <description>Optional text to display (if defined as TEXT or BOTH)</description>
        </param>
        <param name="image" type="Image" mandatory="false">
            <description>Optional image struct for SoftButton (if defined as IMAGE or BOTH)</description>
        </param>
        <param name="isHighlighted" type="Boolean" defvalue="false" mandatory="false">
            <description>
                True, if highlighted
                False, if not highlighted
            </description>
        </param>
        <param name="softButtonID" type="Integer" minvalue="0" maxvalue="65535" mandatory="true">
            <description>Value which is returned via OnButtonPress / OnButtonEvent</description>
        </param>
        <param name="systemAction" type="SystemAction" defvalue="DEFAULT_ACTION" mandatory="false">
            <description>Parameter indicating whether selecting a SoftButton shall call a specific system action.  This is intended to allow Notifications to bring the callee into full / focus; or in the case of persistent overlays, the overlay can persist when a SoftButton is pressed.</description>
        </param>
    </struct>
    
    <struct name="Choice" since="1.0">
        <description>A choice is an option given to the user, which can be selected either by menu, or through voice recognition system.</description>
        <param name="choiceID" type="Integer" minvalue="0" maxvalue="65535"  mandatory="true"/>
        <param name="menuName" type="String" maxlength="500"  mandatory="true"/>
        <param name="vrCommands" type="String" minsize="1" maxsize="100" maxlength="99" array="true" mandatory="false" since="5.0">
            <history>
                <param name="vrCommands" type="String" minsize="1" maxsize="100" maxlength="99" array="true" mandatory="true" since="1.0" until="5.0"/>
            </history>
        </param>
        <param name="image" type="Image" mandatory="false" since="2.0" />
        <param name="secondaryText" maxlength="500" type="String" mandatory="false" since="3.0">
            <description>Optional secondary text to display; e.g. address of POI in a search result entry</description>
        </param>
        <param name="tertiaryText" maxlength="500" type="String" mandatory="false" since="3.0">
            <description>Optional tertiary text to display; e.g. distance to POI for a search result entry</description>
        </param>
        <param name="secondaryImage" type="Image" mandatory="false" since="3.0">
            <description>Optional secondary image struct for choice</description>
        </param>
    </struct>
    
    <struct name="VrHelpItem" since="2.0">
        <param name="text" maxlength="500" type="String" mandatory="true">
            <description>Text to display for VR Help item</description>
        </param>
        <param name="image" type="Image" mandatory="false">
            <description>Image struct for VR Help item</description>
        </param>
        <param name="position" type="Integer" minvalue="1" maxvalue="100" mandatory="true">
            <description>Position to display item in VR Help list</description>
        </param>
    </struct>
    
    <struct name="SyncMsgVersion" since="1.0">
        <description>Specifies the version number of the SmartDeviceLink protocol that is supported by the mobile application</description>
        
        <param name="majorVersion" type="Integer" minvalue="1" maxvalue="10" mandatory="true">
            <description>The major version indicates versions that is not-compatible to previous versions.</description>
        </param>
        <param name="minorVersion" type="Integer" minvalue="0" maxvalue="1000" mandatory="true">
            <description>The minor version indicates a change to a previous version that should still allow to be run on an older version (with limited functionality)</description>
        </param>
        <param name="patchVersion" type="Integer" minvalue="0" maxvalue="1000" mandatory="false" since="4.3">
            <description>The patch version indicates a fix to existing functionality in a previous version that should still be able to be run on an older version </description>
        </param>
    </struct>
    
    <enum name="GlobalProperty" since="1.0">
        <description>The different global properties.</description>
        <element name="HELPPROMPT" since="1.0">
            <description>The property helpPrompt of setGlobalProperties</description>
        </element>
        <element name="TIMEOUTPROMPT" since="1.0">
            <description>The property timeoutPrompt of setGlobalProperties</description>
        </element>
        <element name="VRHELPTITLE" since="2.0">
            <description>The property vrHelpTitle of setGlobalProperties</description>
        </element>
        <element name="VRHELPITEMS" since="2.0">
            <description>The property array of vrHelp of setGlobalProperties</description>
        </element>
        <element name="MENUNAME" since="3.0">
            <description>The property in-app menu name of setGlobalProperties</description>
        </element>
        <element name="MENUICON" since="3.0">
            <description>The property in-app menu icon of setGlobalProperties</description>
        </element>
        <element name="KEYBOARDPROPERTIES" since="3.0">
            <description>The on-screen keyboard configuration of setGlobalProperties</description>
        </element>
    </enum>
    
    <enum name="CompassDirection" since="2.0">
        <description>The list of potential compass directions</description>
        <element name="NORTH">
        </element>
        <element name="NORTHWEST">
        </element>
        <element name="WEST">
        </element>
        <element name="SOUTHWEST">
        </element>
        <element name="SOUTH">
        </element>
        <element name="SOUTHEAST">
        </element>
        <element name="EAST">
        </element>
        <element name="NORTHEAST">
        </element>
    </enum>
    
    <enum name="Dimension" since="2.0">
        <description>The supported dimensions of the GPS</description>
        <element name="NO_FIX" internal_name="Dimension_NO_FIX">
            <description>No GPS at all</description>
        </element>
        <element name="2D" internal_name="Dimension_2D">
            <description>Longitude and latitude</description>
        </element>
        <element name="3D" internal_name="Dimension_3D">
            <description>Longitude and latitude and altitude</description>
        </element>
    </enum>
    
    <enum name="PRNDL" since="2.0">
        <description>The selected gear.</description>
        <element name="PARK">
            <description>Parking</description>
        </element>
        <element name="REVERSE">
            <description>Reverse gear</description>
        </element>
        <element name="NEUTRAL">
            <description>No gear</description>
        </element>
        <element name="DRIVE">
        </element>
        <element name="SPORT">
            <description>Drive Sport mode</description>
        </element>
        <element name="LOWGEAR">
            <description>1st gear hold</description>
        </element>
        <element name="FIRST">
        </element>
        <element name="SECOND">
        </element>
        <element name="THIRD">
        </element>
        <element name="FOURTH">
        </element>
        <element name="FIFTH">
        </element>
        <element name="SIXTH">
        </element>
        <element name="SEVENTH">
        </element>
        <element name="EIGHTH">
        </element>
        <element name="UNKNOWN">
        </element>
        <element name="FAULT">
        </element>
    </enum>
    
    <enum name="ComponentVolumeStatus" since="2.0">
        <description>The volume status of a vehicle component.</description>
        <element name="UNKNOWN" internal_name="CVS_UNKNOWN">
        </element>
        <element name="NORMAL" internal_name="CVS_NORMAL">
        </element>
        <element name="LOW" internal_name="CVS_LOW">
        </element>
        <element name="FAULT" internal_name="CVS_FAULT">
        </element>
        <element name="ALERT"  internal_name="CVS_ALERT">
        </element>
        <element name="NOT_SUPPORTED" internal_name="CVS_NOT_SUPPORTED">
        </element>
    </enum>

    <enum name="TPMS" since="5.0">
        <element name="UNKNOWN">
            <description>If set the status of the tire is not known.</description>
        </element>
        <element name="SYSTEM_FAULT">
            <description>TPMS does not function.</description>
        </element>
        <element name="SENSOR_FAULT">
            <description>The sensor of the tire does not function.</description>
        </element>
        <element name="LOW">
            <description>TPMS is reporting a low tire pressure for the tire.</description>
        </element>
        <element name="SYSTEM_ACTIVE">
            <description>TPMS is active and the tire pressure is monitored.</description>
        </element>
        <element name="TRAIN">
            <description>TPMS is reporting that the tire must be trained.</description>
        </element>
        <element name="TRAINING_COMPLETE">
            <description>TPMS reports the training for the tire is completed.</description>
        </element>
        <element name="NOT_TRAINED">
            <description>TPMS reports the tire is not trained.</description>
        </element>
    </enum>

    <enum name="FuelType" since="5.0">
        <element name="GASOLINE" />
        <element name="DIESEL" />
        <element name="CNG">
            <description>
                For vehicles using compressed natural gas.
            </description>
        </element>
        <element name="LPG">
            <description>
                For vehicles using liquefied petroleum gas.
            </description>
        </element>
        <element name="HYDROGEN">
            <description>For FCEV (fuel cell electric vehicle).</description>
        </element>
        <element name="BATTERY">
            <description>For BEV (Battery Electric Vehicle), PHEV (Plug-in Hybrid Electric Vehicle), solar vehicles and other vehicles which run on a battery.</description>
        </element>
    </enum>

    <struct name="FuelRange" since="5.0">
        <param name="type" type="FuelType" mandatory="false"/>
        <param name="range" type="Float" minvalue="0" maxvalue="10000" mandatory="false">
            <description>
                The estimate range in KM the vehicle can travel based on fuel level and consumption.
            </description>
        </param>
    </struct>

    <enum name="ElectronicParkBrakeStatus" since="5.0">
      <element name="CLOSED">
        <description>
          Park brake actuators have been fully applied.
        </description>
        </element>
      <element name="TRANSITION">
        <description>
          Park brake actuators are transitioning to either Apply/Closed or Release/Open state.
        </description>
      </element>
      <element name="OPEN">
        <description>
          Park brake actuators are released.
        </description>
      </element>
      <element name="DRIVE_ACTIVE">
        <description>
          When driver pulls the Electronic Park Brake switch while driving "at speed".
        </description>
      </element>
     <element name="FAULT">
        <description>
          When system has a fault or is under maintenance.
        </description>
     </element>
    </enum>
    
    <struct name="SingleTireStatus" since="2.0">
        <param name="status" type="ComponentVolumeStatus" mandatory="true">
            <description>See ComponentVolumeStatus.</description>
        </param>
        <param name="tpms" type="TPMS" mandatory="false" since="5.0">
            <description>
                The status of TPMS according to the particular tire.
            </description>
        </param>
        <param name="pressure" type="Float" mandatory="false" minvalue="0" maxvalue="2000" since="5.0">
            <description>The pressure value of the particular tire in kilo pascal.</description>
        </param>
    </struct>
    
    <enum name="WarningLightStatus" since="2.0">
        <description>Reflects the status of a cluster instrument warning light.</description>
        <element name="OFF" internal_name="WLS_OFF">
        </element>
        <element name="ON" internal_name="WLS_ON">
        </element>
        <element name="FLASH" internal_name="WLS_FLASH">
        </element>
        <element name="NOT_USED" internal_name="WLS_NOT_USED">
        </element>
    </enum>
    
    <enum name="VehicleDataNotificationStatus" since="2.0">
        <description>Reflects the status of a vehicle data notification.</description>
        <element name="NOT_SUPPORTED" internal_name="VDNS_NOT_SUPPORTED">
        </element>
        <element name="NORMAL" internal_name="VDNS_NORMAL">
        </element>
        <element name="ACTIVE" internal_name="VDNS_ACTIVE">
        </element>
        <element name="NOT_USED" internal_name="VDNS_NOT_USED">
        </element>
    </enum>
    
    <enum name="IgnitionStableStatus" since="2.0">
        <description>Reflects the ignition switch stability.</description>
        <element name="IGNITION_SWITCH_NOT_STABLE">
        </element>
        <element name="IGNITION_SWITCH_STABLE">
        </element>
        <element name="MISSING_FROM_TRANSMITTER">
        </element>
    </enum>
    
    <enum name="IgnitionStatus" since="2.0">
        <description>Reflects the status of ignition.</description>
        <element name="UNKNOWN" internal_name="IS_UNKNOWN">
        </element>
        <element name="OFF" internal_name="IS_OFF">
        </element>
        <element name="ACCESSORY" internal_name="IS_ACCESSORY">
        </element>
        <element name="RUN" internal_name="IS_RUN">
        </element>
        <element name="START" internal_name="IS_START">
        </element>
        <element name="INVALID" internal_name="IS_INVALID">
        </element>
    </enum>
    
    <enum name="VehicleDataEventStatus" since="2.0">
        <description>Reflects the status of a vehicle data event; e.g. a seat belt event status.</description>
        <element name="NO_EVENT" internal_name="VDES_NO_EVENT">
        </element>
        <element name="NO" internal_name="VDES_NO">
        </element>
        <element name="YES" internal_name="VDES_YES">
        </element>
        <element name="NOT_SUPPORTED" internal_name="VDES_NOT_SUPPORTED">
        </element>
        <element name="FAULT" internal_name="VDES_FAULT">
        </element>
    </enum>
    
    <enum name="DeviceLevelStatus" since="2.0">
        <description>Reflects the reported battery status of the connected device, if reported.</description>
        <element name="ZERO_LEVEL_BARS">
        </element>
        <element name="ONE_LEVEL_BARS">
        </element>
        <element name="TWO_LEVEL_BARS">
        </element>
        <element name="THREE_LEVEL_BARS">
        </element>
        <element name="FOUR_LEVEL_BARS">
        </element>
        <element name="NOT_PROVIDED">
        </element>
    </enum>
    
    <enum name="PrimaryAudioSource" since="2.0">
        <description>Reflects the current primary audio source (if selected).</description>
        <element name="NO_SOURCE_SELECTED">
        </element>
        <element name="CD" since="5.0">
        </element>
        <element name="USB">
        </element>
        <element name="USB2">
        </element>
        <element name="BLUETOOTH_STEREO_BTST">
        </element>
        <element name="LINE_IN">
        </element>
        <element name="IPOD">
        </element>
        <element name="MOBILE_APP">
        </element>
        <element name="AM" since="5.0">
        </element>
        <element name="FM" since="5.0">
        </element>
        <element name="XM" since="5.0">
        </element>
        <element name="DAB" since="5.0">
        </element>
    </enum>
    
    <enum name="WiperStatus" since="2.0">
        <description>Reflects the status of the wipers.</description>
        <element name="OFF" />
        <element name="AUTO_OFF" />
        <element name="OFF_MOVING" />
        <element name="MAN_INT_OFF" />
        <element name="MAN_INT_ON" />
        <element name="MAN_LOW" />
        <element name="MAN_HIGH" />
        <element name="MAN_FLICK" />
        <element name="WASH" />
        <element name="AUTO_LOW" />
        <element name="AUTO_HIGH" />
        <element name="COURTESYWIPE" />
        <element name="AUTO_ADJUST" />
        <element name="STALLED" />
        <element name="NO_DATA_EXISTS" />
    </enum>
    
    <enum name="VehicleDataStatus" since="2.0">
        <description>Reflects the status of a binary vehicle data item.</description>
        <element name="NO_DATA_EXISTS" internal_name="VDS_NO_DATA_EXISTS">
        </element>
        <element name="OFF" internal_name="VDS_OFF">
        </element>
        <element name="ON" internal_name="VDS_ON">
        </element>
    </enum>
    
    <enum name="MaintenanceModeStatus" since="2.0">
        <description>Reflects the status of a vehicle maintenance mode.</description>
        <element name="NORMAL" internal_name="MMS_NORMAL">
        </element>
        <element name="NEAR" internal_name="MMS_NEAR">
        </element>
        <element name="ACTIVE" internal_name="MMS_ACTIVE">
        </element>
        <element name="FEATURE_NOT_PRESENT" internal_name="MMS_FEATURE_NOT_PRESENT">
        </element>
    </enum>
    
    <enum name="VehicleDataActiveStatus" since="2.0">
        <description>Reflects the status of given vehicle component.</description>
        <element name="INACTIVE_NOT_CONFIRMED" internal_name="VDAS_INACTIVE_NOT_CONFIRMED">
        </element>
        <element name="INACTIVE_CONFIRMED" internal_name="VDAS_INACTIVE_CONFIRMED">
        </element>
        <element name="ACTIVE_NOT_CONFIRMED" internal_name="VDAS_ACTIVE_NOT_CONFIRMED">
        </element>
        <element name="ACTIVE_CONFIRMED" internal_name="VDAS_ACTIVE_CONFIRMED">
        </element>
        <element name="FAULT" internal_name="VDAS_FAULT">
        </element>
    </enum>
    
    <enum name="AmbientLightStatus" since="2.0">
        <description>Reflects the status of the ambient light sensor.</description>
        <element name="NIGHT" />
        <element name="TWILIGHT_1" />
        <element name="TWILIGHT_2" />
        <element name="TWILIGHT_3" />
        <element name="TWILIGHT_4" />
        <element name="DAY" />
        <element name="UNKNOWN" internal_name="ALS_UNKNOWN" />
        <element name="INVALID" />
    </enum>
    
    <enum name="ModuleType" since="4.5">
        <element name="CLIMATE"/>
        <element name="RADIO"/>
        <element name="SEAT" since="5.0"/>
        <element name="AUDIO" since="5.0"/>
        <element name="LIGHT" since="5.0"/>
        <element name="HMI_SETTINGS" since="5.0"/>
    </enum>
    
    <enum name="DefrostZone" since="4.5">
        <element name="FRONT"/>
        <element name="REAR"/>
        <element name="ALL"/>
        <element name="NONE"/>
    </enum>
    
    <enum name="VentilationMode" since="4.5">
        <element name="UPPER"/>
        <element name="LOWER"/>
        <element name="BOTH"/>
        <element name="NONE"/>
    </enum>
    
    <enum name="RadioBand" since="4.5">
        <element name="AM"/>
        <element name="FM"/>
        <element name="XM"/>
    </enum>
    
    <enum name="RadioState" since="4.5">
        <element name="ACQUIRING"/>
        <element name="ACQUIRED"/>
        <element name="MULTICAST"/>
        <element name="NOT_FOUND"/>
    </enum>
    
    <enum name="TemperatureUnit" since="4.5">
        <element name="FAHRENHEIT"/>
        <element name="CELSIUS"/>
    </enum>

    <struct name="BeltStatus" since="2.0">
        <param name="driverBeltDeployed" type="VehicleDataEventStatus" mandatory="true">
            <description>References signal "VedsDrvBelt_D_Ltchd". See VehicleDataEventStatus.</description>
        </param>
        <param name="passengerBeltDeployed" type="VehicleDataEventStatus" mandatory="true">
            <description>References signal "VedsPasBelt_D_Ltchd". See VehicleDataEventStatus.</description>
        </param>
        <param name="passengerBuckleBelted" type="VehicleDataEventStatus" mandatory="true">
            <description>References signal "VedsRw1PasBckl_D_Ltchd". See VehicleDataEventStatus.</description>
        </param>
        <param name="driverBuckleBelted" type="VehicleDataEventStatus" mandatory="true">
            <description>References signal "VedsRw1DrvBckl_D_Ltchd". See VehicleDataEventStatus.</description>
        </param>
        <param name="leftRow2BuckleBelted" type="VehicleDataEventStatus" mandatory="true">
            <description>References signal "VedsRw2lBckl_D_Ltchd". See VehicleDataEventStatus.</description>
        </param>
        <param name="passengerChildDetected" type="VehicleDataEventStatus" mandatory="true">
            <description>References signal "VedsRw1PasChld_D_Ltchd". See VehicleDataEventStatus.</description>
        </param>
        <param name="rightRow2BuckleBelted" type="VehicleDataEventStatus" mandatory="true">
            <description>References signal "VedsRw2rBckl_D_Ltchd". See VehicleDataEventStatus.</description>
        </param>
        <param name="middleRow2BuckleBelted" type="VehicleDataEventStatus" mandatory="true">
            <description>References signal "VedsRw2mBckl_D_Ltchd". See VehicleDataEventStatus.</description>
        </param>
        <param name="middleRow3BuckleBelted" type="VehicleDataEventStatus" mandatory="true">
            <description>References signal "VedsRw3mBckl_D_Ltchd". See VehicleDataEventStatus.</description>
        </param>
        <param name="leftRow3BuckleBelted" type="VehicleDataEventStatus" mandatory="true">
            <description>References signal "VedsRw3lBckl_D_Ltchd". See VehicleDataEventStatus.</description>
        </param>
        <param name="rightRow3BuckleBelted" type="VehicleDataEventStatus" mandatory="true">
            <description>References signal "VedsRw3rBckl_D_Ltchd". See VehicleDataEventStatus.</description>
        </param>
        <param name="leftRearInflatableBelted" type="VehicleDataEventStatus" mandatory="true">
            <description>References signal "VedsRw2lRib_D_Ltchd". See VehicleDataEventStatus.</description>
        </param>
        <param name="rightRearInflatableBelted" type="VehicleDataEventStatus" mandatory="true">
            <description>References signal "VedsRw2rRib_D_Ltchd". See VehicleDataEventStatus.</description>
        </param>
        <param name="middleRow1BeltDeployed" type="VehicleDataEventStatus" mandatory="true">
            <description>References signal "VedsRw1mBelt_D_Ltchd". See VehicleDataEventStatus.</description>
        </param>
        <param name="middleRow1BuckleBelted" type="VehicleDataEventStatus" mandatory="true">
            <description>References signal "VedsRw1mBckl_D_Ltchd". See VehicleDataEventStatus.</description>
        </param>
    </struct>
    
    <struct name="BodyInformation" since="2.0">
        <param name="parkBrakeActive" type="Boolean" mandatory="true">
            <description>References signal "PrkBrkActv_B_Actl".</description>
        </param>
        <param name="ignitionStableStatus" type="IgnitionStableStatus" mandatory="true">
            <description>References signal "Ignition_Switch_Stable". See IgnitionStableStatus.</description>
        </param>
        <param name="ignitionStatus" type="IgnitionStatus" mandatory="true">
            <description>References signal "Ignition_status". See IgnitionStatus.</description>
        </param>
        <param name="driverDoorAjar" type="Boolean" mandatory="false">
            <description>References signal "DrStatDrv_B_Actl".</description>
        </param>
        <param name="passengerDoorAjar" type="Boolean" mandatory="false">
            <description>References signal "DrStatPsngr_B_Actl".</description>
        </param>
        <param name="rearLeftDoorAjar" type="Boolean" mandatory="false">
            <description>References signal "DrStatRl_B_Actl".</description>
        </param>
        <param name="rearRightDoorAjar" type="Boolean" mandatory="false">
            <description>References signal "DrStatRr_B_Actl".</description>
        </param>
    </struct>
    
    <struct name="DeviceStatus" since="2.0">
        <param name="voiceRecOn" type="Boolean" mandatory="true">
            <description>References signal "CPM_VoiceRec_STAT".</description>
        </param>
        <param name="btIconOn" type="Boolean" mandatory="true">
            <description>References signal "BT_ICON".</description>
        </param>
        <param name="callActive" type="Boolean" mandatory="true">
            <description>References signal "CPM_Call_Active_STAT".</description>
        </param>
        <param name="phoneRoaming" type="Boolean" mandatory="true">
            <description>References signal "CPM_Phone_Roaming_STAT".</description>
        </param>
        <param name="textMsgAvailable" type="Boolean" mandatory="true">
            <description>References signal "CPM_TextMsg_AVAL".</description>
        </param>
        <param name="battLevelStatus" type="DeviceLevelStatus" mandatory="true">
            <description>Device battery level status.  References signal "CPM_Batt_Level_STAT". See DeviceLevelStatus.</description>
        </param>
        <param name="stereoAudioOutputMuted" type="Boolean" mandatory="true">
            <description>References signal "CPM_Stereo_Audio_Output".</description>
        </param>
        <param name="monoAudioOutputMuted" type="Boolean" mandatory="true">
            <description>References signal "CPM_Mono_Audio_Output".</description>
        </param>
        <param name="signalLevelStatus" type="DeviceLevelStatus" mandatory="true">
            <description>Device signal level status.  References signal "CPM_Signal_Strength_STAT". See DeviceLevelStatus.</description>
        </param>
        <param name="primaryAudioSource" type="PrimaryAudioSource" mandatory="true">
            <description>References signal "CPM_Stereo_PAS_Source". See PrimaryAudioSource.</description>
        </param>
        <param name="eCallEventActive" type="Boolean" mandatory="true">
            <description>References signal "eCall_Event".</description>
        </param>
    </struct>
    
    <struct name="HeadLampStatus" since="2.0">
        <param name="lowBeamsOn" type="Boolean" mandatory="true">
            <description>Status of the low beam lamps.  References signal "HeadLampLoActv_B_Stat".</description>
        </param>
        <param name="highBeamsOn" type="Boolean" mandatory="true">
            <description>Status of the high beam lamps.  References signal "HeadLghtHiOn_B_Stat".</description>
        </param>
        <param name="ambientLightSensorStatus" type="AmbientLightStatus" mandatory="false">
            <description>Status of the ambient light sensor.</description>
        </param>
    </struct>
    
    <struct name="AppInfo" since="4.2">
        <description>Contains detailed information about the registered application.</description>
        
        <param name="appDisplayName" type="String" maxlength="100" mandatory="true">
            <description>The name displayed for the mobile application on the mobile device (can differ from the app name set in the initial RAI request).</description>
        </param>
        
        <param name="appBundleID" type="String" maxlength="256" mandatory="true">
            <description>The AppBundleID of an iOS application or package name of the Android application. This supports App Launch strategies for each platform.</description>
        </param>
        
        <param name="appVersion" type="String" maxlength="256" mandatory="true">
            <description>Represents the build version number of this particular mobile app.</description>
        </param>
        
        <param name="appIcon" type="String" maxlength="500" mandatory="false">
            <description>A file reference to the icon utilized by this app (simplifies the process of setting an app icon during app registration).</description>
        </param>
    </struct>
    
    <!-- ~~~~~~~~~~~~~~~~~~~~~~~~ -->
    <!-- Ford Specific Data Items -->
    <!-- ~~~~~~~~~~~~~~~~~~~~~~~~ -->
    <enum name="FileType" since="2.0">
        <description>Enumeration listing possible file types.</description>
        <element name="GRAPHIC_BMP" />
        <element name="GRAPHIC_JPEG" />
        <element name="GRAPHIC_PNG" />
        <element name="AUDIO_WAVE" />
        <element name="AUDIO_MP3" />
        <element name="AUDIO_AAC" />
        <element name="BINARY" />
        <element name="JSON" />
    </enum>
    
    <enum name="FuelCutoffStatus" since="2.0">
        <description>Reflects the status of the RCM fuel cutoff.</description>
        <element name="TERMINATE_FUEL" internal_name="FCS_TERMINATE_FUEL">
        </element>
        <element name="NORMAL_OPERATION" internal_name="FCS_NORMAL_OPERATION">
        </element>
        <element name="FAULT" internal_name="FCS_FAULT">
        </element>
    </enum>
    
    <enum name="EmergencyEventType" since="2.0">
        <description>Reflects the emergency event status of the vehicle.</description>
        <element name="NO_EVENT" internal_name="EET_NO_EVENT">
        </element>
        <element name="FRONTAL" internal_name="EET_FRONTAL">
        </element>
        <element name="SIDE" internal_name="EET_SIDE">
        </element>
        <element name="REAR" internal_name="EET_REAR">
        </element>
        <element name="ROLLOVER" internal_name="EET_ROLLOVER">
        </element>
        <element name="NOT_SUPPORTED" internal_name="EET_NOT_SUPPORTED">
        </element>
        <element name="FAULT" internal_name="EET_FAULT">
        </element>
    </enum>
    
    <enum name="ECallConfirmationStatus" since="2.0">
        <description>Reflects the status of the eCall Notification.</description>
        <element name="NORMAL" internal_name="ECCS_NORMAL">
        </element>
        <element name="CALL_IN_PROGRESS" internal_name="ECCS_CALL_IN_PROGRESS">
        </element>
        <element name="CALL_CANCELLED" internal_name="ECCS_CALL_CANCELLED">
        </element>
        <element name="CALL_COMPLETED">
        </element>
        <element name="CALL_UNSUCCESSFUL" internal_name="ECCS_CALL_UNSUCCESSFUL">
        </element>
        <element name="ECALL_CONFIGURED_OFF" internal_name="ECCS_ECALL_CONFIGURED_OFF">
        </element>
        <element name="CALL_COMPLETE_DTMF_TIMEOUT" internal_name="ECCS_CALL_COMPLETE_DTMF_TIMEOUT">
        </element>
    </enum>
    
    <enum name="PowerModeQualificationStatus" since="2.0">
        <description>Reflects the status of the current power mode qualification.</description>
        <element name="POWER_MODE_UNDEFINED">
        </element>
        <element name="POWER_MODE_EVALUATION_IN_PROGRESS">
        </element>
        <element name="NOT_DEFINED">
        </element>
        <element name="POWER_MODE_OK">
        </element>
    </enum>
    
    <enum name="PowerModeStatus" since="2.0">
        <description>Reflects the status of the current power mode.</description>
        <element name="KEY_OUT">
        </element>
        <element name="KEY_RECENTLY_OUT">
        </element>
        <element name="KEY_APPROVED_0">
        </element>
        <element name="POST_ACCESORY_0">
        </element>
        <element name="ACCESORY_1">
        </element>
        <element name="POST_IGNITION_1">
        </element>
        <element name="IGNITION_ON_2">
        </element>
        <element name="RUNNING_2">
        </element>
        <element name="CRANK_3">
        </element>
    </enum>
    
    <enum name="CarModeStatus" since="2.0">
        <description>Reflects the status of the current car mode.</description>
        <element name="NORMAL" internal_name="CMS_NORMAL">
        </element>
        <element name="FACTORY" internal_name="CMS_FACTORY">
        </element>
        <element name="TRANSPORT" internal_name="CMS_TRANSPORT">
        </element>
        <element name="CRASH" internal_name="CMS_CRASH">
        </element>
    </enum>
    
    <struct name="ECallInfo" since="2.0">
        <param name="eCallNotificationStatus" type="VehicleDataNotificationStatus" mandatory="true">
            <description>References signal "eCallNotification_4A". See VehicleDataNotificationStatus.</description>
        </param>
        <param name="auxECallNotificationStatus" type="VehicleDataNotificationStatus" mandatory="true">
            <description>References signal "eCallNotification". See VehicleDataNotificationStatus.</description>
        </param>
        <param name="eCallConfirmationStatus" type="ECallConfirmationStatus" mandatory="true">
            <description>References signal "eCallConfirmation". See ECallConfirmationStatus.</description>
        </param>
    </struct>
    
    <struct name="AirbagStatus" since="2.0">
        <param name="driverAirbagDeployed" type="VehicleDataEventStatus" mandatory="true">
            <description>References signal "VedsDrvBag_D_Ltchd". See VehicleDataEventStatus.</description>
        </param>
        <param name="driverSideAirbagDeployed" type="VehicleDataEventStatus" mandatory="true">
            <description>References signal "VedsDrvSideBag_D_Ltchd". See VehicleDataEventStatus.</description>
        </param>
        <param name="driverCurtainAirbagDeployed" type="VehicleDataEventStatus" mandatory="true">
            <description>References signal "VedsDrvCrtnBag_D_Ltchd". See VehicleDataEventStatus.</description>
        </param>
        <param name="passengerAirbagDeployed" type="VehicleDataEventStatus" mandatory="true">
            <description>References signal "VedsPasBag_D_Ltchd". See VehicleDataEventStatus.</description>
        </param>
        <param name="passengerCurtainAirbagDeployed" type="VehicleDataEventStatus" mandatory="true">
            <description>References signal "VedsPasCrtnBag_D_Ltchd". See VehicleDataEventStatus.</description>
        </param>
        <param name="driverKneeAirbagDeployed" type="VehicleDataEventStatus" mandatory="true">
            <description>References signal "VedsKneeDrvBag_D_Ltchd". See VehicleDataEventStatus.</description>
        </param>
        <param name="passengerSideAirbagDeployed" type="VehicleDataEventStatus" mandatory="true">
            <description>References signal "VedsPasSideBag_D_Ltchd". See VehicleDataEventStatus.</description>
        </param>
        <param name="passengerKneeAirbagDeployed" type="VehicleDataEventStatus" mandatory="true">
            <description>References signal "VedsKneePasBag_D_Ltchd". See VehicleDataEventStatus.</description>
        </param>
    </struct>
    
    <struct name="EmergencyEvent" since="2.0">
        <param name="emergencyEventType" type="EmergencyEventType" mandatory="true">
            <description>References signal "VedsEvntType_D_Ltchd". See EmergencyEventType.</description>
        </param>
        <param name="fuelCutoffStatus" type="FuelCutoffStatus" mandatory="true">
            <description>References signal "RCM_FuelCutoff". See FuelCutoffStatus.</description>
        </param>
        <param name="rolloverEvent" type="VehicleDataEventStatus" mandatory="true">
            <description>References signal "VedsEvntRoll_D_Ltchd". See VehicleDataEventStatus.</description>
        </param>
        
        <param name="maximumChangeVelocity" type="Integer" minvalue="0" maxvalue="255" mandatory="true">
            <description>References signal "VedsMaxDeltaV_D_Ltchd". Change in velocity in KPH.  Additional reserved values:
                0x00 No event
                0xFE Not supported
                0xFF Fault
            </description>
        </param>
        <param name="multipleEvents" type="VehicleDataEventStatus" mandatory="true">
            <description>References signal "VedsMultiEvnt_D_Ltchd". See VehicleDataEventStatus.</description>
        </param>
    </struct>
    
    <struct name="ClusterModeStatus" since="2.0">
        <param name="powerModeActive" type="Boolean" mandatory="true">
            <description>References signal "PowerMode_UB".</description>
        </param>
        <param name="powerModeQualificationStatus" type="PowerModeQualificationStatus" mandatory="true">
            <description>References signal "PowerModeQF". See PowerModeQualificationStatus.</description>
        </param>
        <param name="carModeStatus" type="CarModeStatus" mandatory="true">
            <description>References signal "CarMode". See CarMode.</description>
        </param>
        <param name="powerModeStatus" type="PowerModeStatus" mandatory="true">
            <description>References signal "PowerMode". See PowerMode.</description>
        </param>
    </struct>
    
    <struct name="MyKey" since="2.0">
        <param name="e911Override" type="VehicleDataStatus" mandatory="true">
            <description>Indicates whether e911 override is on.  References signal "MyKey_e911Override_St". See VehicleDataStatus.</description>
        </param>
    </struct>
    
    <!-- ~~~~~~~~~~~~~~~~~~~~~~~~~~ -->
    <!-- / Ford Specific Data Items -->
    <!-- ~~~~~~~~~~~~~~~~~~~~~~~~~~ -->
    
    <enum name="VehicleDataResultCode" since="2.0">
        <description>Enumeration that describes possible result codes of a vehicle data entry request.</description>
        <element name="SUCCESS" internal_name="VDRC_SUCCESS">
            <description>Individual vehicle data item / DTC / DID request or subscription successful</description>
        </element>
        <element name="TRUNCATED_DATA" internal_name="VDRC_TRUNCATED_DATA">
            <description>DTC / DID request successful, however, not all active DTCs or full contents of DID location available</description>
        </element>
        <element name="DISALLOWED" internal_name="VDRC_DISALLOWED">
            <description>This vehicle data item is not allowed for this app by Ford.</description>
        </element>
        <element name="USER_DISALLOWED" internal_name="VDRC_USER_DISALLOWED">
            <description>The user has not granted access to this type of vehicle data item at this time.</description>
        </element>
        <element name="INVALID_ID" internal_name="VDRC_INVALID_ID">
            <description>The ECU ID referenced is not a valid ID on the bus / system.</description>
        </element>
        <element name="VEHICLE_DATA_NOT_AVAILABLE" internal_name="VDRC_DATA_NOT_AVAILABLE">
            <description>The requested vehicle data item / DTC / DID is not currently available or responding on the bus / system.</description>
        </element>
        <element name="DATA_ALREADY_SUBSCRIBED" internal_name="VDRC_DATA_ALREADY_SUBSCRIBED">
            <description>The vehicle data item is already subscribed.</description>
        </element>
        <element name="DATA_NOT_SUBSCRIBED" internal_name="VDRC_DATA_NOT_SUBSCRIBED">
            <description>The vehicle data item cannot be unsubscribed because it is not currently subscribed.</description>
        </element>
        <element name="IGNORED" internal_name="VDRC_IGNORED">
            <description>The request for this item is ignored because it is already in progress.</description>
        </element>
    </enum>
    
    <struct name="TireStatus" since="2.0">
        <description>The status and pressure of the tires.</description>
        
        <param name="pressureTelltale" type="WarningLightStatus" mandatory="true">
            <description>Status of the Tire Pressure Telltale. See WarningLightStatus.</description>
        </param>
        <param name="leftFront" type="SingleTireStatus" mandatory="true">
            <description>The status of the left front tire.</description>
        </param>
        <param name="rightFront" type="SingleTireStatus" mandatory="true">
            <description>The status of the right front tire.</description>
        </param>
        <param name="leftRear" type="SingleTireStatus" mandatory="true">
            <description>The status of the left rear tire.</description>
        </param>
        <param name="rightRear" type="SingleTireStatus" mandatory="true">
            <description>The status of the right rear tire.</description>
        </param>
        <param name="innerLeftRear" type="SingleTireStatus" mandatory="true">
            <description>The status of the inner left rear.</description>
        </param>
        <param name="innerRightRear" type="SingleTireStatus" mandatory="true">
            <description>The status of the inner right rear.</description>
        </param>
    </struct>
    
    <enum name="TurnSignal" since="5.0">
        <description>Enumeration that describes the status of the turn light indicator.</description>
        <element name="OFF">
            <description>Turn signal is OFF</description>
        </element>
        <element name="LEFT">
            <description>Left turn signal is on</description>
        </element>
        <element name="RIGHT">
            <description>Right turn signal is on</description>
        </element>
        <element name="BOTH">
            <description>Both signals (left and right) are on.</description>
        </element>
    </enum>

    <struct name="GPSData" since="2.0">
        <description>Struct with the GPS data.</description>
        <param name="longitudeDegrees" type="Float" minvalue="-180" maxvalue="180" mandatory="true">
        </param>
        <param name="latitudeDegrees" type="Float" minvalue="-90" maxvalue="90" mandatory="true">
        </param>
        <param name="utcYear" type="Integer" minvalue="2010" maxvalue="2100" mandatory="false" since="5.0">
            <description>The current UTC year.</description>
            <history>
                <param name="utcYear" type="Integer" minvalue="2010" maxvalue="2100" mandatory="true" since="2.0" until="5.0"/>
            </history>
        </param>
        <param name="utcMonth" type="Integer" minvalue="1" maxvalue="12" mandatory="false" since="5.0">
            <description>The current UTC month.</description>
            <history>
                <param name="utcMonth" type="Integer" minvalue="1" maxvalue="12" mandatory="true" since="2.0" until="5.0"/>
            </history>
        </param>
        <param name="utcDay" type="Integer" minvalue="1" maxvalue="31" mandatory="false" since="5.0">
            <description>The current UTC day.</description>
            <history>
                <param name="utcDay" type="Integer" minvalue="1" maxvalue="31" mandatory="true" since="2.0" until="5.0"/>
            </history>
        </param>
        <param name="utcHours" type="Integer" minvalue="0" maxvalue="23" mandatory="false" since="5.0">
            <description>The current UTC hour.</description>
            <history>
                <param name="utcHours" type="Integer" minvalue="0" maxvalue="23" mandatory="true" since="2.0" until="5.0"/>
            </history>
        </param>
        <param name="utcMinutes" type="Integer" minvalue="0" maxvalue="59" mandatory="false" since="5.0">
            <description>The current UTC minute.</description>
            <history>
                <param name="utcMinutes" type="Integer" minvalue="0" maxvalue="59" mandatory="true" since="2.0" until="5.0"/>
            </history>
        </param>
        <param name="utcSeconds" type="Integer" minvalue="0" maxvalue="59" mandatory="false" since="5.0">
            <description>The current UTC second.</description>
            <history>
                <param name="utcSeconds" type="Integer" minvalue="0" maxvalue="59" mandatory="true" since="2.0" until="5.0"/>
            </history>
        </param>
        <param name="compassDirection" type="CompassDirection" mandatory="false" since="5.0">
            <description>See CompassDirection.</description>
            <history>
                <param name="compassDirection" type="CompassDirection" mandatory="true" since="2.0" until="5.0"/>
            </history>
        </param>
        <param name="pdop" type="Float" minvalue="0" maxvalue="1000" defvalue="0" mandatory="false" since="5.0">
            <description>PDOP.  If undefined or unavailable, then value shall be set to 0.</description>
            <history>
                <param name="pdop" type="Float" minvalue="0" maxvalue="10" defvalue="0" mandatory="true" since="2.0" until="5.0"/>
            </history>
        </param>
        <param name="hdop" type="Float" minvalue="0" maxvalue="1000" defvalue="0" mandatory="false" since="5.0">
            <description>HDOP.  If value is unknown, value shall be set to 0.</description>
            <history>
                <param name="hdop" type="Float" minvalue="0" maxvalue="10" defvalue="0" mandatory="true" since="2.0" until="5.0"/>
            </history>
        </param>
        <param name="vdop" type="Float" minvalue="0" maxvalue="1000" defvalue="0" mandatory="false" since="5.0">
            <description>VDOP.  If value is unknown, value shall be set to 0.</description>
            <history>
                <param name="vdop" type="Float" minvalue="0" maxvalue="10" defvalue="0" mandatory="true" since="2.0" until="5.0"/>
            </history>
        </param>
        <param name="actual" type="Boolean" mandatory="false" since="5.0">
            <description>
                True, if actual.
                False, if inferred.
            </description>
            <history>
                <param name="actual" type="Boolean" mandatory="true" since="2.0" until="5.0"/>
            </history>
        </param>
        <param name="satellites" type="Integer" minvalue="0" maxvalue="31" mandatory="false" since="5.0">
            <description>Number of satellites in view</description>
            <history>
                <param name="satellites" type="Integer" minvalue="0" maxvalue="31" mandatory="true" since="2.0" until="5.0"/>
            </history>
        </param>
        <param name="dimension" type="Dimension" mandatory="false" since="5.0">
            <description>See Dimension</description>
            <history>
                <param name="dimension" type="Dimension" mandatory="true" since="2.0" until="5.0"/>
            </history>
        </param>
        <param name="altitude" type="Float" minvalue="-10000" maxvalue="10000" mandatory="false" since="5.0">
            <description>Altitude in meters</description>
            <history>
                <param name="altitude" type="Float" minvalue="-10000" maxvalue="10000" mandatory="true" since="2.0" until="5.0"/>
            </history>
        </param>
        <param name="heading" type="Float" minvalue="0" maxvalue="359.99" mandatory="false" since="5.0">
            <description>The heading. North is 0. Resolution is 0.01</description>
            <history>
                <param name="heading" type="Float" minvalue="0" maxvalue="359.99" mandatory="true" since="2.0" until="5.0"/>
            </history>
        </param>
        <param name="speed" type="Float" minvalue="0" maxvalue="500" mandatory="false" since="5.0">
            <description>The speed in KPH</description>
            <history>
                <param name="speed" type="Float" minvalue="0" maxvalue="500" mandatory="true" since="2.0" until="5.0"/>
            </history>
        </param>
    </struct>
    
    <struct name="VehicleDataResult" since="2.0">
        <description>Individual published data request result</description>
        <param name="dataType" type="VehicleDataType" mandatory="true">
            <description>Defined published data element type.</description>
        </param>
        <param name="resultCode" type="VehicleDataResultCode" mandatory="true">
            <description>Published data result code.</description>
        </param>
    </struct>
    
    <struct name="DIDResult" since="2.0">
        <description>Individual requested DID result and data</description>
        <param name="resultCode" type="VehicleDataResultCode" mandatory="true">
            <description>Individual DID result code.</description>
        </param>
        <param name="didLocation" type="Integer" minvalue="0" maxvalue="65535" mandatory="true">
            <description>Location of raw data from vehicle data DID</description>
        </param>
        <param name="data" type="String" maxlength="5000" mandatory="false">
            <description>Raw DID-based data returned for requested element.</description>
        </param>
    </struct>
    
    <struct name="StartTime" since="1.0">
        <param name="hours" type="Integer" minvalue="0" maxvalue="59" mandatory="true">
            <description>
                The hour of the media clock.
                Some radios only support a max of 19 hours. If out of range, it will be rejected.
            </description>
        </param>
        <param name="minutes" type="Integer" minvalue="0" maxvalue="59"  mandatory="true"/>
        <param name="seconds" type="Integer" minvalue="0" maxvalue="59"  mandatory="true"/>
    </struct>
    
    <struct name="TextField" since="1.0">
        <param name="name" type="TextFieldName" mandatory="true">
            <description>The name that identifies the field. See TextFieldName.</description>
        </param>
        <param name="characterSet" type="CharacterSet" mandatory="true">
            <description>The character set that is supported in this field. See CharacterSet.</description>
        </param>
        <param name="width" type="Integer" minvalue="1" maxvalue="500" mandatory="true">
            <description>The number of characters in one row of this field.</description>
        </param>
        <param name="rows" type="Integer" minvalue="1" maxvalue="8" mandatory="true">
            <description>The number of rows of this field.</description>
        </param>
    </struct>
    
    <struct name="ImageResolution" since="3.0">
        <param name="resolutionWidth" type="Integer" minvalue="1" maxvalue="10000" mandatory="true">
            <description>The image resolution width.</description>
        </param>
        <param name="resolutionHeight" type="Integer" minvalue="1" maxvalue="10000" mandatory="true">
            <description>The image resolution height.</description>
        </param>
    </struct>
    
    <struct name="ImageField" since="3.0">
        <param name="name" type="ImageFieldName" mandatory="true">
            <description>The name that identifies the field. See ImageFieldName.</description>
        </param>
        <param name="imageTypeSupported" type="FileType" minsize="1" maxsize="100" array="true" mandatory="true">
            <description>The image types that are supported in this field. See FileType.</description>
        </param>
        <param name="imageResolution" type="ImageResolution" mandatory="false">
            <description>The image resolution of this field.</description>
        </param>
    </struct>
    
    <struct name="TouchCoord" since="3.0">
        <param name="x" type="Integer" mandatory="true" minvalue="0" maxvalue="10000">
            <description>The x coordinate of the touch.</description>
        </param>
        <param name="y" type="Integer" mandatory="true" minvalue="0" maxvalue="10000">
            <description>The y coordinate of the touch.</description>
        </param>
    </struct>
    
    <enum name="TouchType" since="3.0">
        <element name="BEGIN"/>
        <element name="MOVE"/>
        <element name="END"/>
        <element name="CANCEL" since="4.5"/>
    </enum>
    
    <struct name="TouchEvent" since="3.0">
        <param name="id" type="Integer" mandatory="true" minvalue="0" maxvalue="9">
            <description>
                A touch's unique identifier.  The application can track the current touch events by id.
                If a touch event has type begin, the id should be added to the set of touches.
                If a touch event has type end, the id should be removed from the set of touches.
            </description>
        </param>
        <param name="ts" type="Integer" mandatory="true" array="true" minvalue="0" maxvalue="2000000000" minsize="1" maxsize="1000">
            <description>
                The time that the touch was recorded.  This number can the time since the beginning of the session or something else as long as the units are in milliseconds.
                The timestamp is used to determined the rate of change of position of a touch.
                The application also uses the time to verify whether two touches, with different ids, are part of a single action by the user.
                If there is only a single timestamp in this array, it is the same for every coordinate in the coordinates array.
            </description>
        </param>
        <param name="c" type="TouchCoord" mandatory="true" array="true" minsize="1" maxsize="1000">
        </param>
    </struct>
    
    <struct name="TouchEventCapabilities" since="3.0">
        <param name="pressAvailable" type="Boolean" mandatory="true">
        </param>
        <param name="multiTouchAvailable" type="Boolean" mandatory="true">
        </param>
        <param name="doublePressAvailable" type="Boolean" mandatory="true">
        </param>
    </struct>
    
    <struct name="ScreenParams" since="3.0">
        <param name="resolution" type="ImageResolution" mandatory="true">
            <description>The resolution of the prescribed screen area.</description>
        </param>
        <param name="touchEventAvailable" type="TouchEventCapabilities" mandatory="false">
            <description>Types of screen touch events available in screen area.</description>
        </param>
    </struct>
    
    <enum name="PermissionStatus" since="2.0">
        <description>Enumeration that describes possible permission states of a policy table entry.</description>
        <element name="ALLOWED" internal_name="PS_ALLOWED"/>
        <element name="DISALLOWED" internal_name="PS_DISALLOWED"/>
        <element name="USER_DISALLOWED" internal_name="PS_USER_DISALLOWED"/>
        <element name="USER_CONSENT_PENDING" internal_name="PS_USER_CONSENT_PENDING"/>
    </enum>
    
    <struct name="HMIPermissions" since="2.0">
        <param name="allowed" type="HMILevel" minsize="0" maxsize="100" array="true" mandatory="true">
            <description>A set of all HMI levels that are permitted for this given RPC.</description>
        </param>
        <param name="userDisallowed" type="HMILevel" minsize="0" maxsize="100" array="true" mandatory="true">
            <description>A set of all HMI levels that are prohibited for this given RPC.</description>
        </param>
    </struct>
    
    <struct name="ParameterPermissions" since="2.0">
        <param name="allowed" type="String" minsize="0" maxsize="100" maxlength = "100" array="true" mandatory="true">
            <description>A set of all parameters that are permitted for this given RPC.</description>
        </param>
        <param name="userDisallowed" type="String" minsize="0" maxsize="100" maxlength = "100" array="true" mandatory="true">
            <description>A set of all parameters that are prohibited for this given RPC.</description>
        </param>
    </struct>
    
    <struct name="PermissionItem" since="2.0">
        <param name="rpcName" type="String" maxlength="100" mandatory="true">
            <description>Name of the individual RPC in the policy table.</description>
        </param>
        <param name="hmiPermissions" type="HMIPermissions"  mandatory="true"/>
        <param name="parameterPermissions" type="ParameterPermissions"  mandatory="true"/>
    </struct>
    
    <struct name="DisplayCapabilities" since="1.0">
        <description>Contains information about the display capabilities.</description>
        <param name="displayType" type="DisplayType" mandatory="true" deprecated="true" since="5.0">
            <description>The type of the display. See DisplayType</description>
            <history>
                <param name="displayType" type="DisplayType" mandatory="true" since="1.0" until="5.0"/>
            </history>
        </param>
        <param name="displayName" type="String" mandatory="false" since="5.0">
            <description>The name of the display the app is connected to.</description>
        </param>
        <param name="textFields" type="TextField" minsize="1" maxsize="100" array="true" mandatory="true">
            <description>A set of all fields that support text data. See TextField</description>
        </param>
        <param name="imageFields" type="ImageField" minsize="1" maxsize="100" array="true" mandatory="false">
            <description>A set of all fields that support images. See ImageField</description>
        </param>
        <param name="mediaClockFormats" type="MediaClockFormat" minsize="0" maxsize="100" array="true" mandatory="true">
            <description>A set of all supported formats of the media clock. See MediaClockFormat</description>
        </param>
        <param name="graphicSupported" type="Boolean" mandatory="true" since="2.0">
            <description>The display's persistent screen supports referencing a static or dynamic image.</description>
        </param>
        <param name="templatesAvailable" type="String" minsize="0" maxsize="100" maxlength="100" array="true" mandatory="false" since="3.0">
            <description>A set of all predefined persistent display templates available on headunit.  To be referenced in SetDisplayLayout.</description>
        </param>
        <param name="screenParams" type="ScreenParams" mandatory="false" since="3.0">
            <description>A set of all parameters related to a prescribed screen area (e.g. for video / touch input).</description>
        </param>
        <param name="numCustomPresetsAvailable" type="Integer" minvalue="1" maxvalue="100" mandatory="false" since="3.0">
            <description>The number of on-screen custom presets available (if any); otherwise omitted.</description>
        </param>
        
        <!-- TODO:  Add pixel density? -->
    </struct>

    <struct name="ButtonCapabilities" since="1.0">
        <description>Contains information about a button's capabilities.</description>
        <param name="name" type="ButtonName" mandatory="true">
            <description>The name of the button. See ButtonName.</description>
        </param>
        <param name="shortPressAvailable" type="Boolean" mandatory="true">
            <description>
                The button supports a short press.
                Whenever the button is pressed short, onButtonPressed( SHORT) will be invoked.
            </description>
        </param>
        <param name="longPressAvailable" type="Boolean" mandatory="true">
            <description>
                The button supports a LONG press.
                Whenever the button is pressed long, onButtonPressed( LONG) will be invoked.
            </description>
        </param>
        <param name="upDownAvailable" type="Boolean" mandatory="true">
            <description>
                The button supports "button down" and "button up".
                Whenever the button is pressed, onButtonEvent( DOWN) will be invoked.
                Whenever the button is released, onButtonEvent( UP) will be invoked.
            </description>
        </param>
    </struct>         

    <struct name="SoftButtonCapabilities" since="2.0">
        <description>Contains information about a SoftButton's capabilities.</description>
        <param name="shortPressAvailable" type="Boolean" mandatory="true">
            <description>
                The button supports a short press.
                Whenever the button is pressed short, onButtonPressed( SHORT) will be invoked.
            </description>
        </param>
        <param name="longPressAvailable" type="Boolean" mandatory="true">
            <description>
                The button supports a LONG press.
                Whenever the button is pressed long, onButtonPressed( LONG) will be invoked.
            </description>
        </param>
        <param name="upDownAvailable" type="Boolean" mandatory="true">
            <description>
                The button supports "button down" and "button up".
                Whenever the button is pressed, onButtonEvent( DOWN) will be invoked.
                Whenever the button is released, onButtonEvent( UP) will be invoked.
            </description>
        </param>
        <param name="imageSupported" type="Boolean" mandatory="true">
            <description>The button supports referencing a static or dynamic image.</description>
        </param>
    </struct>         

    <struct name="PresetBankCapabilities" since="2.0">
        <description>Contains information about on-screen preset capabilities.</description>
        <param name="onScreenPresetsAvailable" type="Boolean" mandatory="true">
            <description>Onscreen custom presets are available.</description>
        </param>
    </struct>         

    <struct name="HMICapabilities" since="3.0">
        <param name="navigation" type="Boolean" mandatory="false">
            <description>Availability of build in Nav. True: Available, False: Not Available</description>
        </param>
        <param name="phoneCall" type="Boolean" mandatory="false">
            <description>Availability of build in phone. True: Available, False: Not Available </description>
        </param>
        <param name="videoStreaming" type="Boolean" mandatory="false" since="4.5">
            <description>Availability of video streaming. </description>
        </param>
        <param name="remoteControl" type="Boolean" mandatory="false" since="4.5">
            <description>Availability of remote control feature. True: Available, False: Not Available</description>
        </param>
    </struct>

    <struct name="MenuParams" since="1.0">
        <param name="parentID" type="Integer" minvalue="0" maxvalue="2000000000" defvalue="0" mandatory="false">
            <description>
                unique ID of the sub menu, the command will be added to.
                If not provided, it will be provided to the top level of the in application menu.
            </description>
        </param>         
        <param name="position" type="Integer" minvalue="0" maxvalue="1000" mandatory="false">
            <description>
                Position within the items that are are at top level of the in application menu.
                0 will insert at the front.
                1 will insert at the second position.
                if position is greater or equal than the number of items on top level, the sub menu will be appended to the end.
                If this param was omitted the entry will be added at the end.
            </description>
        </param>         
        <param name="menuName" type="String" maxlength="500" mandatory="true">
            <description>Text to show in the menu for this sub menu.</description>
        </param>
    </struct>
    
    <struct name="TTSChunk" since="1.0">
        <description>A TTS chunk, that consists of text/phonemes to speak or the name of a file to play, and a TTS type (like text or SAPI)</description>
        <param name="text" minlength="0" maxlength="500" type="String" mandatory="true">
            <description>
                The text or phonemes to speak, or the name of the audio file to play.
                May not be empty.
            </description>
        </param>

        <param name="type" type="SpeechCapabilities" mandatory="true">
            <description>Describes whether the TTS chunk is plain text, a specific phoneme set, or an audio file. See SpeechCapabilities</description>
        </param>
    </struct>         

    <struct name="Turn" since="2.0">
        <param name="navigationText" type="String" maxlength="500" mandatory="false">
            <description>Individual turn text.  Must provide at least text or icon for a given turn.</description>
        </param>
        <param name="turnIcon" type="Image" mandatory="false">
            <description>Individual turn icon.  Must provide at least text or icon for a given turn.</description>
        </param>
    </struct>         

    <struct name="VehicleType" since="2.0">
        <param name="make" type="String" maxlength="500" mandatory="false">
            <description>Make of the vehicle, e.g. Ford</description>
        </param>
        <param name="model" type="String" maxlength="500" mandatory="false">
            <description>Model of the vehicle, e.g. Fiesta</description>
        </param>
        <param name="modelYear" type="String" maxlength="500" mandatory="false">
            <description>Model Year of the vehicle, e.g. 2013</description>
        </param>
        <param name="trim" type="String" maxlength="500" mandatory="false">
            <description>Trim of the vehicle, e.g. SE</description>
        </param>
    </struct>   
    
    <enum name="KeyboardLayout" since="3.0">
        <description>Enumeration listing possible keyboard layouts.</description>
        <element name="QWERTY" />
        <element name="QWERTZ" />
        <element name="AZERTY" />
    </enum>         
    
    <enum name="KeyboardEvent" since="3.0">
        <description>Enumeration listing possible keyboard events.</description>
        <element name="KEYPRESS" />
        <element name="ENTRY_SUBMITTED" />
        <element name="ENTRY_VOICE" />
        <element name="ENTRY_CANCELLED" />
        <element name="ENTRY_ABORTED" />
    </enum>         

    <enum name="KeypressMode" since="3.0">
        <description>Enumeration listing possible keyboard events.</description>
        <element name="SINGLE_KEYPRESS">
            <description>Each keypress is individually sent as the user presses the keyboard keys.</description>
        </element>
        <element name="QUEUE_KEYPRESSES">
            <description>The keypresses are queued and a string is eventually sent once the user chooses to submit their entry.</description>
        </element>
        <element name="RESEND_CURRENT_ENTRY">
            <description>The keypresses are queue and a string is sent each time the user presses a keyboard key; the string contains the entire current entry.</description>
        </element>
    </enum>         

    <struct name="KeyboardProperties" since="3.0">
        <description>Configuration of on-screen keyboard (if available).</description>         
        <param name="language" type="Language" mandatory="false">
            <description>The keyboard language.</description>
        </param>         
        <param name="keyboardLayout" type="KeyboardLayout" mandatory="false" >
            <description>Desired keyboard layout.</description>
        </param>         
        <param name="keypressMode" type="KeypressMode" mandatory="false" >
            <description>
                Desired keypress mode.
                If omitted, this value will be set to RESEND_CURRENT_ENTRY.
            </description>
        </param>         
        <param name="limitedCharacterList" type="String" maxlength="1" minsize="1" maxsize="100" array="true" mandatory="false">
            <description>Array of keyboard characters to enable.</description>
            <description>All omitted characters will be greyed out (disabled) on the keyboard.</description>
            <description>If omitted, the entire keyboard will be enabled.</description>
        </param>         
        <param name="autoCompleteText" type="String" maxlength="1000" mandatory="false">
            <description>Allows an app to prepopulate the text field with a suggested or completed entry as the user types</description>
        </param>         
    </struct>         

    <struct name="DeviceInfo" since="3.0">
        <description>Various information about connecting device.</description>         
        <param name="hardware" type="String"  minlength="0" maxlength="500" mandatory="false">
            <description>Device model</description>
        </param>
        <param name="firmwareRev" type="String" minlength="0" maxlength="500" mandatory="false">
            <description>Device firmware revision</description>
        </param>
        <param name="os" type="String" minlength="0" maxlength="500" mandatory="false">
            <description>Device OS</description>
        </param>
        <param name="osVersion" type="String" minlength="0" maxlength="500" mandatory="false">
            <description>Device OS version</description>
        </param>
        <param name="carrier" type="String" minlength="0" maxlength="500" mandatory="false">
            <description>Device mobile carrier (if applicable)</description>
        </param>
        <param name="maxNumberRFCOMMPorts" type="Integer" minvalue="0" maxvalue="100" mandatory="false">
            <description>Omitted if connected not via BT.</description>
        </param>         
    </struct>         

    <enum name="RequestType" since="3.0">
        <description>Enumeration listing possible asynchronous requests.</description>
        <element name="HTTP" />
        <element name="FILE_RESUME" />
        <element name="AUTH_REQUEST" />
        <element name="AUTH_CHALLENGE" />
        <element name="AUTH_ACK" />
        <element name="PROPRIETARY" />
        <element name="QUERY_APPS" />
        <element name="LAUNCH_APP" />
        <element name="LOCK_SCREEN_ICON_URL" />
        <element name="TRAFFIC_MESSAGE_CHANNEL" />
        <element name="DRIVER_PROFILE" />
        <element name="VOICE_SEARCH" />
        <element name="NAVIGATION" />
        <element name="PHONE" />
        <element name="CLIMATE" />
        <element name="SETTINGS" />
        <element name="VEHICLE_DIAGNOSTICS" />
        <element name="EMERGENCY" />
        <element name="MEDIA" />
        <element name="FOTA" />
        <element name="OEM_SPECIFIC" since="5.0" />
        <element name="ICON_URL" since="5.1" />
    </enum>         
 
    <enum name="AppHMIType" since="2.0">
        <description>Enumeration listing possible app types.</description>
        <element name="DEFAULT" />
        <element name="COMMUNICATION" />
        <element name="MEDIA" />
        <element name="MESSAGING" />
        <element name="NAVIGATION" />
        <element name="INFORMATION" />
        <element name="SOCIAL" />
        <element name="BACKGROUND_PROCESS" />
        <element name="TESTING" />
        <element name="SYSTEM" />
        <element name="PROJECTION" since="4.5" />
        <element name="REMOTE_CONTROL" since="4.5" />
    </enum>         

    <enum name="PredefinedLayout" platform="documentation" since="3.0">
        <description>Predefined screen layout.</description>         
        <element name="DEFAULT" rootscreen="true">
            <description>
                Default media / non-media screen.
                Can be set as a root screen.
            </description>
        </element>
        <element name="MEDIA" rootscreen="true">
            <description>
                Default Media screen.
                Can be set as a root screen.
            </description>
        </element>
        <element name="NON-MEDIA" internal_name="NON_MEDIA" rootscreen="true">
            <description>
                Default Non-media screen.
                Can be set as a root screen.
            </description>
        </element>
        <element name="ONSCREEN_PRESETS" rootscreen="true">
            <description>
                Custom root media screen containing app-defined onscreen presets.
                Can be set as a root screen.
            </description>
        </element>
        <element name="NAV_FULLSCREEN_MAP" rootscreen="true" >
            <description>
                Custom root template screen containing full screen map with navigation controls.
                Can be set as a root screen.
            </description>
        </element>
        <element name="NAV_LIST" rootscreen="true" >
            <description>
                Custom root template screen containing video represented list.
                Can be set as a root screen.
            </description>
        </element>
        <element name="NAV_KEYBOARD" rootscreen="true" >
            <description>
                Custom root template screen containing video represented keyboard.
                Can be set as a root screen.
            </description>
        </element>
        <element name="GRAPHIC_WITH_TEXT" rootscreen="true">
            <description>
                Custom root template screen containing half-screen graphic with lines of text.
                Can be set as a root screen.
            </description>
        </element>
        <element name="TEXT_WITH_GRAPHIC" rootscreen="true">
            <description>
                Custom root template screen containing lines of text with half-screen graphic.
                Can be set as a root screen.
            </description>
        </element>
        <element name="TILES_ONLY" rootscreen="true">
            <description>
                Custom root template screen containing only tiled SoftButtons.
                Can be set as a root screen.
            </description>
        </element>
        <element name="TEXTBUTTONS_ONLY" rootscreen="true">
            <description>
                Custom root template screen containing only text SoftButtons.
                Can be set as a root screen.
            </description>
        </element>
        <element name="GRAPHIC_WITH_TILES" rootscreen="true">
            <description>
                Custom root template screen containing half-screen graphic with tiled SoftButtons.
                Can be set as a root screen.
            </description>
        </element>
        <element name="TILES_WITH_GRAPHIC" rootscreen="true">
            <description>
                Custom root template screen containing tiled SoftButtons with half-screen graphic.
                Can be set as a root screen.
            </description>
        </element>
        <element name="GRAPHIC_WITH_TEXT_AND_SOFTBUTTONS" rootscreen="true">
            <description>
                Custom root template screen containing half-screen graphic with text and SoftButtons.
                Can be set as a root screen.
            </description>
        </element>
        <element name="TEXT_AND_SOFTBUTTONS_WITH_GRAPHIC" rootscreen="true">
            <description>
                Custom root template screen containing text and SoftButtons with half-screen graphic.
                Can be set as a root screen.
            </description>
        </element>
        <element name="GRAPHIC_WITH_TEXTBUTTONS" rootscreen="true">
            <description>
                Custom root template screen containing half-screen graphic with text only SoftButtons.
                Can be set as a root screen.
            </description>
        </element>
        <element name="TEXTBUTTONS_WITH_GRAPHIC" rootscreen="true">
            <description>
                Custom root template screen containing text only SoftButtons with half-screen graphic.
                Can be set as a root screen.
            </description>
        </element>
        <element name="LARGE_GRAPHIC_WITH_SOFTBUTTONS" rootscreen="true">
            <description>
                Custom root template screen containing a large graphic and SoftButtons.
                Can be set as a root screen.
            </description>
        </element>
        <element name="DOUBLE_GRAPHIC_WITH_SOFTBUTTONS" rootscreen="true">
            <description>
                Custom root template screen containing two graphics and SoftButtons.
                Can be set as a root screen.
            </description>
        </element>
        <element name="LARGE_GRAPHIC_ONLY" rootscreen="true">
            <description>
                Custom root template screen containing only a large graphic.
                Can be set as a root screen.
            </description>
        </element>
    </enum>         
   
    <enum name="FunctionID" internal_scope="base" since="1.0">
        <description>Enumeration linking function names with function IDs in SmartDeviceLink protocol. Assumes enumeration starts at value 0.</description>
        <element name="RESERVED" value="0" since="1.0" />
         <!--
         Base Request / Response RPCs
         Range = 0x 0000 0001 - 0x 0000 7FFF
         -->
        <element name="RegisterAppInterfaceID" value="1" hexvalue="1" since="1.0" />
        <element name="UnregisterAppInterfaceID" value="2" hexvalue="2" since="1.0" />
        <element name="SetGlobalPropertiesID" value="3" hexvalue="3" since="1.0" />
        <element name="ResetGlobalPropertiesID" value="4" hexvalue="4" since="1.0" />
        <element name="AddCommandID" value="5" hexvalue="5" since="1.0" />
        <element name="DeleteCommandID" value="6" hexvalue="6" since="1.0" />
        <element name="AddSubMenuID" value="7" hexvalue="7" since="1.0" />
        <element name="DeleteSubMenuID" value="8" hexvalue="8" since="1.0" />
        <element name="CreateInteractionChoiceSetID" value="9" hexvalue="9" since="1.0" />
        <element name="PerformInteractionID" value="10" hexvalue="A" since="1.0" />
        <element name="DeleteInteractionChoiceSetID" value="11" hexvalue="B" since="1.0" />
        <element name="AlertID" value="12" hexvalue="C" since="1.0" />
        <element name="ShowID" value="13" hexvalue="D" since="1.0" />
        <element name="SpeakID" value="14" hexvalue="E" since="1.0" />
        <element name="SetMediaClockTimerID" value="15" hexvalue="F" since="1.0" />
        <element name="PerformAudioPassThruID" value="16" hexvalue="10" since="2.0" />
        <element name="EndAudioPassThruID" value="17" hexvalue="11" since="2.0" />
        <element name="SubscribeButtonID" value="18" hexvalue="12" since="1.0" />
        <element name="UnsubscribeButtonID" value="19" hexvalue="13" since="1.0" />
        <element name="SubscribeVehicleDataID" value="20" hexvalue="14" since="2.0" />
        <element name="UnsubscribeVehicleDataID" value="21" hexvalue="15" since="2.0" />
        <element name="GetVehicleDataID" value="22" hexvalue="16" since="2.0" />
        <element name="ReadDIDID" value="23" hexvalue="17" since="2.0" />
        <element name="GetDTCsID" value="24" hexvalue="18" since="2.0" />
        <element name="ScrollableMessageID" value="25" hexvalue="19" since="2.0" />
        <element name="SliderID" value="26" hexvalue="1A" since="2.0" />
        <element name="ShowConstantTBTID" value="27" hexvalue="1B" since="2.0" />
        <element name="AlertManeuverID" value="28" hexvalue="1C" since="2.0" />
        <element name="UpdateTurnListID" value="29" hexvalue="1D" since="2.0" />
        <element name="ChangeRegistrationID" value="30" hexvalue="1E" since="2.0" />
        <element name="GenericResponseID" value="31" hexvalue="1F" since="1.0" />
        <element name="PutFileID" value="32" hexvalue="20" since="3.0" />
        <element name="DeleteFileID" value="33" hexvalue="21" since="3.0" />
        <element name="ListFilesID" value="34" hexvalue="22" since="3.0" />
        <element name="SetAppIconID" value="35" hexvalue="23" since="3.0" />
        <element name="SetDisplayLayoutID" value="36" hexvalue="24" since="3.0" />
        <element name="DiagnosticMessageID" value="37" hexvalue="25" since="3.0" />
        <element name="SystemRequestID" value="38" hexvalue="26" since="3.0" />
        <element name="SendLocationID" value="39" hexvalue="27" since="3.0" />
        <element name="DialNumberID" value="40" hexvalue="28" since="3.0" />
        <element name="ButtonPressID" value="41" hexvalue="29" since="4.5" />
        <element name="GetInteriorVehicleDataID" value="43" hexvalue="2B" since="4.5" />
        <element name="SetInteriorVehicleDataID" value="44" hexvalue="2C" since="4.5" />
        <element name="GetWayPointsID" value="45" hexvalue="2D" since="4.1" />
        <element name="SubscribeWayPointsID" value="46" hexvalue="2E" since="4.1" />
        <element name="UnsubscribeWayPointsID" value="47" hexvalue="2F" since="4.1" />
        <element name="GetSystemCapabilityID" value="48" hexvalue="30" since="4.5" />
        <element name="SendHapticDataID" value="49" hexvalue="31" since="4.5" />
        <element name="SetCloudAppPropertiesID" value="50" hexvalue="32" since="5.1" />
        <element name="GetCloudAppPropertiesID" value="51" hexvalue="33" since="5.1" />
        <element name="PublishAppServiceID" value="52" hexvalue="34" since="5.1" />
        <element name="GetAppServiceDataID" value="53" hexvalue="35" since="5.1" />
        <element name="GetFileID" value="54" hexvalue="36" since="5.1" />
        <element name="PerformAppServiceInteractionID" value="55" hexvalue="37" since="5.1" />
        
        <!--
         Base Notifications
         Range = 0x 0000 8000 - 0x 0000 FFFF
         -->
        
        <element name="OnHMIStatusID" value="32768" hexvalue="8000" since="1.0" />
        <element name="OnAppInterfaceUnregisteredID" value="32769" hexvalue="8001" since="1.0" />
        <element name="OnButtonEventID" value="32770" hexvalue="8002" since="1.0" />
        <element name="OnButtonPressID" value="32771" hexvalue="8003" since="1.0" />
        <element name="OnVehicleDataID" value="32772" hexvalue="8004" since="2.0" />
        <element name="OnCommandID" value="32773" hexvalue="8005" since="1.0" />
        <element name="OnTBTClientStateID" value="32774" hexvalue="8006" since="1.0" />
        <element name="OnDriverDistractionID" value="32775" hexvalue="8007" since="1.0" />
        <element name="OnPermissionsChangeID" value="32776" hexvalue="8008" since="2.0" />
        <element name="OnAudioPassThruID" value="32777" hexvalue="8009" since="2.0" />
        <element name="OnLanguageChangeID" value="32778" hexvalue="800A" since="2.0" />
        <element name="OnKeyboardInputID" value="32779" hexvalue="800B" since="3.0" />
        <element name="OnTouchEventID" value="32780" hexvalue="800C" since="3.0" />
        <element name="OnSystemRequestID" value="32781" hexvalue="800D" since="3.0" />
        <element name="OnHashChangeID" value="32782" hexvalue="800E" since="3.0" />
        <element name="OnInteriorVehicleDataID" value="32783" hexvalue="800F" since="4.5" />
        <element name="OnWayPointChangeID" value="32784" hexvalue="8010" since="4.1" />
        <element name="OnRCStatusID" value="32785" hexvalue="8011" since="5.0" />
        <element name="OnAppServiceDataID" value="32786" hexvalue="8012" since="5.1" />
        <element name="OnSystemCapabilityUpdatedID" value="32787" hexvalue="8013" since="5.1" />

        <!--
         Ford Specific Request / Response RPCs
         Range = 0x 0001 0000 - 0x 0001 7FFF
         -->
        
        <element name="EncodedSyncPDataID" value="65536" hexvalue="10000" since="1.0" />
        <element name="SyncPDataID" value="65537" hexvalue="10001" since="1.0" />
        
        <!--
         Ford Specific Notifications
         Range = 0x 0001 8000 - 0x 0001 FFFF
         -->
        
        <element name="OnEncodedSyncPDataID" value="98304" hexvalue="18000" since="1.0" />
        <element name="OnSyncPDataID" value="98305" hexvalue="18001" since="1.0" />
    </enum>
    
    <enum name="messageType" since="1.0">
        <description>
            Enumeration linking message types with function types in WiPro protocol.
            Assumes enumeration starts at value 0.
        </description>
        <element name="request" value="0" />
        <element name="response" value="1" />
        <element name="notification" value="2" />
    </enum>
    
    <struct name="DateTime" since="4.1">
        <param name="millisecond" type="Integer" minvalue="0" maxvalue="999" mandatory="false" since="4.2.2">
            <description>Milliseconds </description>
        </param>
        <param name="second" type="Integer" minvalue="0" maxvalue="60" mandatory="false" since="4.2.2">
            <description>Seconds part of time</description>
            <history>
                <param name="second" type="Integer" minvalue="0" maxvalue="60" mandatory="true" since="4.1" until="4.2.1" />
            </history>
        </param>
        <param name="minute" type="Integer" minvalue="0" maxvalue="59" mandatory="false" since="4.2.2">
            <description>Minutes part of time</description>
            <history>
                <param name="minute" type="Integer" minvalue="0" maxvalue="59" mandatory="true" since="4.1" until="4.2.1" />
            </history>
        </param>
        <param name="hour" type="Integer" minvalue="0" maxvalue="23" mandatory="false" since="4.2.2">
            <description>Hours part of time. Note that this structure accepts time only in 24 Hr format</description>
            <history>
                <param name="hour" type="Integer" minvalue="0" maxvalue="23" mandatory="true" since="4.1" until="4.2.1" />
            </history>
        </param>
        <param name="day" type="Integer" minvalue="1" maxvalue="31" mandatory="false" since="4.2.2">
            <description>Day of the month</description>
            <history>
                <param name="day" type="Integer" minvalue="1" maxvalue="31" mandatory="true" since="4.1" until="4.2.1" />
            </history>
        </param>
        <param name="month" type="Integer" minvalue="1" maxvalue="12" mandatory="false" since="4.2.2">
            <description>Month of the year</description>
            <history>
                <param name="month" type="Integer" minvalue="1" maxvalue="12" mandatory="true" since="4.1" until="4.2.1" />
            </history>
        </param>
        <param name="year" type="Integer" maxvalue="4095" mandatory="false" since="4.2.2">
            <description>The year in YYYY format</description>
            <history>
                <param name="year" type="Integer" maxvalue="4095" mandatory="true" since="4.1" until="4.2.1" />
            </history>
        </param>
        <param name="tz_hour" type="Integer" minvalue="-12" maxvalue="14" defvalue="0" mandatory="false" since="4.2.2">
            <description>Time zone offset in Hours wrt UTC.</description>
            <history>
                <param name="tz_hour" type="Integer" minvalue="-12" maxvalue="14" defvalue="0" mandatory="true" since="4.1" until="4.2.1" />
            </history>
        </param>
        <param name="tz_minute" type="Integer" minvalue="0" maxvalue="59" defvalue="0" mandatory="false" since="4.2.2">
            <description>Time zone offset in Min wrt UTC.</description>
            <history>
                <param name="tz_minute" type="Integer" minvalue="0" maxvalue="59" defvalue="0" mandatory="true" since="4.1" until="4.2.1" />
            </history>
        </param>
    </struct>
    
    <enum name="WayPointType" since="4.1">
        <description>Describes what kind of waypoint is requested/provided.</description>
        <element name="ALL" />
        <element name="DESTINATION" />
    </enum>
    
    <struct name="Coordinate" since="4.1">
        <param name="latitudeDegrees" minvalue="-90" maxvalue="90" type="Float" mandatory="true">
            <description>Latitude of the location.</description>
        </param>
        <param name="longitudeDegrees" minvalue="-180" maxvalue="180" type="Float" mandatory="true">
            <description>Longitude of the location.</description>
        </param>
    </struct>
    
    <struct name="OASISAddress" since="4.1">
        <param name="countryName" minlength="0" maxlength="200" type="String" mandatory="false">
            <description>Name of the country (localized)</description>
        </param>
        <param name="countryCode" minlength="0" maxlength="50" type="String" mandatory="false">
            <description>Name of country (ISO 3166-2)</description>
        </param>
        <param name="postalCode" minlength="0" maxlength="16" type="String" mandatory="false">
            <description>(PLZ, ZIP, PIN, CAP etc.)</description>
        </param>
        <param name="administrativeArea" minlength="0" maxlength="200" type="String" mandatory="false">
            <description>Portion of country (e.g. state)</description>
        </param>
        <param name="subAdministrativeArea" minlength="0" maxlength="200" type="String" mandatory="false">
            <description>Portion of e.g. state (e.g. county)</description>
        </param>
        <param name="locality" minlength="0" maxlength="200" type="String" mandatory="false">
            <description>Hypernym for e.g. city/village</description>
        </param>
        <param name="subLocality" minlength="0" maxlength="200" type="String" mandatory="false">
            <description>Hypernym for e.g. district</description>
        </param>
        <param name="thoroughfare" minlength="0" maxlength="200" type="String" mandatory="false">
            <description>Hypernym for street, road etc.</description>
        </param>
        <param name="subThoroughfare" minlength="0" maxlength="200" type="String" mandatory="false">
            <description>Portion of thoroughfare e.g. house number</description>
        </param>
    </struct>
    
    <struct name="LocationDetails" since="4.1">
        <param name="coordinate" type="Coordinate" mandatory="false">
            <description>Latitude/Longitude of the location.</description>
        </param>
        <param name="locationName" type="String" maxlength="500" mandatory="false">
            <description>Name of location.</description>
        </param>
        <param name="addressLines" type="String" maxlength="500" minsize="0" maxsize="4" array="true" mandatory="false">
            <description>Location address for display purposes only</description>
        </param>
        <param name="locationDescription" type="String" maxlength="500" mandatory="false">
            <description>Description intended location / establishment (if applicable)</description>
        </param>
        <param name="phoneNumber" type="String" maxlength="500" mandatory="false">
            <description>Phone number of location / establishment.</description>
        </param>
        <param name="locationImage" type="Image" mandatory="false">
            <description>Image / icon of intended location.</description>
        </param>
        <param name="searchAddress" type="OASISAddress" mandatory="false">
            <description>Address to be used by navigation engines for search</description>
        </param>
    </struct>
    
    <enum name="SystemCapabilityType" since="4.5">
        <description>Enumerations of all available system capability types</description>
        <element name="NAVIGATION"/>
        <element name="PHONE_CALL"/>
        <element name="VIDEO_STREAMING"/>
        <element name="REMOTE_CONTROL"/>
        <element name="APP_SERVICES" since="5.1"/>
    </enum>
    
    <struct name="NavigationCapability" since="4.5">
        <description>Extended capabilities for an onboard navigation system</description>
        <param name="sendLocationEnabled" type="Boolean" mandatory="false">
            <description>If the module has the ability to add locations to the onboard nav</description>
        </param>
        <param name="getWayPointsEnabled" type="Boolean" mandatory="false">
            <description>If the module has the ability to return way points from onboard nav</description>
        </param>
    </struct>
    
    <struct name="PhoneCapability" since="4.5">
        <description>Extended capabilities of the module's phone feature</description>
        <param name="dialNumberEnabled" type="Boolean" mandatory="false">
            <description>If the module has the ability to perform dial number</description>
        </param>
    </struct>
    
    <struct name="VideoStreamingFormat" since="4.5">
        <description>Video streaming formats and their specifications.</description>
        <param name="protocol" type="VideoStreamingProtocol" mandatory="true">
            <description>Protocol type, see VideoStreamingProtocol</description>
        </param>
        <param name="codec" type="VideoStreamingCodec" mandatory="true">
            <description>Codec type, see VideoStreamingCodec</description>
        </param>
    </struct>

    <struct name="VideoStreamingCapability" since="4.5">
        <description>Contains information about this system's video streaming capabilities.</description>
        <param name="preferredResolution" type="ImageResolution" mandatory="false">
            <description>The preferred resolution of a video stream for decoding and rendering on HMI.</description>
        </param>
        <param name="maxBitrate" type="Integer" minvalue="0" maxvalue="2147483647" mandatory="false">
            <description>The maximum bitrate of video stream that is supported, in kbps.</description>
        </param>
        <param name="supportedFormats" type="VideoStreamingFormat" array="true" mandatory="false">
            <description>Detailed information on each format supported by this system, in its preferred order (i.e. the first element in the array is most preferable to the system). Each object will contain a VideoStreamingFormat that describes what can be expected.</description>
        </param>
        <param name="hapticSpatialDataSupported" type="Boolean" mandatory="false">
            <description>True if the system can utilize the haptic spatial data from the source being streamed. If not included, it can be assumed the module doesn't support haptic spatial data'. </description>
        </param>
    </struct>

    <struct name="RGBColor" since="5.0">
        <param name="red" type="Integer" minvalue="0" maxvalue="255" mandatory="true" />
        <param name="green" type="Integer" minvalue="0" maxvalue="255" mandatory="true" />
        <param name="blue" type="Integer" minvalue="0" maxvalue="255" mandatory="true" />
    </struct>

    <struct name="TemplateColorScheme" since="5.0">
        <description>
            A color scheme for all display layout templates.
        </description>
        <param name="primaryColor" type="RGBColor" mandatory="false">
            <description>The primary "accent" color</description>
        </param>
        <param name="secondaryColor" type="RGBColor" mandatory="false">
            <description>The secondary "accent" color</description>
        </param>
        <param name="backgroundColor" type="RGBColor" mandatory="false">
            <description>The color of the background</description>
        </param>
    </struct>
    
    <!---Remote control  -->

    <enum name="MassageZone" since="5.0">
        <description>List possible zones of a multi-contour massage seat.</description>
        <element name="LUMBAR">
            <description>The back of a multi-contour massage seat. or SEAT_BACK</description>
        </element>
        <element name="SEAT_CUSHION">
            <description>The bottom a multi-contour massage seat. or SEAT_BOTTOM </description>
        </element>
    </enum>

    <enum name="MassageMode" since="5.0">
        <description>List possible modes of a massage zone.</description>
        <element name="OFF"/>
        <element name="LOW"/>
        <element name="HIGH"/>
    </enum>

    <struct name="MassageModeData" since="5.0">
        <description>Specify the mode of a massage zone.</description>
        <param name="massageZone" type="MassageZone" mandatory="true"></param>
        <param name="massageMode" type="MassageMode" mandatory="true"></param>
    </struct>

    <enum name="MassageCushion" since="5.0">
        <description>List possible cushions of a multi-contour massage seat.</description>
        <element name="TOP_LUMBAR"/>
        <element name="MIDDLE_LUMBAR"/>
        <element name="BOTTOM_LUMBAR"/>
        <element name="BACK_BOLSTERS"/>
        <element name="SEAT_BOLSTERS"/>
    </enum>

    <struct name="MassageCushionFirmness" since="5.0">
        <description>The intensity or firmness of a cushion.</description>
        <param name="cushion" type="MassageCushion" mandatory="true"></param>
        <param name="firmness" type="Integer" minvalue="0" maxvalue="100" mandatory="true"></param>
    </struct>

    <enum name="SeatMemoryActionType" since="5.0">
        <element name="SAVE">
            <description>Save current seat postions and settings to seat memory.</description>
        </element>
        <element name="RESTORE">
            <description>Restore / apply the seat memory settings to the current seat. </description>
        </element>
        <element name="NONE">
            <description>No action to be performed.</description>
        </element>
    </enum>

    <struct name="SeatMemoryAction" since="5.0">
        <param name="id" type="Integer" minvalue="1" maxvalue="10" mandatory="true"/>
        <param name="label" type="String" maxlength="100" mandatory="false"/>
        <param name="action" type="SeatMemoryActionType" mandatory="true"/>
    </struct>

    <enum name="SupportedSeat" since="5.0">
        <description>List possible seats that is a remote controllable seat.</description>
        <element name="DRIVER"/>
        <element name="FRONT_PASSENGER"/>
    </enum>

    <struct name="SeatControlData" since="5.0">
        <description>Seat control data corresponds to "SEAT" ModuleType. </description>
        <param name="id" type="SupportedSeat" mandatory="true"></param>
        
        <param name="heatingEnabled" type="Boolean" mandatory="false"></param>
        <param name="coolingEnabled" type="Boolean" mandatory="false"></param>
        <param name="heatingLevel" type="Integer" minvalue="0" maxvalue="100" mandatory="false"></param>
        <param name="coolingLevel" type="Integer" minvalue="0" maxvalue="100" mandatory="false"></param>

        <param name="horizontalPosition" type="Integer" minvalue="0" maxvalue="100" mandatory="false"></param>
        <param name="verticalPosition" type="Integer" minvalue="0" maxvalue="100" mandatory="false"></param>
        <param name="frontVerticalPosition" type="Integer" minvalue="0" maxvalue="100" mandatory="false"></param>
        <param name="backVerticalPosition" type="Integer" minvalue="0" maxvalue="100" mandatory="false"></param>
        <param name="backTiltAngle" type="Integer" minvalue="0" maxvalue="100" mandatory="false"></param>
        
        <param name="headSupportHorizontalPosition" type="Integer" minvalue="0" maxvalue="100" mandatory="false"></param>
        <param name="headSupportVerticalPosition" type="Integer" minvalue="0" maxvalue="100" mandatory="false"></param>
        
        <param name="massageEnabled" type="Boolean" mandatory="false"></param>
        <param name="massageMode" type="MassageModeData" minsize="1" maxsize="2" array="true" mandatory="false"></param>
        <param name="massageCushionFirmness" type="MassageCushionFirmness" minsize="1" maxsize="5" array="true" mandatory="false"></param>
        
        <param name="memory" type="SeatMemoryAction" mandatory="false"></param>
    </struct>

    <struct name="SeatControlCapabilities" since="5.0">
        <param name="moduleName" type="String" maxlength="100"  mandatory="true">
            <description>
            The short friendly name of the light control module.
            It should not be used to identify a module by mobile application.
            </description>
        </param>
        <param name="heatingEnabledAvailable" type="Boolean" mandatory="false">
        </param>
        <param name="coolingEnabledAvailable" type="Boolean" mandatory="false">
        </param>
        <param name="heatingLevelAvailable" type="Boolean" mandatory="false">
        </param>
        <param name="coolingLevelAvailable" type="Boolean" mandatory="false">
        </param>
        <param name="horizontalPositionAvailable" type="Boolean" mandatory="false">
        </param> 
        <param name="verticalPositionAvailable" type="Boolean" mandatory="false">
        </param> 
        <param name="frontVerticalPositionAvailable" type="Boolean" mandatory="false">
        </param> 
        <param name="backVerticalPositionAvailable" type="Boolean" mandatory="false">
        </param> 
        <param name="backTiltAngleAvailable" type="Boolean" mandatory="false">
        </param>
        <param name="headSupportHorizontalPositionAvailable" type="Boolean" mandatory="false">
        </param> 
        <param name="headSupportVerticalPositionAvailable" type="Boolean" mandatory="false">
        </param> 
        <param name="massageEnabledAvailable" type="Boolean" mandatory="false">
        </param> 
        <param name="massageModeAvailable" type="Boolean" mandatory="false">
        </param> 
        <param name="massageCushionFirmnessAvailable" type="Boolean" mandatory="false">
        </param>
        <param name="memoryAvailable" type="Boolean" mandatory="false">
        </param> 
    </struct> 
    
    <struct name="Temperature" since="4.5">
        <param name="unit" type="TemperatureUnit" mandatory="true">
            <description>Temperature Unit</description>
        </param>
        <param name="value" type="Float" mandatory="true">
            <description>Temperature Value in TemperatureUnit specified unit. Range depends on OEM and is not checked by SDL.</description>
        </param>
    </struct>
    
    <struct name="RdsData" since="4.5">
        <param name="PS" type="String" minlength="0" maxlength="8" mandatory="false">
            <description>Program Service Name</description>
        </param>
        <param name="RT" type="String" minlength="0" maxlength="64" mandatory="false">
            <description>Radio Text</description>
        </param>
        <param name="CT" type="String" minlength="24" maxlength="24" mandatory="false">
            <description>The clock text in UTC format as YYYY-MM-DDThh:mm:ss.sTZD</description>
        </param>
        <param name="PI" type="String" minlength="0" maxlength="6" mandatory="false">
            <description>Program Identification - the call sign for the radio station</description>
        </param>
        <param name="PTY" type="Integer" minvalue="0" maxvalue="31" mandatory="false">
            <description>The program type - The region should be used to differentiate between EU and North America program types</description>
        </param>
        <param name="TP" type="Boolean" mandatory="false">
            <description>Traffic Program Identification - Identifies a station that offers traffic</description>
        </param>
        <param name="TA" type="Boolean" mandatory="false">
            <description>Traffic Announcement Identification - Indicates an ongoing traffic announcement</description>
        </param>
        <param name="REG" type="String" mandatory="false">
            <description>Region</description>
        </param>
    </struct>

    <struct name="StationIDNumber" since="5.0">
        <param name="countryCode" type="Integer" minvalue="0" maxvalue="999"  mandatory="false">
            <description>Binary Representation of ITU Country Code. USA Code is 001.</description>
        </param>
        <param name="fccFacilityId" type="Integer" minvalue="0" maxvalue="999999"  mandatory="false">
            <description>Binary representation  of unique facility ID assigned by the FCC; FCC controlled for U.S. territory</description>
        </param>
    </struct>

    <struct name="SisData" since="5.0">
        <param name="stationShortName" type="String" minlength="4" maxlength="7"  mandatory="false">
            <description>Identifies the 4-alpha-character station call sign plus an optional (-FM) extension</description>
        </param>
        <param name="stationIDNumber" type="StationIDNumber"  mandatory="false">
            <description>Used for network Application. Consists of Country Code and FCC Facility ID.</description>
        </param>
        <param name="stationLongName" type="String" minlength="0" maxlength="56"  mandatory="false">
            <description>Identifies the station call sign or other identifying information in the long format.</description>
        </param>
        <param name="stationLocation" type="GPSData" mandatory="false">
            <description>Provides the 3-dimensional geographic station location.</description>
        </param>
        <param name="stationMessage" type="String" minlength="0" maxlength="56"  mandatory="false">
            <description>May be used to convey textual information of general interest to the consumer such as weather forecasts or public service announcements. Includes a high priority delivery feature to convey emergencies that may be in the listening area.</description>
        </param>
    </struct>
    
    <struct name="RadioControlData" since="4.5">
        <param name="frequencyInteger" type="Integer" minvalue="0" maxvalue="1710" mandatory="false">
            <description>The integer part of the frequency ie for 101.7 this value should be 101</description>
        </param>
        <param name="frequencyFraction" type="Integer" minvalue="0" maxvalue="9" mandatory="false">
            <description>The fractional part of the frequency for 101.7 is 7</description>
        </param>
        <param name="band" type="RadioBand" mandatory="false">
        </param>
        <param name="rdsData" type="RdsData" mandatory="false">
        </param>
        <param name="hdRadioEnable" type="Boolean" mandatory="false"  since="5.0">
            <description> True if the hd radio is on, false if the radio is off</description>
        </param>
        <param name="availableHDs" type="Integer" minvalue="1" maxvalue="7" mandatory="false" deprecated="true" since="6.0">
            <description>Number of HD sub-channels if available</description>
            <history>
                <param name="availableHDs" type="Integer" minvalue="1" maxvalue="3" mandatory="false" since="4.5" until="5.0"/>
                <param name="availableHDs" type="Integer" minvalue="1" maxvalue="7" mandatory="false" since="5.0" until="6.0"/>
            </history>
        </param>
        <param name="availableHdChannels" type="Integer" minvalue="0" maxvalue="7" array="true" minsize="0" maxsize="8" mandatory="false" since="6.0">
            <description>The list of available HD sub-channel indexes. Empty list means no Hd channel is available. Read-only. </description>
        </param>
        <param name="hdChannel" type="Integer" minvalue="0" maxvalue="7" mandatory="false" since="6.0">
            <description>Current HD sub-channel if available</description>
            <history>
                <param name="hdChannel" type="Integer" minvalue="1" maxvalue="3" mandatory="false" since="4.5" until="5.0"/>
                <param name="hdChannel" type="Integer" minvalue="1" maxvalue="7" mandatory="false" since="5.0" until="6.0"/>
            </history>
        </param>
        <param name="signalStrength" type="Integer" minvalue="0" maxvalue="100" mandatory="false">
        </param>
        <param name="signalChangeThreshold" type="Integer" minvalue="0" maxvalue="100" mandatory="false">
            <description>If the signal strength falls below the set value for this parameter, the radio will tune to an alternative frequency</description>
        </param>
        <param name="radioEnable" type="Boolean" mandatory="false">
            <description> True if the radio is on, false if the radio is off. If set to false, no other data will be included.</description>
        </param>
        <param name="state" type="RadioState" mandatory="false">
        </param>
        <param name="sisData" type="SisData" mandatory="false" since="5.0">
            <description>Read-only Station Information Service (SIS) data provides basic information about the station such as call sign, as well as information not displayable to the consumer such as the station identification number</description>
        </param>
    </struct>
    
    <struct name="ClimateControlData" since="4.5">
        <param name="fanSpeed" type="Integer" minvalue="0" maxvalue="100" mandatory="false">
        </param>
        <param name="currentTemperature" type="Temperature" mandatory="false">
        </param>
        <param name="desiredTemperature" type="Temperature" mandatory="false">
        </param>
        <param name="acEnable" type="Boolean" mandatory="false">
        </param>
        <param name="circulateAirEnable" type="Boolean" mandatory="false">
        </param>
        <param name="autoModeEnable" type="Boolean" mandatory="false">
        </param>
        <param name="defrostZone" type="DefrostZone" mandatory="false">
        </param>
        <param name="dualModeEnable" type="Boolean" mandatory="false">
        </param>
        <param name="acMaxEnable" type="Boolean" mandatory="false">
        </param>
        <param name="ventilationMode" type="VentilationMode" mandatory="false">
        </param>
        <param name="heatedSteeringWheelEnable" type="Boolean" mandatory="false" since="5.0">
            <description>value false means disabled/turn off, value true means enabled/turn on.</description>
        </param>
        <param name="heatedWindshieldEnable" type="Boolean" mandatory="false" since="5.0">
            <description>value false means disabled, value true means enabled.</description>
        </param>
        <param name="heatedRearWindowEnable" type="Boolean" mandatory="false" since="5.0">
            <description>value false means disabled, value true means enabled.</description>
        </param>
        <param name="heatedMirrorsEnable" type="Boolean" mandatory="false" since="5.0">
            <description>value false means disabled, value true means enabled.</description>
        </param>
        <param name="climateEnable" type="Boolean" mandatory="false" since="6.0">
        </param>
    </struct>

    <struct name="RadioControlCapabilities" since="4.5">
        <description>Contains information about a radio control module's capabilities.</description>
        <!-- need an ID in the future -->
        <param name="moduleName" type="String" maxlength="100" mandatory="true">
            <description>
                The short friendly name of the climate control module.
                It should not be used to identify a module by mobile application.
            </description>
        </param>
        <param name="radioEnableAvailable" type="Boolean" mandatory="false">
            <description>
                Availability of the control of enable/disable radio.
                True: Available, False: Not Available, Not present: Not Available.
            </description>
        </param>
        <param name="radioBandAvailable" type="Boolean" mandatory="false">
            <description>
                Availability of the control of radio band.
                True: Available, False: Not Available, Not present: Not Available.
            </description>
        </param>
        <param name="radioFrequencyAvailable" type="Boolean" mandatory="false">
            <description>
                Availability of the control of radio frequency.
                True: Available, False: Not Available, Not present: Not Available.
            </description>
        </param>
        <param name="hdChannelAvailable" type="Boolean" mandatory="false">
            <description>
                Availability of the control of HD radio channel.
                True: Available, False: Not Available, Not present: Not Available.
            </description>
        </param>
        <param name="rdsDataAvailable" type="Boolean" mandatory="false">
            <description>
                Availability of the getting Radio Data System (RDS) data.
                True: Available, False: Not Available, Not present: Not Available.
            </description>
        </param>
        <param name="availableHDsAvailable" type="Boolean" mandatory="false" deprecated="true" since="6.0">
            <description>
                Availability of the getting the number of available HD channels.
                True: Available, False: Not Available, Not present: Not Available.
            </description>
            <history>
                <param name="availableHDsAvailable" type="Boolean" mandatory="false" since="4.5" until="6.0"/>
            </history>
        </param>
        <param name="availableHdChannelsAvailable" type="Boolean" mandatory="false" since="6.0">
            <description>
                Availability of the list of available HD sub-channel indexes.
                True: Available, False: Not Available, Not present: Not Available.
            </description>
        </param>
        <param name="stateAvailable" type="Boolean" mandatory="false">
            <description>
                Availability of the getting the Radio state.
                True: Available, False: Not Available, Not present: Not Available.
            </description>
        </param>
        <param name="signalStrengthAvailable" type="Boolean" mandatory="false">
            <description>
                Availability of the getting the signal strength.
                True: Available, False: Not Available, Not present: Not Available.
            </description>
        </param>
        <param name="signalChangeThresholdAvailable" type="Boolean" mandatory="false">
            <description>
                Availability of the getting the signal Change Threshold.
                True: Available, False: Not Available, Not present: Not Available.
            </description>
        </param>
        <param name="sisDataAvailable" type="Boolean" mandatory="false" since="5.0">
            <description>
                Availability of the getting HD radio Station Information Service (SIS) data.
                True: Available, False: Not Available, Not present: Not Available.
            </description>
        </param>
        <param name="hdRadioEnableAvailable" type="Boolean" mandatory="false" since="5.0">
            <description>
                Availability of the control of enable/disable HD radio.
                True: Available, False: Not Available, Not present: Not Available.
            </description>
        </param>
        <param name="siriusxmRadioAvailable" type="Boolean" mandatory="false" since="5.0">
            <description>
                Availability of sirius XM radio.
                True: Available, False: Not Available, Not present: Not Available.
            </description>
        </param>
    </struct>
    
    <struct name="ClimateControlCapabilities" since="4.5">
        <description>Contains information about a climate control module's capabilities.</description>
        <!-- need an ID in the future -->
        <param name="moduleName" type="String" maxlength="100" mandatory="true">
            <description>The short friendly name of the climate control module.
                It should not be used to identify a module by mobile application.</description>
        </param>
        <param name="currentTemperatureAvailable" type="Boolean" mandatory="false" since="5.0">
            <description>
                Availability of the reading of current temperature.
                True: Available, False: Not Available, Not present: Not Available.
            </description>
        </param>
        <param name="fanSpeedAvailable" type="Boolean" mandatory="false">
            <description>
                Availability of the control of fan speed.
                True: Available, False: Not Available, Not present: Not Available.
            </description>
        </param>
        <param name="desiredTemperatureAvailable" type="Boolean" mandatory="false">
            <description>
                Availability of the control of desired temperature.
                True: Available, False: Not Available, Not present: Not Available.
            </description>
        </param>
        <param name="acEnableAvailable" type="Boolean" mandatory="false">
            <description>
                Availability of the control of turn on/off AC.
                True: Available, False: Not Available, Not present: Not Available.
            </description>
        </param>
        <param name="acMaxEnableAvailable" type="Boolean" mandatory="false">
            <description>
                Availability of the control of enable/disable air conditioning is ON on the maximum level.
                True: Available, False: Not Available, Not present: Not Available.
            </description>
        </param>
        <param name="circulateAirEnableAvailable" type="Boolean" mandatory="false">
            <description>
                Availability of the control of enable/disable circulate Air mode.
                True: Available, False: Not Available, Not present: Not Available.
            </description>
        </param>
        <param name="autoModeEnableAvailable" type="Boolean" mandatory="false">
            <description>
                Availability of the control of enable/disable auto mode.
                True: Available, False: Not Available, Not present: Not Available.
            </description>
        </param>
        <param name="dualModeEnableAvailable" type="Boolean" mandatory="false">
            <description>
                Availability of the control of enable/disable dual mode.
                True: Available, False: Not Available, Not present: Not Available.
            </description>
        </param>
        <param name="defrostZoneAvailable" type="Boolean" mandatory="false">
            <description>
                Availability of the control of defrost zones.
                True: Available, False: Not Available, Not present: Not Available.
            </description>
        </param>
        <param name="defrostZone" type="DefrostZone" minsize="1" maxsize="100" array="true" mandatory="false">
            <description>
                A set of all defrost zones that are controllable.
            </description>
        </param>
        <param name="ventilationModeAvailable" type="Boolean" mandatory="false">
            <description>
                Availability of the control of air ventilation mode.
                True: Available, False: Not Available, Not present: Not Available.
            </description>
        </param>
        <param name="ventilationMode" type="VentilationMode" minsize="1" maxsize="100" array="true" mandatory="false">
            <description>
                A set of all ventilation modes that are controllable.
            </description>
        </param>
        <param name="heatedSteeringWheelAvailable" type="Boolean" mandatory="false" since="5.0">
            <description>
                Availability of the control (enable/disable) of heated Steering Wheel.
                True: Available, False: Not Available, Not present: Not Available.
            </description>
        </param>
        <param name="heatedWindshieldAvailable" type="Boolean" mandatory="false" since="5.0">
            <description>
                Availability of the control (enable/disable) of heated Windshield.
                True: Available, False: Not Available, Not present: Not Available.
            </description>
        </param>
        <param name="heatedRearWindowAvailable" type="Boolean" mandatory="false" since="5.0">
            <description>
                Availability of the control (enable/disable) of heated Rear Window.
                True: Available, False: Not Available, Not present: Not Available.
            </description>
        </param>
        <param name="heatedMirrorsAvailable" type="Boolean" mandatory="false" since="5.0">
            <description>
                Availability of the control (enable/disable) of heated Mirrors.
                True: Available, False: Not Available, Not present: Not Available.
            </description>
        </param>
        <param name="climateEnableAvailable" type="Boolean" mandatory="false" since="6.0">
            <description>
                Availability of the control of enable/disable climate control.
                True: Available, False: Not Available, Not present: Not Available.
            </description>
        </param>
    </struct>

    <struct name="EqualizerSettings" since="5.0">
        <description>Defines the each Equalizer channel settings.</description>
        <param name="channelId" type="Integer" minvalue="1" maxvalue="100" mandatory="true"></param>
        <param name="channelName" type="String" mandatory="false" maxlength="50">
            <description>read-only channel / frequency name (e.i. "Treble, Midrange, Bass" or "125 Hz")</description>
        </param>
        <param name="channelSetting" type="Integer" minvalue="0" maxvalue="100" mandatory="true">
            <description>Reflects the setting, from 0%-100%.</description>
        </param>
    </struct>

    <struct name="AudioControlData" since="5.0">
        <param name="source" type="PrimaryAudioSource" mandatory="false">
            <description>
                In a getter response or a notification, it is the current primary audio source of the system.
                In a setter request, it is the target audio source that the system shall switch to.
                If the value is MOBILE_APP, the system shall switch to the mobile media app that issues the setter RPC.
            </description>
        </param>
        <param name="keepContext" type="Boolean" mandatory="false">
            <description>
                This parameter shall not be present in any getter responses or notifications.
                This parameter is optional in a setter request. The default value is false if it is not included.
                If it is false, the system not only changes the audio source but also brings the default application or 
                system UI associated with the audio source to foreground.
                If it is true, the system only changes the audio source, but keeps the current application in foreground.
            </description>
        </param>
        <param name="volume" type="Integer" mandatory="false" minvalue="0" maxvalue="100">
            <description>Reflects the volume of audio, from 0%-100%.</description>
        </param>
        <param name="equalizerSettings" type="EqualizerSettings" minsize="1" maxsize="100" mandatory="false" array="true">
            <description>Defines the list of supported channels (band) and their current/desired settings on HMI</description>
        </param>
    </struct>

    <struct name="AudioControlCapabilities" since="5.0">
        <param name="moduleName" type="String" maxlength="100" mandatory="true">
            <description>
                The short friendly name of the light control module.
                It should not be used to identify a module by mobile application.
            </description>
        </param>
        <param name="sourceAvailable" type="Boolean" mandatory="false">
            <description>Availability of the control of audio source. </description>
        </param>
        <param name="keepContextAvailable" type="Boolean" mandatory="false">
            <description>Availability of the keepContext parameter. </description>
        </param>
        <param name="volumeAvailable" type="Boolean" mandatory="false">
            <description>Availability of the control of audio volume.</description>
        </param>
        <param name="equalizerAvailable" type="Boolean" mandatory="false">
            <description>Availability of the control of Equalizer Settings.</description>
        </param>
        <param name="equalizerMaxChannelId" type="Integer" minvalue="1" maxvalue="100" mandatory="false">
            <description>Must be included if equalizerAvailable=true, and assume all IDs starting from 1 to this value are valid</description>
        </param>
    </struct>

    <enum name="LightName" since="5.0">
        <!-- Common Single Light 0~500 -->
        <element name="FRONT_LEFT_HIGH_BEAM" value="0"/>
        <element name="FRONT_RIGHT_HIGH_BEAM" value="1"/>
        <element name="FRONT_LEFT_LOW_BEAM" value="2"/>
        <element name="FRONT_RIGHT_LOW_BEAM" value="3"/>
        <element name="FRONT_LEFT_PARKING_LIGHT" value="4"/>
        <element name="FRONT_RIGHT_PARKING_LIGHT" value="5"/>
        <element name="FRONT_LEFT_FOG_LIGHT" value="6"/>
        <element name="FRONT_RIGHT_FOG_LIGHT" value="7"/>
        <element name="FRONT_LEFT_DAYTIME_RUNNING_LIGHT" value="8"/>
        <element name="FRONT_RIGHT_DAYTIME_RUNNING_LIGHT" value="9"/>
        <element name="FRONT_LEFT_TURN_LIGHT" value="10"/>
        <element name="FRONT_RIGHT_TURN_LIGHT" value="11"/>
        <element name="REAR_LEFT_FOG_LIGHT" value="12"/>
        <element name="REAR_RIGHT_FOG_LIGHT" value="13"/>
        <element name="REAR_LEFT_TAIL_LIGHT" value="14"/>
        <element name="REAR_RIGHT_TAIL_LIGHT" value="15"/>
        <element name="REAR_LEFT_BRAKE_LIGHT" value="16"/>
        <element name="REAR_RIGHT_BRAKE_LIGHT" value="17"/>
        <element name="REAR_LEFT_TURN_LIGHT" value="18"/>
        <element name="REAR_RIGHT_TURN_LIGHT" value="19"/>
        <element name="REAR_REGISTRATION_PLATE_LIGHT" value="20"/>

        <!-- Exterior Lights by common function groups 501~800 -->
        <element name="HIGH_BEAMS" value="501">
            <description>Include all high beam lights: front_left and front_right.</description>
        </element>
        <element name="LOW_BEAMS" value="502">
            <description>Include all low beam lights: front_left and front_right.</description>
        </element>
        <element name="FOG_LIGHTS" value="503">
            <description>Include all fog lights: front_left, front_right, rear_left and rear_right.</description>
        </element>
        <element name="RUNNING_LIGHTS" value="504">
            <description>Include all daytime running lights: front_left and front_right.</description>
        </element>
        <element name="PARKING_LIGHTS" value="505">
            <description>Include all parking lights: front_left and front_right.</description>
        </element>
        <element name="BRAKE_LIGHTS" value="506">
            <description>Include all brake lights: rear_left and rear_right.</description>
        </element>
        <element name="REAR_REVERSING_LIGHTS" value="507"/>
        <element name="SIDE_MARKER_LIGHTS" value="508"/>
        <element name="LEFT_TURN_LIGHTS" value="509">
            <description>Include all left turn signal lights: front_left, rear_left, left_side and mirror_mounted.</description>
        </element>
        <element name="RIGHT_TURN_LIGHTS" value="510">
            <description>Include all right turn signal lights: front_right, rear_right, right_side and mirror_mounted.</description>
        </element>
        <element name="HAZARD_LIGHTS" value="511">
            <description>Include all hazard lights: front_left, front_right, rear_left and rear_right.</description>
        </element>
        <element name="REAR_CARGO_LIGHTS" value="512">
            <description>Cargo lamps illuminate the cargo area.</description>
        </element>
        <element name="REAR_TRUCK_BED_LIGHTS" value="513">
            <description>Truck bed lamps light up the bed of the truck.</description>
        </element>
        <element name="REAR_TRAILER_LIGHTS" value="514">
            <description>Trailer lights are lamps mounted on a trailer hitch.</description>
        </element>
        <element name="LEFT_SPOT_LIGHTS" value="515">
            <description>It is the spotlights mounted on the left side of a vehicle.</description>
        </element>
        <element name="RIGHT_SPOT_LIGHTS" value="516">
            <description>It is the spotlights mounted on the right side of a vehicle.</description>
        </element>
        <element name="LEFT_PUDDLE_LIGHTS" value="517">
            <description>Puddle lamps illuminate the ground beside the door as the customer is opening or approaching the door.</description>
        </element>
        <element name="RIGHT_PUDDLE_LIGHTS" value="518">
            <description>Puddle lamps illuminate the ground beside the door as the customer is opening or approaching the door.</description>
        </element>

        <!-- Interior Lights by common function groups 801~900 -->
        <element name="AMBIENT_LIGHTS" value="801"/>
        <element name="OVERHEAD_LIGHTS" value="802"/>
        <element name="READING_LIGHTS" value="803"/>
        <element name="TRUNK_LIGHTS" value="804"/>

        <!-- Lights by location 901~1000-->
        <element name="EXTERIOR_FRONT_LIGHTS" value="901">
            <description>Include exterior lights located in front of the vehicle. For example, fog lights and low beams.</description>
        </element>
        <element name="EXTERIOR_REAR_LIGHTS" value="902">
            <description>Include exterior lights located at the back of the vehicle. For example, license plate lights, reverse lights, cargo lights, bed lights and trailer assist lights.</description>
        </element>
        <element name="EXTERIOR_LEFT_LIGHTS" value="903">
            <description>Include exterior lights located at the left side of the vehicle. For example, left puddle lights and spot lights.</description>
        </element>
        <element name="EXTERIOR_RIGHT_LIGHTS" value="904">
            <description>Include exterior lights located at the right side of the vehicle. For example, right puddle lights and spot lights.</description>
        </element>
        <element name="EXTERIOR_ALL_LIGHTS" value="905">
            <description> Include all exterior lights around the vehicle.</description>
        </element>
    </enum>

    <enum name="LightStatus" since="5.0">
        <element name="ON"/>
        <element name="OFF"/>
        <element name="RAMP_UP"/>
        <element name="RAMP_DOWN"/>
        <element name="UNKNOWN"/>
        <element name="INVALID"/>
    </enum>

    <struct name="LightCapabilities" since="5.0">
        <param name="name" type="LightName" mandatory="true" />
        <param name="statusAvailable" type="Boolean" mandatory="false">
          <description>
            Indicates if the status (ON/OFF) can be set remotely. App shall not use read-only values (RAMP_UP/RAMP_DOWN/UNKNOWN/INVALID) in a setInteriorVehicleData request.
          </description>
        </param>
        <param name="densityAvailable" type="Boolean" mandatory="false">
            <description>
                Indicates if the light's density can be set remotely (similar to a dimmer).
            </description>
        </param>
        <param name="rgbColorSpaceAvailable" type="Boolean" mandatory="false">
            <description>
                Indicates if the light's color can be set remotely by using the sRGB color space.
            </description>
        </param>
    </struct>

    <struct name="LightControlCapabilities" since="5.0">
        <param name="moduleName" type="String" maxlength="100" mandatory="true">
            <description>
                The short friendly name of the light control module.
                It should not be used to identify a module by mobile application.
            </description>
        </param>
        <param name="supportedLights" type="LightCapabilities" minsize="1" maxsize="100" array="true" mandatory="true">
            <description> An array of available LightCapabilities that are controllable. </description>
        </param>
    </struct>

    <struct name="LightState" since="5.0">
        <param name="id" type="LightName" mandatory="true">
            <description>The name of a light or a group of lights. </description>
        </param>
        <param name="status" type="LightStatus" mandatory="true"/>
        <param name="density" type="Float" minvalue="0" maxvalue="1" mandatory="false" />
        <param name="color" type="RGBColor" mandatory="false" />
    </struct>

    <struct name="LightControlData" since="5.0">
        <param name="lightState" type="LightState" mandatory="true" minsize="1" maxsize="100" array="true">
            <description>An array of LightNames and their current or desired status. No change to the status of the LightNames that are not listed in the array.</description>
        </param>
    </struct>

    <enum name="DisplayMode" since="5.0">
        <element name="DAY"/>
        <element name="NIGHT"/>
        <element name="AUTO"/>
    </enum>

    <enum name="DistanceUnit" since="5.0">
        <element name="MILES"/>
        <element name="KILOMETERS"/>
    </enum>

    <struct name="HMISettingsControlData" since="5.0">
        <description>Corresponds to "HMI_SETTINGS" ModuleType</description>
        <param name="displayMode" type="DisplayMode" mandatory="false"></param>
        <param name="temperatureUnit" type="TemperatureUnit" mandatory="false"></param>
        <param name="distanceUnit" type="DistanceUnit" mandatory="false"></param>
    </struct>

    <struct name="HMISettingsControlCapabilities" since="5.0">
        <param name="moduleName" type="String" maxlength="100" mandatory="true">
            <description>
              The short friendly name of the hmi setting module.
              It should not be used to identify a module by mobile application.
            </description>
        </param>
        <param name="distanceUnitAvailable" type="Boolean" mandatory="false">
            <description>Availability of the control of distance unit. </description>
        </param>
        <param name="temperatureUnitAvailable" type="Boolean" mandatory="false">
            <description>Availability of the control of temperature unit. </description>
        </param>
        <param name="displayModeUnitAvailable" type="Boolean" mandatory="false">
            <description>Availability of the control of HMI display mode. </description>
        </param>
    </struct>

    <struct name="ModuleData" since="4.5">
        <description>The moduleType indicates which type of data should be changed and identifies which data object exists in this struct. For example, if the moduleType is CLIMATE then a "climateControlData" should exist</description>
        <param name="moduleType" type="ModuleType" mandatory="true">
        </param>
        <param name="radioControlData" type="RadioControlData" mandatory="false">
        </param>
        <param name="climateControlData" type="ClimateControlData" mandatory="false">
        </param>
        <param name="seatControlData" type="SeatControlData" mandatory="false" since="5.0">
        </param>
        <param name="audioControlData" type="AudioControlData" mandatory="false" since="5.0">
        </param>
        <param name="lightControlData" type="LightControlData" mandatory="false" since="5.0">
        </param>
        <param name="hmiSettingsControlData" type="HMISettingsControlData" mandatory="false" since="5.0">
        </param>
    </struct>

    <struct name="RemoteControlCapabilities" since="4.5">
        <param name="climateControlCapabilities" type="ClimateControlCapabilities" mandatory="false" minsize="1" maxsize="100" array="true">
            <description>If included, the platform supports RC climate controls. For this baseline version, maxsize=1. i.e. only one climate control module is supported.</description>
        </param>
        <param name="radioControlCapabilities" type="RadioControlCapabilities" mandatory="false" minsize="1" maxsize="100" array="true">
            <description>If included, the platform supports RC radio controls.For this baseline version, maxsize=1. i.e. only one radio control module is supported.</description>
        </param>
        <param name="buttonCapabilities" type="ButtonCapabilities"  mandatory="false" minsize="1" maxsize="100" array="true">
            <description>If included, the platform supports RC button controls with the included button names.</description>
        </param>
        <param name="audioControlCapabilities" type="AudioControlCapabilities" mandatory="false" minsize="1" maxsize="100" array="true" since="5.0">
            <description>If included, the platform supports audio controls.</description>
        </param>
        <param name="hmiSettingsControlCapabilities" type="HMISettingsControlCapabilities" mandatory="false" since="5.0">
            <description>If included, the platform supports hmi setting controls.</description>
        </param>
        <param name="lightControlCapabilities" type="LightControlCapabilities" mandatory="false" since="5.0">
            <description>If included, the platform supports light controls.</description>
        </param>
        <param name="seatControlCapabilities" type="SeatControlCapabilities" mandatory="false" minsize="1" maxsize="100" array="true" since="5.0">
            <description>If included, the platform supports seat controls.</description>
        </param>
    </struct>
    
    <!-- End of RC -->
    
    <enum name="MetadataType" since="4.5">
        <element name="mediaTitle">
            <description>The data in this field contains the title of the currently playing audio track.</description>
        </element>
        <element name="mediaArtist">
            <description>The data in this field contains the artist or creator of the currently playing audio track.</description>
        </element>
        <element name="mediaAlbum">
            <description>The data in this field contains the album title of the currently playing audio track.</description>
        </element>
        <element name="mediaYear">
            <description>The data in this field contains the creation year of the currently playing audio track.</description>
        </element>
        <element name="mediaGenre">
            <description>The data in this field contains the genre of the currently playing audio track.</description>
        </element>
        <element name="mediaStation">
            <description>The data in this field contains the name of the current source for the media.</description>
        </element>
        <element name="rating">
            <description>The data in this field is a rating.</description>
        </element>
        <element name="currentTemperature">
            <description>The data in this field is the current temperature.</description>
        </element>
        <element name="maximumTemperature">
            <description>The data in this field is the maximum temperature for the day.</description>
        </element>
        <element name="minimumTemperature">
            <description>The data in this field is the minimum temperature for the day.</description>
        </element>
        <element name="weatherTerm">
            <description>The data in this field describes the current weather (ex. cloudy, clear, etc.).</description>
        </element>
        <element name="humidity">
            <description>The data in this field describes the current humidity value.</description>
        </element>
    </enum>

    <struct name="MetadataTags" since="4.5">
        <param name="mainField1" type="MetadataType" minsize="0" maxsize="5" array="true" mandatory="false">
            <description>The type of data contained in the "mainField1" text field.</description>
        </param>
        <param name="mainField2" type="MetadataType" minsize="0" maxsize="5" array="true" mandatory="false">
            <description>The type of data contained in the "mainField2" text field.</description>
        </param>
        <param name="mainField3" type="MetadataType" minsize="0" maxsize="5" array="true" mandatory="false">
            <description>The type of data contained in the "mainField3" text field.</description>
        </param>
        <param name="mainField4" type="MetadataType" minsize="0" maxsize="5" array="true" mandatory="false">
            <description>The type of data contained in the "mainField4" text field.</description>
        </param>
    </struct>
    
    <struct name="Rectangle" since="4.5">
        <param name="x" type="Float" mandatory="true">
            <description>The upper left X-coordinate of the rectangle</description>
        </param>
        <param name="y" type="Float" mandatory="true">
            <description>The upper left Y-coordinate of the rectangle</description>
        </param>
        <param name="width" type="Float" mandatory="true">
            <description>The width of the rectangle</description>
        </param>
        <param name="height" type="Float" mandatory="true">
            <description>The height of the rectangle</description>
        </param>
    </struct>

    <struct name="HapticRect" since="4.5">
        <description>Defines haptic data for each user control object for video streaming application</description>
        <param name="id" type="Integer" minvalue="0" maxvalue="2000000000" mandatory="true">
            <description>A user control spatial identifier</description>
        </param>
        <param name="rect" type="Rectangle" mandatory="true">
            <description>The position of the haptic rectangle to be highlighted. The center of this rectangle will be "touched" when a press occurs.</description>
        </param>
    </struct>

    <!-- App Services -->

    <enum name="AppServiceType" platform="documentation" since="5.1">
        <element name="MEDIA"/>
        <element name="WEATHER"/>
        <element name="NAVIGATION"/>
    </enum>

    <struct name="MediaServiceManifest" since="5.1">
    </struct>

    <enum name="MediaType" since="5.1">
        <element name="MUSIC"/>
        <element name="PODCAST"/>
        <element name="AUDIOBOOK"/>
        <element name="OTHER"/>
    </enum>

    <struct name="MediaServiceData" since="5.1">
        <description>This data is related to what a media service should provide</description>

        <param name="mediaType" type="MediaType" mandatory="false">
            <description>The type of the currently playing or paused track.</description>
        </param>

        <param name="mediaTitle" type="String" mandatory="false">
            <description>
                Music: The name of the current track
                Podcast: The name of the current episode
                Audiobook: The name of the current chapter
            </description>
        </param>

        <param name="mediaArtist" type="String" mandatory="false">
            <description>
                Music: The name of the current album artist
                Podcast: The provider of the podcast (hosts, network, company)
                Audiobook: The book author's name
            </description>
        </param>

        <param name="mediaAlbum" type="String" mandatory="false">
            <description>
                Music: The name of the current album
                Podcast: The name of the current podcast show
                Audiobook: The name of the current book
            </description>
        </param>

        <param name="playlistName" type="String" mandatory="false">
            <description>
                Music: The name of the playlist or radio station, if the user is playing from a playlist, otherwise, Null
                Podcast: The name of the playlist, if the user is playing from a playlist, otherwise, Null
                Audiobook: Likely not applicable, possibly a collection or "playlist" of books
            </description>
        </param>

        <param name="isExplicit" type="Boolean" mandatory="false">
            <description> Whether or not the content currently playing (e.g. the track, episode, or book) contains explicit content</description>
        </param>

        <param name="trackPlaybackProgress" type="Integer" mandatory="false">
            <description>
                Music: The current progress of the track in seconds
                Podcast: The current progress of the episode in seconds
                Audiobook: The current progress of the current segment (e.g. the chapter) in seconds
            </description>
        </param>

        <param name="trackPlaybackDuration" type="Integer" mandatory="false">
            <description>
                Music: The total duration of the track in seconds
                Podcast: The total duration of the episode in seconds
                Audiobook: The total duration of the current segment (e.g. the chapter) in seconds
            </description>
        </param>

        <param name="queuePlaybackProgress" type="Integer" mandatory="false">
            <description>
                Music: The current progress of the playback queue in seconds
                Podcast: The current progress of the playback queue in seconds
                Audiobook: The current progress of the playback queue (e.g. the book) in seconds
            </description>
        </param>

        <param name="queuePlaybackDuration" type="Integer" mandatory="false">
            <description>
                Music: The total duration of the playback queue in seconds
                Podcast: The total duration of the playback queue in seconds
                Audiobook: The total duration of the playback queue (e.g. the book) in seconds
            </description>
        </param>

        <param name="queueCurrentTrackNumber" type="Integer" mandatory="false">
            <description>
                Music: The current number (1 based) of the track in the playback queue
                Podcast: The current number (1 based) of the episode in the playback queue
                Audiobook: The current number (1 based) of the episode in the playback queue (e.g. the chapter number in the book)
            </description>
        </param>

        <param name="queueTotalTrackCount" type="Integer" mandatory="false">
            <description>
                Music: The total number of tracks in the playback queue
                Podcast: The total number of episodes in the playback queue
                Audiobook: The total number of sections in the playback queue (e.g. the number of chapters in the book)
            </description>
        </param>
        <param name="mediaImage" type="Image" mandatory="false" since="5.2">
          <description>
              Music: The album art of the current track
              Podcast: The podcast or chapter artwork of the current podcast episode
              Audiobook: The book or chapter artwork of the current audiobook
          </description>
        </param>
    </struct>

    <struct name="WeatherServiceManifest" since="5.1">
        <param name="currentForecastSupported" type="Boolean" mandatory="false"/>
        <param name="maxMultidayForecastAmount" type="Integer" mandatory="false"/>
        <param name="maxHourlyForecastAmount" type="Integer" mandatory="false"/>
        <param name="maxMinutelyForecastAmount" type="Integer" mandatory="false"/>
        <param name="weatherForLocationSupported" type="Boolean" mandatory="false"/>
    </struct>

    <struct name="WeatherAlert" since="5.1">
        <param name="title" type="String" mandatory="false"/>
        <param name="summary" type="String" mandatory="false"/>
        <param name="expires" type="DateTime" mandatory="false"/>
        <param name="regions" type="String" array="true" minsize="1" maxsize="99" mandatory="false"/>
        <param name="severity" type="String" mandatory="false"/>
        <param name="timeIssued" type="DateTime" mandatory="false"/>
    </struct>

    <struct name="WeatherData" since="5.1">
        <param name="currentTemperature" type="Temperature" mandatory="false"/>
        <param name="temperatureHigh" type="Temperature" mandatory="false"/>
        <param name="temperatureLow" type="Temperature" mandatory="false"/>
        <param name="apparentTemperature" type="Temperature" mandatory="false"/>
        <param name="apparentTemperatureHigh" type="Temperature" mandatory="false"/>
        <param name="apparentTemperatureLow" type="Temperature" mandatory="false"/>
    
        <param name="weatherSummary" type="String" mandatory="false"/>
        <param name="time" type="DateTime" mandatory="false"/>
        <param name="humidity" type="Float" minvalue="0" maxvalue="1" mandatory="false">
            <description> 0 to 1, percentage humidity </description>
        </param>
        <param name="cloudCover" type="Float" minvalue="0" maxvalue="1" mandatory="false">
            <description> 0 to 1, percentage cloud cover </description>
        </param>
        <param name="moonPhase" type="Float" minvalue="0" maxvalue="1" mandatory="false">
            <description> 0 to 1, percentage of the moon seen, e.g. 0 = no moon, 0.25 = quarter moon </description>
        </param>

        <param name="windBearing" type="Integer" mandatory="false">
            <description> In degrees, true north at 0 degrees </description>
        </param>
        <param name="windGust" type="Float" mandatory="false">
            <description> km/hr </description>
        </param>
        <param name="windSpeed" type="Float" mandatory="false">
            <description> km/hr </description>
        </param>

        <param name="nearestStormBearing" type="Integer" mandatory="false">
            <description> In degrees, true north at 0 degrees </description>
        </param>
        <param name="nearestStormDistance" type="Integer" mandatory="false">
            <description> In km </description>
        </param>
        <param name="precipAccumulation" type="Float" mandatory="false">
            <description> cm </description>
        </param>
        <param name="precipIntensity" type="Float" mandatory="false">
            <description> cm of water per hour </description>
        </param>
        <param name="precipProbability" type="Float" minvalue="0" maxvalue="1" mandatory="false">
            <description> 0 to 1, percentage chance </description>
        </param>
        <param name="precipType" type="String" mandatory="false">
            <description> e.g. "rain", "snow", "sleet", "hail" </description>
        </param>
        <param name="visibility" type="Float" mandatory="false">
            <description> In km </description>
        </param>

        <param name="weatherIcon" type="Image" mandatory="false"/>
    </struct>

    <struct name="WeatherServiceData" since="5.1">
        <description> This data is related to what a weather service would provide</description>
        <param name="location" type="LocationDetails" mandatory="true"/>
        <param name="currentForecast" type="WeatherData" mandatory="false"/>
        <param name="minuteForecast" type="WeatherData" array="true" minsize="15" maxsize="60" mandatory="false"/>
        <param name="hourlyForecast" type="WeatherData" array="true" minsize="1" maxsize="96" mandatory="false"/>
        <param name="multidayForecast" type="WeatherData" array="true" minsize="1" maxsize="30" mandatory="false"/>
        <param name="alerts" type="WeatherAlert" array="true" minsize="1" maxsize="10" mandatory="false">
            <description> This array should be ordered with the first object being the current day</description>
        </param>
    </struct>

    <struct name="NavigationServiceManifest" since="5.1">
        <param name="acceptsWayPoints" type="Boolean" mandatory="false">
            <description> Informs the subscriber if this service can actually accept way points. </description>
        </param>
    </struct>

    <enum name="NavigationAction" since="5.1">
        <element name="TURN">
            <description> Using this action plus a supplied direction can give the type of turn. </description>
        </element>
        <element name="EXIT"/>
        <element name="STAY"/>    
        <element name="MERGE"/>
        <element name="FERRY"/>
        <element name="CAR_SHUTTLE_TRAIN"/>
        <element name="WAYPOINT"/>
    </enum>

    <enum name="NavigationJunction" since="5.1">
        <element name="REGULAR">
            <description> A junction that represents a standard intersection with a single road crossing another. </description>
        </element>
        <element name="BIFURCATION">
            <description> A junction where the road splits off into two paths; a fork in the road. </description>
        </element>
        <element name="MULTI_CARRIAGEWAY">
            <description> A junction that has multiple intersections and paths. </description>
        </element>
        <element name="ROUNDABOUT">
            <description> A junction where traffic moves in a single direction around a central, non-traversable point to reach one of the connecting roads. </description>
        </element>
        <element name="TRAVERSABLE_ROUNDABOUT">
            <description> Similar to a roundabout, however the center of the roundabout is fully traversable. Also known as a mini-roundabout. </description>
        </element>
        <element name="JUGHANDLE">
            <description> A junction where lefts diverge to the right, then curve to the left, converting a left turn to a crossing maneuver. </description>
        </element>
        <element name="ALL_WAY_YIELD">
            <description> Multiple way intersection that allows traffic to flow based on priority; most commonly right of way and first in, first out. </description>
        </element>
        <element name="TURN_AROUND">
            <description> A junction designated for traffic turn arounds. </description>
        </element>
    </enum>

    <enum name="Direction" since="5.1">
        <element name="LEFT"/>
        <element name="RIGHT"/>
    </enum>

    <struct name="NavigationInstruction" since="5.1">
        <param name="locationDetails" type="LocationDetails" mandatory="true"/>

        <param name="action" type="NavigationAction" mandatory="true"/>

        <param name="eta" type="DateTime" mandatory="false"/>

        <param name="bearing" type="Integer" minvalue="0" maxvalue="359" mandatory="false">
            <description> The angle at which this instruction takes place. For example, 0 would mean straight, less than 45 is bearing right, greater than 135 is sharp right, between 45 and 135 is a regular right, and 180 is a U-Turn, etc. </description>
        </param>

        <param name="junctionType" type="NavigationJunction" mandatory="false"/>

        <param name="drivingSide" type="Direction" mandatory="false">
            <description> Used to infer which side of the road this instruction takes place. For a U-Turn (action=TURN, bearing=180) this will determine which direction the turn should take place. </description>
        </param>

        <param name="details" type="String" mandatory="false">
            <description> This is a string representation of this instruction, used to display instructions to the users. This is not intended to be read aloud to the users, see the param prompt in NavigationServiceData for that. </description>
        </param>

        <param name="image" type="Image" mandatory="false">
            <description> An image representation of this instruction. </description>
        </param>
    </struct>

    <struct name="NavigationServiceData" since="5.1">
        <description> This data is related to what a navigation service would provide.</description>

        <param name="timeStamp" type="DateTime" mandatory="true">
            <description> This is the timestamp of when the data was generated. This is to ensure any time or distance given in the data can accurately be adjusted if necessary. </description>
        </param>

        <param name="origin" type="LocationDetails" mandatory="false"/>
        <param name="destination" type="LocationDetails" mandatory="false"/>
        <param name="destinationETA" type="DateTime" mandatory="false"/>

        <param name="instructions" type="NavigationInstruction" array="true" mandatory="false">
            <description> This array should be ordered with all remaining instructions. The start of this array should always contain the next instruction.</description>
        </param>

        <param name="nextInstructionETA" type="DateTime" mandatory="false"/>
        <param name="nextInstructionDistance" type="Float" mandatory="false">
            <description>The distance to this instruction from current location. This should only be updated ever .1 unit of distance. For more accuracy the consumer can use the GPS location of itself and the next instruction. </description>
        </param>
        <param name="nextInstructionDistanceScale" type="Float" mandatory="false">
            <description>Distance till next maneuver (starting from) from previous maneuver.</description>
        </param>

        <param name="prompt" type="String" mandatory="false">
            <description>This is a prompt message that should be conveyed to the user through either display or voice (TTS). This param will change often as it should represent the following: approaching instruction, post instruction, alerts that affect the current navigation session, etc.</description>
        </param>
    </struct>

    <struct name="AppServiceManifest" since="5.1">
        <description> This manifest contains all the information necessary for the service to be published, activated, and consumers able to interact with it </description>

        <param name="serviceName" type="String" mandatory="false">
            <description> Unique name of this service </description>
        </param>

        <param name="serviceType" type="String" mandatory="true">
            <description> The type of service that is to be offered by this app. See AppServiceType for known enum equivalent types. Parameter is a string to allow for new service types to be used by apps on older versions of SDL Core. </description>
        </param>

        <param name="serviceIcon" type="Image" mandatory="false">
            <description> The icon to be associated with this service. Most likely the same as the appIcon.</description>
        </param>

        <param name="allowAppConsumers" type="Boolean" mandatory="false" defvalue="false">
            <description> If true, app service consumers beyond the IVI system will be able to access this service. If false, only the IVI system will be able consume the service. If not provided, it is assumed to be false. </description>
        </param>

        <param name="rpcSpecVersion" type="SyncMsgVersion" mandatory="false">
            <description> This is the max RPC Spec version the app service understands. This is important during the RPC passthrough functionality. If not included, it is assumed the max version of the module is acceptable. </description>
        </param>

        <param name="handledRPCs" type="Integer" array="true" mandatory="false">
            <description> This field contains the Function IDs for the RPCs that this service intends to handle correctly. This means the service will provide meaningful responses. </description>
        </param>

        <param name="mediaServiceManifest" type="MediaServiceManifest" mandatory="false"/>
        <param name="weatherServiceManifest" type="WeatherServiceManifest" mandatory="false"/>
        <param name="navigationServiceManifest" type="NavigationServiceManifest" mandatory="false"/>
    </struct>

    <struct name="AppServiceRecord" since="5.1">
        <description> This is the record of an app service publisher that the module has. It should contain the most up to date information including the service's active state</description>

        <param name="serviceID" type="String" mandatory="true">
            <description> A unique ID tied to this specific service record. The ID is supplied by the module that services publish themselves. </description>
        </param>

        <param name="serviceManifest" type="AppServiceManifest" mandatory="true">
            <description> Manifest for the service that this record is for.</description>
        </param>

        <param name="servicePublished" type="Boolean" mandatory="true">
            <description> If true, the service is published and available. If false, the service has likely just been unpublished, and should be considered unavailable.</description>
        </param>

        <param name="serviceActive" type="Boolean" mandatory="true">
            <description> If true, the service is the active primary service of the supplied service type. It will receive all potential RPCs that are passed through to that service type. If false, it is not the primary service of the supplied type. See servicePublished for its availability. </description>
        </param>
    </struct>

    <struct name="AppServiceData" since="5.1">
        <description> Contains all the current data of the app service. The serviceType will link to which of the service data objects are included in this object (e.g. if the service type is MEDIA, the mediaServiceData param should be included).</description>

        <param name="serviceType" type="String" mandatory="true">
            <description>The type of service that is to be offered by this app. See AppServiceType for known enum equivalent types. Parameter is a string to allow for new service types to be used by apps on older versions of SDL Core.</description>
        </param>
        <param name="serviceID" type="String" mandatory="true"/>

        <param name="mediaServiceData" type="MediaServiceData" mandatory="false"/>
        <param name="weatherServiceData" type="WeatherServiceData" mandatory="false"/>
        <param name="navigationServiceData" type="NavigationServiceData" mandatory="false"/>
    </struct>

    <enum name="ServiceUpdateReason" since="5.1">
        <element name="PUBLISHED">
            <description> The service has just been published with the module and once activated to the primary service of its type, it will be ready for possible consumption.</description>
        </element>
        <element name="REMOVED">
            <description> The service has just been unpublished with the module and is no longer accessible</description>
        </element>
        <element name="ACTIVATED">
            <description> The service is activated as the primary service of this type. All requests dealing with this service type will be handled by this service.</description>
        </element>
        <element name="DEACTIVATED">
            <description> The service has been deactivated as the primary service of its type</description>
        </element>
        <element name="MANIFEST_UPDATE">
            <description> The service has updated its manifest. This could imply updated capabilities</description>
        </element>
    </enum>

    <struct name="AppServiceCapability" since="5.1">
        <param name="updateReason" type="ServiceUpdateReason" mandatory="false">
            <description> Only included in OnSystemCapabilityUpdated. Update reason for service record.</description>
        </param>
        <param name="updatedAppServiceRecord" type="AppServiceRecord" mandatory="true">
            <description>Service record for a specific app service provider</description>
        </param>
    </struct>

    <struct name="AppServicesCapabilities" since="5.1">
        <description>Capabilities of app services including what service types are supported and the current state of services.</description>
        <param name="appServices" type="AppServiceCapability" array="true" mandatory="false">
            <description>An array of currently available services. If this is an update to the capability the affected services will include an update reason in that item</description>
        </param>
    </struct>

    <!-- End App Services -->
    
    <struct name="SystemCapability" since="4.5">
        <description>The systemCapabilityType identifies which data object exists in this struct. For example, if the SystemCapability Type is NAVIGATION then a "navigationCapability" should exist</description>
        <param name="systemCapabilityType" type="SystemCapabilityType" mandatory="true">
            <description>Used as a descriptor of what data to expect in this struct. The corresponding param to this enum should be included and the only other param included.</description>
        </param>
        <param name="navigationCapability" type="NavigationCapability" mandatory="false">
            <description>Describes extended capabilities for onboard navigation system </description>
        </param>
        <param name="phoneCapability" type="PhoneCapability" mandatory="false">
            <description>Describes extended capabilities of the module's phone feature</description>
        </param>
        <param name="videoStreamingCapability" type="VideoStreamingCapability" mandatory="false">
            <description>Describes extended capabilities of the module's phone feature</description>
        </param>
        <param name="remoteControlCapability" type="RemoteControlCapabilities" mandatory="false">
            <description>Describes extended capabilities of the module's phone feature</description>
        </param>
        <param name="appServicesCapabilities" type="AppServicesCapabilities" mandatory="false" since="5.1">
            <description>An array of currently available services. If this is an update to the capability the affected services will include an update reason in that item</description>
        </param>
    </struct>

    <!-- Requests/Responses -->
    
    <function name="RegisterAppInterface" functionID="RegisterAppInterfaceID" messagetype="request" since="1.0">
        <description>
            Establishes an interface with a mobile application.
            Before registerAppInterface no other commands will be accepted/executed.
        </description>
        
        <param name="syncMsgVersion" type="SyncMsgVersion" mandatory="true" since="1.0">
            <description>See SyncMsgVersion</description>
        </param>
        
        <param name="appName" type="String" maxlength="100" mandatory="true" since="1.0">
            <description>
                The mobile application name, e.g. "Ford Drive Green".
                Needs to be unique over all applications.
                May not be empty.
                May not start with a new line character.
                May not interfere with any name or synonym of previously registered applications and any predefined blacklist of words (global commands)
                Needs to be unique over all applications. Applications with the same name will be rejected.
                Only characters from char set [@TODO: Create char set (character/hex value) for each ACM and refer to] are supported.
            </description>
        </param>
        
        <param name="ttsName" type="TTSChunk" minsize="1" maxsize="100" array="true" mandatory="false" since="2.0">
            <description>
                TTS string for VR recognition of the mobile application name, e.g. "Ford Drive Green".
                Meant to overcome any failing on speech engine in properly pronouncing / understanding app name.
                Needs to be unique over all applications.
                May not be empty.
                May not start with a new line character.
                Only characters from char set [@TODO: Create char set (character/hex value) for each ACM and refer to] are supported.
            </description>
        </param>
        
        <param name="ngnMediaScreenAppName" type="String" maxlength="100" mandatory="false" since="1.0">
            <description>
                Provides an abbreviated version of the app name (if needed), that will be displayed on the NGN media screen.
                If not provided, the appName is used instead (and will be truncated if too long)
                Only characters from char set [@TODO: Create char set (character/hex value) for each ACM and refer to] are supported.
            </description>
        </param>
        
        <param name="vrSynonyms" type="String" maxlength="40" minsize="1" maxsize="100" array="true" mandatory="false" since="1.0">
            <description>
                Defines an additional voice recognition command.
                May not interfere with any app name of previously registered applications and any predefined blacklist of words (global commands)
                Only characters from char set [@TODO: Create char set (character/hex value) for each ACM and refer to] are supported.
            </description>
        </param>
        
        <param name="isMediaApplication" type="Boolean" mandatory="true" since="1.0">
            <description>
                Indicates if the application is a media or a non-media application.
                Only media applications will be able to stream audio to the module that is audible outside of the BT media source.
            </description>
        </param>
        <param name="languageDesired" type="Language" mandatory="true" since="1.0">
            <description>
                See Language
                Current app's expected VR+TTS language
                If there is a mismatch with the module, the app will be able to change this registration with changeRegistration prior to app being brought into focus.
            </description>
        </param>
        <param name="hmiDisplayLanguageDesired" type="Language" mandatory="true" since="2.0">
            <description>
                See Language
                Current app's expected display language
                If there is a mismatch with the module, the app will be able to change this registration with changeRegistration prior to app being brought into focus.
            </description>
        </param>
        
        <param name="appHMIType" type="AppHMIType" minsize="1" maxsize="100" array="true" mandatory="false" since="2.0">
            <description>
                See AppHMIType
                List of all applicable app HMI types stating which HMI classifications to be given to the app.
            </description>
        </param>
        
        <param name="hashID" type="String" maxlength="100" mandatory="false" since="3.0">
            <description>
                ID used to uniquely identify current state of all app data that can persist through connection cycles (e.g. ignition cycles).
                This registered data (commands, submenus, choice sets, etc.) can be reestablished without needing to explicitly reregister each piece.
                If omitted, then the previous state of an app's commands, etc. will not be restored.
                When sending hashID, all RegisterAppInterface parameters should still be provided (e.g. ttsName, etc.).
            </description>
        </param>
        <param name="deviceInfo" type="DeviceInfo" mandatory="false" since="3.0">
            <description>
                See DeviceInfo.
            </description>
        </param>
        <param name="appID" type="String" maxlength="100" mandatory="true" since="2.0">
            <description>ID used to validate app with policy table entries</description>
        </param>
        <param name="fullAppID" type="String" maxlength="100" mandatory="false" since="5.0">
            <description>ID used to validate app with policy table entries</description>
        </param>
        <param name="appInfo" type="AppInfo" mandatory="false" since="2.0">
            <description>
                See AppInfo.
            </description>
        </param>
        <param name="dayColorScheme" type="TemplateColorScheme" mandatory="false" since="5.0"/>
        <param name="nightColorScheme" type="TemplateColorScheme" mandatory="false" since="5.0"/>
    </function>
    
    <function name="RegisterAppInterface" functionID="RegisterAppInterfaceID" messagetype="response" since="1.0">
        <description>The response to registerAppInterface</description>
        
        <param name="success" type="Boolean" platform="documentation" mandatory="true">
            <description> true if successful; false, if failed </description>
        </param>
        
        <param name="resultCode" type="Result" platform="documentation" mandatory="true">
            <description>See Result</description>
            <element name="SUCCESS"/>
            <element name="INVALID_DATA"/>
            <element name="OUT_OF_MEMORY"/>
            <element name="TOO_MANY_PENDING_REQUESTS"/>
            <element name="GENERIC_ERROR"/>
            <element name="DUPLICATE_NAME"/>
            <element name="TOO_MANY_APPLICATIONS"/>
            <element name="APPLICATION_REGISTERED_ALREADY"/>
            <element name="UNSUPPORTED_VERSION"/>
            <element name="WRONG_LANGUAGE"/>
            <element name="DISALLOWED"/>
            <element name="WARNINGS"/>
            <element name="RESUME_FAILED"/>
        </param>
        
        <param name="info" type="String" maxlength="1000" mandatory="false" platform="documentation">
            <description>Provides additional human readable info regarding the result.</description>
        </param>
        
        <param name="syncMsgVersion" type="SyncMsgVersion" mandatory="false">
            <description>See SyncMsgVersion</description>
        </param>
        
        <param name="language" type="Language" mandatory="false">
            <description>The currently active VR+TTS language on the module. See "Language" for options.</description>
        </param>
        
        <param name="hmiDisplayLanguage" type="Language" mandatory="false" since="2.0">
            <description>The currently active display language on the module. See "Language" for options.</description>
        </param>
        
        <param name="displayCapabilities" type="DisplayCapabilities" mandatory="false">
            <description>See DisplayCapabilities</description>
        </param>
        
        <param name="buttonCapabilities" type="ButtonCapabilities" minsize="1" maxsize="100" array="true" mandatory="false">
            <description>See ButtonCapabilities</description >
        </param>
        
        <param name="softButtonCapabilities" type="SoftButtonCapabilities" minsize="1" maxsize="100" array="true" mandatory="false" since="2.0">
            <description>If returned, the platform supports on-screen SoftButtons; see SoftButtonCapabilities.</description >
        </param>
        
        <param name="presetBankCapabilities" type="PresetBankCapabilities" mandatory="false" since="2.0">
            <description>If returned, the platform supports custom on-screen Presets; see PresetBankCapabilities.</description >
        </param>
        <param name="hmiZoneCapabilities" type="HmiZoneCapabilities" minsize="1" maxsize="100" array="true" mandatory="false" since="1.0">
            <description>See HmiZoneCapabilities</description>
        </param>
        <param name="speechCapabilities" type="SpeechCapabilities" minsize="1" maxsize="100" array="true" mandatory="false" since="1.0">
            <description>See SpeechCapabilities</description>
        </param>
        
        <param name="prerecordedSpeech" type="PrerecordedSpeech" minsize="1" maxsize="100" array="true" mandatory="false" since="3.0">
            <description>See PrerecordedSpeech</description>
        </param>
        
        <param name="vrCapabilities" type="VrCapabilities" minsize="1" maxsize="100" array="true" mandatory="false" since="1.0">
            <description>See VrCapabilities</description>
        </param>
        
        <param name="audioPassThruCapabilities" type="AudioPassThruCapabilities" minsize="1" maxsize="100" array="true" mandatory="false" since="2.0">
            <description>See AudioPassThruCapability</description>
        </param>
        
        <param name="pcmStreamCapabilities" type="AudioPassThruCapabilities" array="false" mandatory="false" since="4.1">
            <description>See AudioPassThruCapability</description>
        </param>
        
        <param name="vehicleType" type="VehicleType" mandatory="false" since="2.0">
            <description>Specifies the vehicle's type. See VehicleType.</description>
        </param>
        
        <param name="supportedDiagModes" type="Integer" minvalue="0" maxvalue="255" array="true" minsize="1" maxsize="100" mandatory="false" since="3.0">
            <description>
                Specifies the white-list of supported diagnostic modes (0x00-0xFF) capable for DiagnosticMessage requests.
                If a mode outside this list is requested, it will be rejected.
            </description>
        </param>
        
        <param name="hmiCapabilities" type="HMICapabilities" mandatory="false" since="3.0">
            <description>Specifies the HMIÃƒÂ¢Ã¢â€šÂ¬Ã¢â€žÂ¢s capabilities. See HMICapabilities.</description>
        </param>
        
        <param name="sdlVersion" type="String" maxlength="100" mandatory="false" platform="documentation" since="3.0">
            <description>The SmartDeviceLink version.</description>
        </param>
        
        <param name="systemSoftwareVersion" type="String" maxlength="100" mandatory="false" platform="documentation" since="3.0">
            <description>The software version of the system that implements the SmartDeviceLink core.</description>
        </param>

        <param name="iconResumed" type="Boolean" mandatory="false" since="5.0">
            <description>
                Existence of apps icon at system. If true, apps icon
                was resumed at system. If false, apps icon is not resumed at system
            </description>
        </param>
    </function>
    
    <function name="UnregisterAppInterface" functionID="UnregisterAppInterfaceID" messagetype="request" since="1.0">
        <description>
            Closes an interface from a mobile application.
            After unregisterAppInterface, no commands other than registerAppInterface will be accepted/executed.
            Will fail, if no registerAppInterface was completed successfully before.
        </description>
    </function>
    
    <function name="UnregisterAppInterface" functionID="UnregisterAppInterfaceID" messagetype="response" since="1.0">
        
        <param name="success" type="Boolean" platform="documentation" mandatory="true">
            <description> true if successful; false, if failed </description>
        </param>
        
        <param name="resultCode" type="Result" platform="documentation" mandatory="true">
            <description>See Result</description>
            <element name="SUCCESS"/>
            <element name="INVALID_DATA"/>
            <element name="OUT_OF_MEMORY"/>
            <element name="TOO_MANY_PENDING_REQUESTS"/>
            <element name="APPLICATION_NOT_REGISTERED"/>
            <element name="GENERIC_ERROR"/>
        </param>
        
        <param name="info" type="String" maxlength="1000" mandatory="false" platform="documentation">
            <description>Provides additional human readable info regarding the result.</description>
        </param>
        
    </function>
    
    <function name="SetGlobalProperties" functionID="SetGlobalPropertiesID" messagetype="request" since="1.0">
        <description>Allows setting global properties.</description>
        
        <param name="helpPrompt" type="TTSChunk" minsize="1" maxsize="100" array="true" mandatory="false" since="1.0">
            <description>
                The help prompt.
                An array of text chunks of type TTSChunk. See TTSChunk.
                The array must have at least one item.
            </description>
        </param>
        
        <param name="timeoutPrompt" type="TTSChunk" minsize="1" maxsize="100" array="true" mandatory="false" since="1.0">
            <description>
                Help text for a wait timeout.
                An array of text chunks of type TTSChunk. See TTSChunk.
                The array must have at least one item.
            </description>
        </param>
        
        <param name="vrHelpTitle" type="String" maxlength="500" mandatory="false" since="2.0">
            <description>
                VR Help Title text.
                If omitted on supported displays, the default module help title shall be used.
                If omitted and one or more vrHelp items are provided, the request will be rejected.
            </description>
        </param>
        
        <param name="vrHelp" type="VrHelpItem" minsize="1" maxsize="100" array="true" mandatory="false" since="2.0">
            <description>
                VR Help Items.
                If omitted on supported displays, the default SmartDeviceLink VR help / What Can I Say? screen shall be used.
                If the list of VR Help Items contains nonsequential positions (e.g. [1,2,4]), the RPC shall be rejected.
                If omitted and a vrHelpTitle is provided, the request will be rejected.
            </description>
        </param>
        <param name="menuTitle" maxlength="500" type="String" mandatory="false" since="3.0">
            <description>Optional text to label an app menu button (for certain touchscreen platforms).</description>
        </param>
        
        <param name="menuIcon" type="Image" mandatory="false" since="3.0">
            <description>Optional icon to draw on an app menu button (for certain touchscreen platforms).</description>
        </param>
        
        <param name="keyboardProperties" type="KeyboardProperties" mandatory="false" since="3.0">
            <description>On-screen keyboard configuration (if available).</description>
        </param>
    </function>
    
    <function name="SetGlobalProperties" functionID="SetGlobalPropertiesID" messagetype="response" since="1.0">
        
        <param name="success" type="Boolean" platform="documentation" mandatory="true">
            <description> true if successful; false, if failed </description>
        </param>
        
        <param name="resultCode" type="Result" platform="documentation" mandatory="true">
            <description>See Result</description>
            <element name="SUCCESS"/>
            <element name="INVALID_DATA"/>
            <element name="OUT_OF_MEMORY"/>
            <element name="TOO_MANY_PENDING_REQUESTS"/>
            <element name="APPLICATION_NOT_REGISTERED"/>
            <element name="GENERIC_ERROR"/>
            <element name="REJECTED"/>
            <element name="UNSUPPORTED_RESOURCE"/>
            <element name="WARNINGS"/>
            <element name="DISALLOWED"/>
        </param>
        
        <param name="info" type="String" maxlength="1000" mandatory="false" platform="documentation">
            <description>Provides additional human readable info regarding the result.</description>
        </param>
        
    </function>
    
    <function name="ResetGlobalProperties" functionID="ResetGlobalPropertiesID" messagetype="request" since="1.0">
        <description>Allows resetting global properties.</description>
        
        <param name="properties" type="GlobalProperty" minsize="1" maxsize="100" array="true"  mandatory="true">
            <description>Contains the names of all global properties (like timeoutPrompt) that should be unset. Resetting means, that they have the same value as at start up (default)</description>
        </param>
    </function>
    
    <function name="ResetGlobalProperties" functionID="ResetGlobalPropertiesID" messagetype="response" since="1.0">
        
        <param name="success" type="Boolean" platform="documentation" mandatory="true">
            <description> true if successful; false, if failed </description>
        </param>
        
        <param name="resultCode" type="Result" platform="documentation" mandatory="true">
            <description>See Result</description>
            <element name="SUCCESS"/>
            <element name="INVALID_DATA"/>
            <element name="OUT_OF_MEMORY"/>
            <element name="TOO_MANY_PENDING_REQUESTS"/>
            <element name="APPLICATION_NOT_REGISTERED"/>
            <element name="GENERIC_ERROR"/>
            <element name="REJECTED"/>
            <element name="DISALLOWED"/>
        </param>
        
        <param name="info" type="String" maxlength="1000" mandatory="false" platform="documentation">
            <description>Provides additional human readable info regarding the result.</description>
        </param>
    </function>
    
    <function name="AddCommand" functionID="AddCommandID" messagetype="request" since="1.0">
        <description>
            Adds a command to the in application menu.
            Either menuParams or vrCommands must be provided.
        </description>
        
        <param name="cmdID" type="Integer" minvalue="0" maxvalue="2000000000" mandatory="true">
            <description>unique ID of the command to add.</description>
        </param>
        
        <param name="menuParams" type="MenuParams" mandatory="false">
            <description>Optional sub value containing menu parameters</description>
        </param>
        
        <param name="vrCommands" type="String" minsize="1" maxsize="100" maxlength="99" array="true" mandatory="false">
            <description>
                An array of strings to be used as VR synonyms for this command.
                If this array is provided, it may not be empty.
            </description>
        </param>
        
        <param name="cmdIcon" type="Image" mandatory="false" since="2.0">
            <description>
                Image struct determining whether static or dynamic icon.
                If omitted on supported displays, no (or the default if applicable) icon shall be displayed.
            </description>
        </param>
        
    </function>
    
    <function name="AddCommand" functionID="AddCommandID" messagetype="response" since="1.0">
        
        <param name="success" type="Boolean" platform="documentation" mandatory="true">
            <description> true if successful; false, if failed </description>
        </param>
        
        <param name="resultCode" type="Result" platform="documentation" mandatory="true">
            <description>See Result</description>
            <element name="SUCCESS"/>
            <element name="INVALID_DATA"/>
            <element name="OUT_OF_MEMORY"/>
            <element name="TOO_MANY_PENDING_REQUESTS"/>
            <element name="APPLICATION_NOT_REGISTERED"/>
            <element name="GENERIC_ERROR"/>
            <element name="REJECTED"/>
            <element name="INVALID_ID"/>
            <element name="DUPLICATE_NAME"/>
            <element name="UNSUPPORTED_RESOURCE"/>
            <element name="DISALLOWED"/>
            <element name="WARNINGS"/>
        </param>
        
        <param name="info" type="String" maxlength="1000" mandatory="false" platform="documentation">
            <description>Provides additional human readable info regarding the result.</description>
        </param>
        
    </function>
    
    <function name="DeleteCommand" functionID="DeleteCommandID" messagetype="request" since="1.0">
        <description>Deletes all commands from the in-application menu with the specified command id.</description>
        
        <param name="cmdID" type="Integer" minvalue="0" maxvalue="2000000000" mandatory="true">
            <description>ID of the command(s) to delete.</description>
        </param>
        
    </function>
    
    <function name="DeleteCommand" functionID="DeleteCommandID" messagetype="response" since="1.0">
        <param name="success" type="Boolean" platform="documentation" mandatory="true">
            <description> true if successful; false, if failed </description>
        </param>
        
        <param name="resultCode" type="Result" platform="documentation" mandatory="true">
            <description>See Result</description>
            <element name="SUCCESS"/>
            <element name="INVALID_DATA"/>
            <element name="OUT_OF_MEMORY"/>
            <element name="TOO_MANY_PENDING_REQUESTS"/>
            <element name="APPLICATION_NOT_REGISTERED"/>
            <element name="GENERIC_ERROR"/>
            <element name="REJECTED"/>
            <element name="INVALID_ID"/>
            <element name="IN_USE"/>
        </param>
        
        <param name="info" type="String" maxlength="1000" mandatory="false" platform="documentation">
            <description>Provides additional human readable info regarding the result.</description>
        </param>
        
    </function>
    
    <function name="AddSubMenu" functionID="AddSubMenuID" messagetype="request" since="1.0">
        <description>Adds a sub menu to the in-application menu.</description>
        
        <param name="menuID" type="Integer" minvalue="1" maxvalue="2000000000" mandatory="true">
            <description>unique ID of the sub menu to add.</description>
        </param>
        
        <param name="position" type="Integer" minvalue="0" maxvalue="1000" defvalue="1000" mandatory="false">
            <description>
                Position within the items that are are at top level of the in application menu.
                0 will insert at the front.
                1 will insert at the second position.
                If position is greater or equal than the number of items on top level, the sub menu will be appended to the end.
                Position of any submenu will always be located before the return and exit options
                If this param was omitted the entry will be added at the end.
            </description>
        </param>
        
        <param name="menuName" maxlength="500" type="String" mandatory="true">
            <description>Text to show in the menu for this sub menu.</description>
        </param>

        <param name="menuIcon" type="Image" mandatory="false" since="5.0">
            <description>The image field for AddSubMenu</description>
        </param>
    </function>
    
    <function name="AddSubMenu" functionID="AddSubMenuID" messagetype="response" since="1.0">
        <param name="success" type="Boolean" platform="documentation" mandatory="true">
            <description> true if successful; false, if failed </description>
        </param>
        
        <param name="resultCode" type="Result" platform="documentation" mandatory="true">
            <description>See Result</description>
            <element name="SUCCESS"/>
            <element name="INVALID_DATA"/>
            <element name="OUT_OF_MEMORY"/>
            <element name="TOO_MANY_PENDING_REQUESTS"/>
            <element name="APPLICATION_NOT_REGISTERED"/>
            <element name="GENERIC_ERROR"/>
            <element name="REJECTED"/>
            <element name="INVALID_ID"/>
            <element name="DUPLICATE_NAME"/>
        </param>
        
        <param name="info" type="String" maxlength="1000" mandatory="false" platform="documentation">
            <description>Provides additional human readable info regarding the result.</description>
        </param>
    </function>
    
    <function name="DeleteSubMenu" functionID="DeleteSubMenuID" messagetype="request" since="1.0">
        <description>Deletes a submenu from the in-application menu.</description>
        
        <param name="menuID" type="Integer" minvalue="1" maxvalue="2000000000" mandatory="true">
            <description>The "menuID" of the submenu to delete. (See addSubMenu.menuID)</description>
        </param>
        
    </function>
    
    <function name="DeleteSubMenu" functionID="DeleteSubMenuID" messagetype="response" since="1.0">
        
        <param name="success" type="Boolean" platform="documentation" mandatory="true">
            <description> true if successful; false, if failed </description>
        </param>
        
        <param name="resultCode" type="Result" platform="documentation" mandatory="true">
            <description>See Result</description>
            <element name="SUCCESS"/>
            <element name="INVALID_DATA"/>
            <element name="OUT_OF_MEMORY"/>
            <element name="TOO_MANY_PENDING_REQUESTS"/>
            <element name="APPLICATION_NOT_REGISTERED"/>
            <element name="GENERIC_ERROR"/>
            <element name="REJECTED"/>
            <element name="INVALID_ID"/>
            <element name="IN_USE"/>
        </param>
        
        <param name="info" type="String" maxlength="1000" mandatory="false" platform="documentation">
            <description>Provides additional human readable info regarding the result.</description>
        </param>
        
    </function>
    
    <function name="CreateInteractionChoiceSet" functionID="CreateInteractionChoiceSetID" messagetype="request" since="1.0">
        <description>creates interaction choice set to be used later by performInteraction</description>
        
        <param name="interactionChoiceSetID" type="Integer" minvalue="0" maxvalue="2000000000" mandatory="true">
            <description>Unique ID used for this interaction choice set.</description>
        </param>
        
        <param name="choiceSet" type="Choice" minsize="1" maxsize="100" array="true"  mandatory="true"/>
    </function>
    
    <function name="CreateInteractionChoiceSet" functionID="CreateInteractionChoiceSetID" messagetype="response" since="1.0">
        <param name="success" type="Boolean" platform="documentation" mandatory="true">
            <description> true if successful; false, if failed </description>
        </param>
        
        <param name="resultCode" type="Result" platform="documentation" mandatory="true">
            <description>See Result</description>
            <element name="SUCCESS"/>
            <element name="INVALID_DATA"/>
            <element name="OUT_OF_MEMORY"/>
            <element name="TOO_MANY_PENDING_REQUESTS"/>
            <element name="APPLICATION_NOT_REGISTERED"/>
            <element name="GENERIC_ERROR"/>
            <element name="REJECTED"/>
            <element name="INVALID_ID"/>
            <element name="DUPLICATE_NAME"/>
            <element name="UNSUPPORTED_RESOURCE"/>
        </param>
        
        <param name="info" type="String" maxlength="1000" mandatory="false" platform="documentation">
            <description>Provides additional human readable info regarding the result.</description>
        </param>
    </function>
    
    <function name="PerformInteraction" functionID="PerformInteractionID" messagetype="request" since="1.0">
        <description>Triggers an interaction (e.g. "Permit GPS?" - Yes, no, Always Allow).</description>
        
        <param name="initialText" type="String" maxlength="500"  mandatory="true">
            <description>
                Text to be displayed first.
            </description>
        </param>
        
        <param name="initialPrompt" type="TTSChunk" minsize="1" maxsize="100" array="true" mandatory="false">
            <description>
                This is the initial prompt spoken to the user at the start of an interaction.
                An array of text chunks of type TTSChunk. See TTSChunk.
                The array must have at least one item.
            </description>
        </param>
        
        <param name="interactionMode" type="InteractionMode" mandatory="true">
            <description>See InteractionMode.</description>
        </param>
        
        <param name="interactionChoiceSetIDList" type="Integer" minsize="0" maxsize="100" minvalue="0" maxvalue="2000000000" array="true" mandatory="true">
            <description>List of interaction choice set IDs to use with an interaction.</description>
        </param>
        
        <param name="helpPrompt" type="TTSChunk" minsize="1" maxsize="100" array="true" mandatory="false">
            <description>
                Help text. This is the spoken string when a user speaks "help" when the interaction is occurring.
                An array of text chunks of type TTSChunk. See TTSChunk.
                The array must have at least one item.
            </description>
        </param>
        
        <param name="timeoutPrompt" type="TTSChunk" minsize="1" maxsize="100" array="true" mandatory="false">
            <description>
                Timeout text. This text is spoken when a VR interaction times out.
                An array of text chunks of type TTSChunk. See TTSChunk.
                The array must have at least one item.
            </description>
        </param>
        
        <param name="timeout" type="Integer" minvalue="5000" maxvalue="100000" defvalue="10000" mandatory="false">
            <description>
                Timeout in milliseconds.
                If omitted a standard value of 10000 milliseconds is used.
                Applies only to the menu portion of the interaction. The VR timeout will be handled by the platform.
            </description>
        </param>
        
        <param name="vrHelp" type="VrHelpItem" minsize="1" maxsize="100" array="true" mandatory="false" since="2.0">
            <description>
                Ability to send suggested VR Help Items to display on-screen during Perform Interaction.
                If omitted on supported displays, the default generated list of suggested choices shall be displayed.
            </description>
        </param>
        
        <param name="interactionLayout" type="LayoutMode" mandatory="false" since="3.0">
            <description>See LayoutMode.</description>
        </param>
        
    </function>
    
    <function name="PerformInteraction" functionID="PerformInteractionID" messagetype="response" since="1.0">
        <param name="success" type="Boolean" platform="documentation" mandatory="true">
            <description> true if successful; false, if failed </description>
        </param>
        
        <param name="resultCode" type="Result" platform="documentation" mandatory="true">
            <description>See Result</description>
            <element name="SUCCESS"/>
            <element name="INVALID_DATA"/>
            <element name="OUT_OF_MEMORY"/>
            <element name="TOO_MANY_PENDING_REQUESTS"/>
            <element name="APPLICATION_NOT_REGISTERED"/>
            <element name="GENERIC_ERROR"/>
            <element name="REJECTED"/>
            <element name="INVALID_ID"/>
            <element name="DUPLICATE_NAME"/>
            <element name="TIMED_OUT"/>
            <element name="ABORTED"/>
            <element name="UNSUPPORTED_RESOURCE"/>
            <element name="WARNINGS"/>
        </param>
        
        <param name="info" type="String" maxlength="1000" mandatory="false" platform="documentation">
            <description>Provides additional human readable info regarding the result.</description>
        </param>
        
        <param name="choiceID" type="Integer" minvalue="0" maxvalue="2000000000" mandatory="false">
            <description>
                ID of the choice that was selected in response to PerformInteraction.
                Only is valid if general result is "success:true".
            </description>
        </param>
        
        <param name="manualTextEntry" type="String" maxlength="500" mandatory="false" since="3.0">
            <description>
                Manually entered text selection, e.g. through keyboard
                Can be returned in lieu of choiceID, depending on trigger source
            </description>
        </param>
        
        <param name="triggerSource" type="TriggerSource" mandatory="false">
            <description>
                See TriggerSource
                Only is valid if resultCode is SUCCESS.
            </description>
        </param>
        
    </function>
    
    <function name="DeleteInteractionChoiceSet" functionID="DeleteInteractionChoiceSetID" messagetype="request" since="1.0">
        <description>Deletes interaction choice set that has been created with "CreateInteractionChoiceSet".</description>
        <description>The interaction may only be deleted when not currently in use by a "performInteraction".</description>
        
        <param name="interactionChoiceSetID" type="Integer" minvalue="0" maxvalue="2000000000" mandatory="true">
            <description>ID of the interaction choice set to delete.</description>
        </param>
    </function>
    
    <function name="DeleteInteractionChoiceSet" functionID="DeleteInteractionChoiceSetID" messagetype="response" since="1.0">
        <param name="success" type="Boolean" platform="documentation" mandatory="true">
            <description> true if successful; false, if failed </description>
        </param>
        
        <param name="resultCode" type="Result" platform="documentation" mandatory="true">
            <description>See Result</description>
            <element name="SUCCESS"/>
            <element name="INVALID_DATA"/>
            <element name="OUT_OF_MEMORY"/>
            <element name="TOO_MANY_PENDING_REQUESTS"/>
            <element name="APPLICATION_NOT_REGISTERED"/>
            <element name="GENERIC_ERROR"/>
            <element name="REJECTED"/>
            <element name="INVALID_ID"/>
            <element name="IN_USE"/>
        </param>
        
        <param name="info" type="String" maxlength="1000" mandatory="false" platform="documentation">
            <description>Provides additional human readable info regarding the result.</description>
        </param>
    </function>
    
    <function name="Alert" functionID="AlertID" messagetype="request" since="1.0">
        <description>Shows an alert which typically consists of text-to-speech message and text on the display. At least either alertText1, alertText2 or TTSChunks need to be provided.</description>
        
        <param name="alertText1" type="String" maxlength="500" mandatory="false">
            <description>The first line of the alert text field</description>
        </param>
        
        <param name="alertText2" type="String" maxlength="500" mandatory="false">
            <description>The second line of the alert text field</description>
        </param>
        
        <param name="alertText3" type="String" maxlength="500" mandatory="false" since="2.0">
            <description>The optional third line of the alert text field</description>
        </param>
        
        <param name="ttsChunks" type="TTSChunk" minsize="1" maxsize="100" array="true" mandatory="false">
            <description>
                An array of text chunks of type TTSChunk. See TTSChunk.
                The array must have at least one item.
            </description>
        </param>
        
        <param name="duration" type="Integer" minvalue="3000" maxvalue="10000" defvalue="5000" mandatory="false">
            <description>
                Timeout in milliseconds.
                Typical timeouts are 3-5 seconds.
                If omitted, timeout is set to 5s.
            </description>
        </param>
        
        <param name="playTone" type="Boolean" mandatory="false">
            <description>
                Defines if tone should be played. Tone is played before TTS.
                If omitted, no tone is played.
            </description>
        </param>
        
        <param name="progressIndicator" type="Boolean" mandatory="false" since="3.0">
            <description>
                If supported on the given platform, the alert GUI will include some sort of animation indicating that loading of a feature is progressing.  e.g. a spinning wheel or hourglass, etc.
            </description>
        </param>
        
        <param name="softButtons" type="SoftButton" minsize="0" maxsize="4" array="true" mandatory="false" since="2.0">
            <description>
                App defined SoftButtons.
                If omitted on supported displays, the displayed alert shall not have any SoftButtons.
            </description>
        </param>
        
    </function>
    
    <function name="Alert" functionID="AlertID" messagetype="response" since="1.0">
        
        <param name="success" type="Boolean" platform="documentation" mandatory="true">
            <description> true if successful; false, if failed </description>
        </param>
        
        <param name="resultCode" type="Result" platform="documentation" mandatory="true">
            <description>See Result</description>
            <element name="SUCCESS"/>
            <element name="INVALID_DATA"/>
            <element name="OUT_OF_MEMORY"/>
            <element name="TOO_MANY_PENDING_REQUESTS"/>
            <element name="APPLICATION_NOT_REGISTERED"/>
            <element name="GENERIC_ERROR"/>
            <element name="REJECTED"/>
            <element name="ABORTED"/>
            <element name="DISALLOWED"/>
            <element name="USER_DISALLOWED"/>
            <element name="UNSUPPORTED_RESOURCE"/>
            <element name="WARNINGS"/>
        </param>
        
        <param name="info" type="String" maxlength="1000" mandatory="false" platform="documentation">
            <description>Provides additional human readable info regarding the result.</description>
        </param>
        
        <param name="tryAgainTime" type="Integer" minvalue="0" maxvalue="2000000000" mandatory="false" since="2.0">
            <description>
                Amount of time (in seconds) that an app must wait before resending an alert.
                If provided, another system event or overlay currently has a higher priority than this alert.
                An app must not send an alert without waiting at least the amount of time dictated.
            </description>
        </param>
        
    </function>
    
    <function name="Show" functionID="ShowID" messagetype="request" since="1.0">
        <description>Updates the persistent display. Supported fields depend on display capabilities.</description>
        
        <param name="mainField1" type="String" minlength="0" maxlength="500" mandatory="false" since="1.0">
            <description>
                The text that should be displayed in a single or upper display line.
                If this text is not set, the text of mainField1 stays unchanged.
                If this text is empty "", the field will be cleared.
            </description>
        </param>
        
        <param name="mainField2" type="String" minlength="0" maxlength="500" mandatory="false" since="1.0">
            <description>
                The text that should be displayed on the second display line.
                If this text is not set, the text of mainField2 stays unchanged.
                If this text is empty "", the field will be cleared.
            </description>
        </param>
        
        <param name="mainField3" type="String" minlength="0" maxlength="500" mandatory="false" since="2.0">
            <description>
                The text that should be displayed on the second "page" first display line.
                If this text is not set, the text of mainField3 stays unchanged.
                If this text is empty "", the field will be cleared.
            </description>
        </param>
        
        <param name="mainField4" type="String" minlength="0" maxlength="500" mandatory="false" since="2.0">
            <description>
                The text that should be displayed on the second "page" second display line.
                If this text is not set, the text of mainField4 stays unchanged.
                If this text is empty "", the field will be cleared.
            </description>
        </param>
        
        <param name="alignment" type="TextAlignment" mandatory="false" since="1.0">
            <description>
                Specifies how mainField1 and mainField2 texts should be aligned on display.
                If omitted, texts will be centered.
            </description>
        </param>
        
        <param name="statusBar" type="String" minlength="0" maxlength="500" mandatory="false" since="1.0">
            <description>Requires investigation regarding the nav display capabilities. Potentially lower lowerStatusBar, upperStatusBar, titleBar, etc.</description>
        </param>
        
        <param name="mediaClock" type="String" minlength="0" maxlength="500" mandatory="false" since="1.0">
            <description>
                Text value for MediaClock field. Has to be properly formatted by Mobile App according to the module's capabilities.
                If this text is set, any automatic media clock updates previously set with SetMediaClockTimer will be stopped.
            </description>
        </param>
        
        <param name="mediaTrack" type="String" minlength="0" maxlength="500" mandatory="false" since="1.0">
            <description>
                The text that should be displayed in the track field.
                If this text is not set, the text of mediaTrack stays unchanged.
                If this text is empty "", the field will be cleared.
            </description>
        </param>
        
        <param name="graphic" type="Image" mandatory="false" since="3.0">
            <description>
                Image struct determining whether static or dynamic image to display in app.
                If omitted on supported displays, the displayed graphic shall not change.
            </description>
        </param>
        
        <param name="secondaryGraphic" type="Image" mandatory="false" since="3.0">
            <description>
                Image struct determining whether static or dynamic secondary image to display in app.
                If omitted on supported displays, the displayed secondary graphic shall not change.
            </description>
        </param>
        
        <param name="softButtons" type="SoftButton" minsize="0" maxsize="8" array="true" mandatory="false" since="2.0">
            <description>
                App defined SoftButtons.
                If omitted on supported displays, the currently displayed SoftButton values will not change.
            </description>
        </param>
        
        <param name="customPresets" type="String" maxlength="500" minsize="0" maxsize="10" array="true" mandatory="false" since="3.0">
            <description>
                App labeled on-screen presets (i.e. on-screen media presets or dynamic search suggestions).
                If omitted on supported displays, the presets will be shown as not defined.
            </description>
        </param>
        
        <param name="metadataTags" type="MetadataTags" mandatory="false" since="4.5">
            <description>App defined metadata information. See MetadataStruct. Uses mainField1, mainField2, mainField3, mainField4.
                If omitted on supported displays, the currently set metadata tags will not change.
                If any text field contains no tags or the none tag, the metadata tag for that textfield should be removed.</description>
        </param>
    </function>
    
    <function name="Show" functionID="ShowID" messagetype="response" since="1.0">
        
        <param name="success" type="Boolean" platform="documentation" mandatory="true">
            <description> true if successful; false, if failed </description>
        </param>
        
        <param name="resultCode" type="Result" platform="documentation" mandatory="true">
            <description>See Result</description>
            <element name="SUCCESS"/>
            <element name="INVALID_DATA"/>
            <element name="OUT_OF_MEMORY"/>
            <element name="TOO_MANY_PENDING_REQUESTS"/>
            <element name="APPLICATION_NOT_REGISTERED"/>
            <element name="GENERIC_ERROR"/>
            <element name="REJECTED"/>
            <element name="DISALLOWED"/>
            <element name="UNSUPPORTED_RESOURCE"/>
            <element name="WARNINGS"/>
            <element name="ABORTED"/>
        </param>
        
        <param name="info" type="String" maxlength="1000" mandatory="false" platform="documentation">
            <description>Provides additional human readable info regarding the result.</description>
        </param>
    </function>
    
    <function name="Speak" functionID="SpeakID" messagetype="request" since="1.0">
        <description>Speaks a text.</description>
        
        <param name="ttsChunks" type="TTSChunk" minsize="1" maxsize="100" array="true" mandatory="true">
            <description>
                An array of text chunks of type TTSChunk. See TTSChunk.
                The array must have at least one item.
            </description>
        </param>
        
    </function>
    
    <function name="Speak" functionID="SpeakID" messagetype="response" since="1.0">
        
        <param name="success" type="Boolean" platform="documentation" mandatory="true">
            <description> true if successful; false, if failed </description>
        </param>
        
        <param name="resultCode" type="Result" platform="documentation" mandatory="true">
            <description>See Result</description>
            <element name="SUCCESS"/>
            <element name="INVALID_DATA"/>
            <element name="OUT_OF_MEMORY"/>
            <element name="TOO_MANY_PENDING_REQUESTS"/>
            <element name="APPLICATION_NOT_REGISTERED"/>
            <element name="GENERIC_ERROR"/>
            <element name="REJECTED"/>
            <element name="DISALLOWED"/>
            <element name="ABORTED"/>
            <element name="WARNINGS"/>
        </param>
        
        <param name="info" type="String" maxlength="1000" mandatory="false" platform="documentation">
            <description>Provides additional human readable info regarding the result.</description>
        </param>
        
    </function>
    
    <function name="SetMediaClockTimer" functionID="SetMediaClockTimerID" messagetype="request" since="1.0">
        <description>Sets the initial media clock value and automatic update method.</description>
        
        <param name="startTime" type="StartTime" mandatory="false">
            <description>
                See StartTime.
                startTime must be provided for "COUNTUP" and "COUNTDOWN".
                startTime will be ignored for "RESUME", and "CLEAR"
                startTime can be sent for "PAUSE", in which case it will update the paused startTime
            </description>
        </param>
        
        <param name="endTime" type="StartTime" mandatory="false" since="3.0">
            <description>
                See StartTime.
                endTime can be provided for "COUNTUP" and "COUNTDOWN"; to be used to calculate any visual progress bar (if not provided, this feature is ignored)
                If endTime is greater then startTime for COUNTDOWN or less than startTime for COUNTUP, then the request will return an INVALID_DATA.
                endTime will be ignored for "RESUME", and "CLEAR"
                endTime can be sent for "PAUSE", in which case it will update the paused endTime
            </description>
        </param>
        
        <param name="updateMode" type="UpdateMode" mandatory="true">
            <description>
                Enumeration to control the media clock.
                In case of pause, resume, or clear, the start time value is ignored and shall be left out.  For resume, the time continues with the same value as it was when paused.
            </description>
        </param>

        <param name="audioStreamingIndicator" type="AudioStreamingIndicator" mandatory="false" since="5.0">
            <description>
                Enumeration for the indicator icon on a play/pause button. see AudioStreamingIndicator.
            </description>
        </param>
    </function>
    
    <function name="SetMediaClockTimer" functionID="SetMediaClockTimerID" messagetype="response" since="1.0">
        <param name="success" type="Boolean" platform="documentation" mandatory="true">
            <description> true if successful; false, if failed </description>
        </param>
        
        <param name="resultCode" type="Result" platform="documentation" mandatory="true">
            <description>See Result</description>
            <element name="SUCCESS"/>
            <element name="INVALID_DATA"/>
            <element name="OUT_OF_MEMORY"/>
            <element name="TOO_MANY_PENDING_REQUESTS"/>
            <element name="APPLICATION_NOT_REGISTERED"/>
            <element name="GENERIC_ERROR"/>
            <element name="REJECTED"/>
            <element name="IGNORED"/>
        </param>
        
        <param name="info" type="String" maxlength="1000" mandatory="false" platform="documentation">
            <description>Provides additional human readable info regarding the result.</description>
        </param>
    </function>
    
    <function name="PerformAudioPassThru" functionID="PerformAudioPassThruID" messagetype="request" since="2.0">
        <description>Starts audio pass thru session </description>
        <param name="initialPrompt" type="TTSChunk" minsize="1" maxsize="100" array="true" mandatory="false">
            <description>
                The module will speak this prompt before opening the audio pass thru session.
                An array of text chunks of type TTSChunk. See TTSChunk.
                The array must have at least one item.
                If omitted, then no initial prompt is spoken.
            </description>
        </param>
        <param name="audioPassThruDisplayText1" type="String" mandatory="false" maxlength="500">
            <description>First line of text displayed during audio capture.</description>
        </param>
        <param name="audioPassThruDisplayText2" type="String" mandatory="false" maxlength="500">
            <description>Second line of text displayed during audio capture.</description>
        </param>
        <param name="samplingRate" type="SamplingRate" mandatory="true">
            <description> This value shall be allowed at 8 kHz or 16 or 22 or 44 kHz.</description>
        </param>
        <param name="maxDuration" type="Integer" minvalue="1" maxvalue="1000000" mandatory="true">
            <description>The maximum duration of audio recording in milliseconds. </description>
        </param>
        <param name="bitsPerSample" type="BitsPerSample" mandatory="true">
            <description>Specifies the quality the audio is recorded. Currently 8 bit or 16 bit.</description>
        </param>
        <param name="audioType" type="AudioType" mandatory="true">
            <description>Specifies the type of audio data being requested.</description>
        </param>
        <param name="muteAudio" type="Boolean" mandatory="false">
            <description>
                Defines if the current audio source should be muted during the APT session.  If not, the audio source will play without interruption.
                If omitted, the value is set to true.
            </description>
        </param>
    </function>
    
    <function name="PerformAudioPassThru" functionID="PerformAudioPassThruID" messagetype="response" since="2.0">
        <param name="success" type="Boolean" platform="documentation" mandatory="true">
            <description> true if successful; false, if failed </description>
        </param>
        
        <param name="resultCode" type="Result" platform="documentation" mandatory="true">
            <description>See Result</description>
            <element name="SUCCESS"/>
            <element name="INVALID_DATA"/>
            <element name="OUT_OF_MEMORY"/>
            <element name="TOO_MANY_PENDING_REQUESTS"/>
            <element name="APPLICATION_NOT_REGISTERED"/>
            <element name="GENERIC_ERROR"/>
            <element name="DISALLOWED"/>
            <element name="REJECTED"/>
            <element name="ABORTED"/>
            <element name="RETRY"/>
            <element name="WARNINGS"/>
        </param>
        
        <param name="info" type="String" maxlength="1000" mandatory="false" platform="documentation">
            <description>Provides additional human readable info regarding the result.</description>
        </param>
    </function>
    
    <function name="EndAudioPassThru" functionID="EndAudioPassThruID" messagetype="request" since="2.0">
        <description>When this request is invoked, the audio capture stops.</description>
    </function>
    
    <function name="EndAudioPassThru" functionID="EndAudioPassThruID" messagetype="response" since="2.0">
        <param name="success" type="Boolean" platform="documentation" mandatory="true">
            <description> true if successful; false, if failed </description>
        </param>
        
        <param name="resultCode" type="Result" platform="documentation" mandatory="true">
            <description>See Result</description>
            <element name="SUCCESS"/>
            <element name="INVALID_DATA"/>
            <element name="OUT_OF_MEMORY"/>
            <element name="TOO_MANY_PENDING_REQUESTS"/>
            <element name="APPLICATION_NOT_REGISTERED"/>
            <element name="GENERIC_ERROR"/>
            <element name="REJECTED"/>
            <element name="DISALLOWED"/>
        </param>
        
        <param name="info" type="String" maxlength="1000" mandatory="false" platform="documentation">
            <description>Provides additional human readable info regarding the result.</description>
        </param>
    </function>
    
    <function name="SubscribeButton" functionID="SubscribeButtonID" messagetype="request" since="1.0">
        <description>
            Subscribes to built-in HMI buttons.
            The application will be notified by the OnButtonEvent and OnButtonPress.
            To unsubscribe the notifications, use unsubscribeButton.
        </description>
        
        <param name="buttonName" type="ButtonName" mandatory="true">
            <description>Name of the button to subscribe.</description>
        </param>
    </function>
    
    <function name="SubscribeButton" functionID="SubscribeButtonID" messagetype="response" since="1.0">
        <param name="success" type="Boolean" platform="documentation" mandatory="true">
            <description> true if successful; false, if failed </description>
        </param>
        
        <param name="resultCode" type="Result" platform="documentation" mandatory="true">
            <description>See Result</description>
            <element name="SUCCESS"/>
            <element name="INVALID_DATA"/>
            <element name="OUT_OF_MEMORY"/>
            <element name="TOO_MANY_PENDING_REQUESTS"/>
            <element name="APPLICATION_NOT_REGISTERED"/>
            <element name="GENERIC_ERROR"/>
            <element name="UNSUPPORTED_RESOURCE" />
            <element name="IGNORED" />
            <element name="REJECTED"/>
        </param>
        
        <param name="info" type="String" maxlength="1000" mandatory="false" platform="documentation">
            <description>Provides additional human readable info regarding the result.</description>
        </param>
    </function>
    
    <function name="UnsubscribeButton" functionID="UnsubscribeButtonID" messagetype="request" since="1.0">
        <description>Unsubscribes from built-in HMI buttons.</description>
        
        <param name="buttonName" type="ButtonName" mandatory="true">
            <description>Name of the button to unsubscribe.</description>
        </param>
    </function>
    
    <function name="UnsubscribeButton" functionID="UnsubscribeButtonID" messagetype="response" since="1.0">
        <param name="success" type="Boolean" platform="documentation" mandatory="true">
            <description> true if successful; false, if failed </description>
        </param>
        
        <param name="resultCode" type="Result" platform="documentation" mandatory="true">
            <description>See Result</description>
            <element name="SUCCESS"/>
            <element name="INVALID_DATA"/>
            <element name="OUT_OF_MEMORY"/>
            <element name="TOO_MANY_PENDING_REQUESTS"/>
            <element name="APPLICATION_NOT_REGISTERED"/>
            <element name="GENERIC_ERROR"/>
            <element name="UNSUPPORTED_RESOURCE" />
            <element name="IGNORED" />
            <element name="REJECTED"/>
        </param>
        
        <param name="info" type="String" maxlength="1000" mandatory="false" platform="documentation">
            <description>Provides additional human readable info regarding the result.</description>
        </param>
    </function>
    
    <function name="SubscribeVehicleData" functionID="SubscribeVehicleDataID" messagetype="request" since="2.0">
        <description>
            Subscribes for specific published data items.
            The data will be only sent if it has changed.
            The application will be notified by the onVehicleData notification whenever new data is available.
            To unsubscribe the notifications, use unsubscribe with the same subscriptionType.
        </description>
        
        <param name="gps" type="Boolean" mandatory="false">
            <description>See GPSData</description>
        </param>
        <param name="speed" type="Boolean" mandatory="false">
            <description>The vehicle speed in kilometers per hour</description>
        </param>
        <param name="rpm" type="Boolean" mandatory="false">
            <description>The number of revolutions per minute of the engine</description>
        </param>
        <param name="fuelLevel" type="Boolean" mandatory="false">
            <description>The fuel level in the tank (percentage)</description>
        </param>
        <param name="fuelLevel_State" type="Boolean" mandatory="false">
            <description>The fuel level state</description>
        </param>
        <param name="instantFuelConsumption" type="Boolean" mandatory="false">
            <description>The instantaneous fuel consumption in microlitres</description>
        </param>
        <param name="fuelRange" type="Boolean" mandatory="false" since="5.0">
            <description>The estimate range in KM the vehicle can travel based on fuel level and consumption</description>
        </param>
        <param name="externalTemperature" type="Boolean" mandatory="false">
            <description>The external temperature in degrees celsius</description>
        </param>
        <param name="turnSignal" type="Boolean" mandatory="false" since="5.0">
            <description>See TurnSignal</description>
        </param>
        <param name="prndl" type="Boolean" mandatory="false">
            <description>See PRNDL</description>
        </param>
        <param name="tirePressure" type="Boolean" mandatory="false">
            <description>See TireStatus</description>
        </param>
        <param name="odometer" type="Boolean" mandatory="false">
            <description>Odometer in km</description>
        </param>
        <param name="beltStatus" type="Boolean" mandatory="false">
            <description>The status of the seat belts</description>
        </param>
        <param name="bodyInformation" type="Boolean" mandatory="false">
            <description>The body information including power modes</description>
        </param>
        <param name="deviceStatus" type="Boolean" mandatory="false">
            <description>The device status including signal and battery strength</description>
        </param>
        <param name="driverBraking" type="Boolean" mandatory="false">
            <description>The status of the brake pedal</description>
        </param>
        <param name="wiperStatus" type="Boolean" mandatory="false">
            <description>The status of the wipers</description>
        </param>
        <param name="headLampStatus" type="Boolean" mandatory="false">
            <description>Status of the head lamps</description>
        </param>
        <param name="engineTorque" type="Boolean" mandatory="false">
            <description>Torque value for engine (in Nm) on non-diesel variants</description>
        </param>
        <param name="accPedalPosition" type="Boolean" mandatory="false">
            <description>Accelerator pedal position (percentage depressed)</description>
        </param>
        <param name="steeringWheelAngle" type="Boolean" mandatory="false">
            <description>Current angle of the steering wheel (in deg)</description>
        </param>
        <param name="engineOilLife" type="Boolean" mandatory="false" since="5.0">
            <description>The estimated percentage of remaining oil life of the engine.</description>
        </param>
        <param name="electronicParkBrakeStatus" type="Boolean" mandatory="false" since="5.0">
            <description>The status of the park brake as provided by Electric Park Brake (EPB) system.</description>
        </param>
        <param name="cloudAppVehicleID" type="Boolean" mandatory="false" since="5.1">
            <description>Parameter used by cloud apps to identify a head unit</description>
        </param>
        
        <!-- Ford Specific Data Items -->
        <param name="eCallInfo" type="Boolean" mandatory="false">
            <description>Emergency Call notification and confirmation data</description>
        </param>
        <param name="airbagStatus" type="Boolean" mandatory="false">
            <description>The status of the air bags</description>
        </param>
        <param name="emergencyEvent" type="Boolean" mandatory="false">
            <description>Information related to an emergency event (and if it occurred)</description>
        </param>
        <param name="clusterModeStatus" type="Boolean" mandatory="false">
            <description>The status modes of the cluster</description>
        </param>
        <param name="myKey" type="Boolean" mandatory="false">
            <description>Information related to the MyKey feature</description>
        </param>
        
        <!-- / Ford Specific Data Items -->
        
    </function>
    
    <function name="SubscribeVehicleData" functionID="SubscribeVehicleDataID" messagetype="response" since="2.0">
        <param name="success" type="Boolean" platform="documentation" mandatory="true">
            <description> true, if successful; false, if failed </description>
        </param>
        
        <param name="resultCode" type="Result" platform="documentation" mandatory="true">
            <description>See Result</description>
            <element name="SUCCESS"/>
            <element name="WARNINGS"/>
            <element name="INVALID_DATA"/>
            <element name="OUT_OF_MEMORY"/>
            <element name="TOO_MANY_PENDING_REQUESTS"/>
            <element name="APPLICATION_NOT_REGISTERED"/>
            <element name="GENERIC_ERROR"/>
            <element name="REJECTED" />
            <element name="IGNORED" />
            <element name="DISALLOWED"/>
            <element name="USER_DISALLOWED"/>
        </param>
        
        <param name="info" type="String" maxlength="1000" mandatory="false" platform="documentation">
            <description>Provides additional human readable info regarding the result.</description>
        </param>
        
        <param name="gps" type="VehicleDataResult" mandatory="false">
            <description>See GPSData</description>
        </param>
        <param name="speed" type="VehicleDataResult" mandatory="false">
            <description>The vehicle speed in kilometers per hour</description>
        </param>
        <param name="rpm" type="VehicleDataResult" mandatory="false">
            <description>The number of revolutions per minute of the engine</description>
        </param>
        <param name="fuelLevel" type="VehicleDataResult" mandatory="false">
            <description>The fuel level in the tank (percentage)</description>
        </param>
        <param name="fuelLevel_State" type="VehicleDataResult" mandatory="false">
            <description>The fuel level state</description>
        </param>
        <param name="instantFuelConsumption" type="VehicleDataResult" mandatory="false">
            <description>The instantaneous fuel consumption in microlitres</description>
        </param>
        <param name="fuelRange" type="VehicleDataResult" mandatory="false" since="5.0">
            <description>The estimate range in KM the vehicle can travel based on fuel level and consumption</description>
        </param>
        <param name="externalTemperature" type="VehicleDataResult" mandatory="false">
            <description>The external temperature in degrees celsius.</description>
        </param>
        <param name="turnSignal" type="VehicleDataResult" mandatory="false" since="5.0">
            <description>See TurnSignal</description>
        </param>
        <param name="prndl" type="VehicleDataResult" mandatory="false">
            <description>See PRNDL</description>
        </param>
        <param name="tirePressure" type="VehicleDataResult" mandatory="false">
            <description>See TireStatus</description>
        </param>
        <param name="odometer" type="VehicleDataResult" mandatory="false">
            <description>Odometer in km</description>
        </param>
        <param name="beltStatus" type="VehicleDataResult" mandatory="false">
            <description>The status of the seat belts</description>
        </param>
        <param name="bodyInformation" type="VehicleDataResult" mandatory="false">
            <description>The body information including power modes</description>
        </param>
        <param name="deviceStatus" type="VehicleDataResult" mandatory="false">
            <description>The device status including signal and battery strength</description>
        </param>
        <param name="driverBraking" type="VehicleDataResult" mandatory="false">
            <description>The status of the brake pedal</description>
        </param>
        <param name="wiperStatus" type="VehicleDataResult" mandatory="false">
            <description>The status of the wipers</description>
        </param>
        <param name="headLampStatus" type="VehicleDataResult" mandatory="false">
            <description>Status of the head lamps</description>
        </param>
        <param name="engineTorque" type="VehicleDataResult" mandatory="false">
            <description>Torque value for engine (in Nm) on non-diesel variants</description>
        </param>
        <param name="accPedalPosition" type="VehicleDataResult" mandatory="false">
            <description>Accelerator pedal position (percentage depressed)</description>
        </param>
        <param name="steeringWheelAngle" type="VehicleDataResult" mandatory="false">
            <description>Current angle of the steering wheel (in deg)</description>
        </param>
        <param name="engineOilLife" type="VehicleDataResult" mandatory="false" since="5.0">
            <description>The estimated percentage of remaining oil life of the engine.</description>
        </param>
        <param name="electronicParkBrakeStatus" type="VehicleDataResult" mandatory="false" since="5.0">
            <description>The status of the park brake as provided by Electric Park Brake (EPB) system.</description>
        </param>
        <param name="cloudAppVehicleID" type="VehicleDataResult" mandatory="false" since="5.1">
            <description>Parameter used by cloud apps to identify a head unit</description>
        </param>
        
        <!-- Ford Specific Data Items -->
        <param name="eCallInfo" type="VehicleDataResult" mandatory="false">
            <description>Emergency Call notification and confirmation data</description>
        </param>
        <param name="airbagStatus" type="VehicleDataResult" mandatory="false">
            <description>The status of the air bags</description>
        </param>
        <param name="emergencyEvent" type="VehicleDataResult" mandatory="false">
            <description>Information related to an emergency event (and if it occurred)</description>
        </param>
        <param name="clusterModes" type="VehicleDataResult" mandatory="false">
            <description>The status modes of the cluster</description>
        </param>
        <param name="myKey" type="VehicleDataResult" mandatory="false">
            <description>Information related to the MyKey feature</description>
        </param>
        <!-- / Ford Specific Data Items -->
        
    </function>
    
    <function name="UnsubscribeVehicleData" functionID="UnsubscribeVehicleDataID" messagetype="request" since="2.0">
        <description>This function is used to unsubscribe the notifications from the subscribeVehicleData function.</description>
        
        <param name="gps" type="Boolean" mandatory="false">
            <description>See GPSData</description>
        </param>
        <param name="speed" type="Boolean" mandatory="false">
            <description>The vehicle speed in kilometers per hour</description>
        </param>
        <param name="rpm" type="Boolean" mandatory="false">
            <description>The number of revolutions per minute of the engine</description>
        </param>
        <param name="fuelLevel" type="Boolean" mandatory="false">
            <description>The fuel level in the tank (percentage)</description>
        </param>
        <param name="fuelLevel_State" type="Boolean" mandatory="false">
            <description>The fuel level state</description>
        </param>
        <param name="instantFuelConsumption" type="Boolean" mandatory="false">
            <description>The instantaneous fuel consumption in microlitres</description>
        </param>
        <param name="fuelRange" type="Boolean" mandatory="false" since="5.0">
            <description>The estimate range in KM the vehicle can travel based on fuel level and consumption</description>
        </param>
        <param name="externalTemperature" type="Boolean" mandatory="false">
            <description>The external temperature in degrees celsius.</description>
        </param>
        <param name="turnSignal" type="Boolean" mandatory="false" since="5.0">
            <description>See TurnSignal</description>
        </param>
        <param name="prndl" type="Boolean" mandatory="false">
            <description>See PRNDL</description>
        </param>
        <param name="tirePressure" type="Boolean" mandatory="false">
            <description>See TireStatus</description>
        </param>
        <param name="odometer" type="Boolean" mandatory="false">
            <description>Odometer in km</description>
        </param>
        <param name="beltStatus" type="Boolean" mandatory="false">
            <description>The status of the seat belts</description>
        </param>
        <param name="bodyInformation" type="Boolean" mandatory="false">
            <description>The body information including power modes</description>
        </param>
        <param name="deviceStatus" type="Boolean" mandatory="false">
            <description>The device status including signal and battery strength</description>
        </param>
        <param name="driverBraking" type="Boolean" mandatory="false">
            <description>The status of the brake pedal</description>
        </param>
        <param name="wiperStatus" type="Boolean" mandatory="false">
            <description>The status of the wipers</description>
        </param>
        <param name="headLampStatus" type="Boolean" mandatory="false">
            <description>Status of the head lamps</description>
        </param>
        <param name="engineTorque" type="Boolean" mandatory="false">
            <description>Torque value for engine (in Nm) on non-diesel variants</description>
        </param>
        <param name="accPedalPosition" type="Boolean" mandatory="false">
            <description>Accelerator pedal position (percentage depressed)</description>
        </param>
        <param name="steeringWheelAngle" type="Boolean" mandatory="false">
            <description>Current angle of the steering wheel (in deg)</description>
        </param>
        <param name="engineOilLife" type="Boolean" mandatory="false" since="5.0">
            <description>The estimated percentage of remaining oil life of the engine.</description>
        </param>
        <param name="electronicParkBrakeStatus" type="Boolean" mandatory="false" since="5.0">
            <description>The status of the park brake as provided by Electric Park Brake (EPB) system.</description>
        </param>
        <param name="cloudAppVehicleID" type="Boolean" mandatory="false" since="5.1">
            <description>Parameter used by cloud apps to identify a head unit</description>
        </param>
        
        <!-- Ford Specific Data Items -->
        <param name="eCallInfo" type="Boolean" mandatory="false">
            <description>Emergency Call notification and confirmation data</description>
        </param>
        <param name="airbagStatus" type="Boolean" mandatory="false">
            <description>The status of the air bags</description>
        </param>
        <param name="emergencyEvent" type="Boolean" mandatory="false">
            <description>Information related to an emergency event (and if it occurred)</description>
        </param>
        <param name="clusterModeStatus" type="Boolean" mandatory="false">
            <description>The status modes of the cluster</description>
        </param>
        <param name="myKey" type="Boolean" mandatory="false">
            <description>Information related to the MyKey feature</description>
        </param>
        <!-- / Ford Specific Data Items -->
        
    </function>
    
    <function name="UnsubscribeVehicleData" functionID="UnsubscribeVehicleDataID" messagetype="response" since="2.0">
        <param name="success" type="Boolean" platform="documentation" mandatory="true">
            <description> true, if successful; false, if failed </description>
        </param>
        
        <param name="resultCode" type="Result" platform="documentation" mandatory="true">
            <description>See Result</description>
            <element name="SUCCESS"/>
            <element name="WARNINGS"/>
            <element name="INVALID_DATA"/>
            <element name="OUT_OF_MEMORY"/>
            <element name="TOO_MANY_PENDING_REQUESTS"/>
            <element name="APPLICATION_NOT_REGISTERED"/>
            <element name="GENERIC_ERROR"/>
            <element name="REJECTED" />
            <element name="IGNORED" />
            <element name="DISALLOWED"/>
        </param>
        
        <param name="info" type="String" maxlength="1000" mandatory="false" platform="documentation">
            <description>Provides additional human readable info regarding the result.</description>
        </param>
        
        <param name="gps" type="VehicleDataResult" mandatory="false">
            <description>See GPSData</description>
        </param>
        <param name="speed" type="VehicleDataResult" mandatory="false">
            <description>The vehicle speed in kilometers per hour</description>
        </param>
        <param name="rpm" type="VehicleDataResult" mandatory="false">
            <description>The number of revolutions per minute of the engine</description>
        </param>
        <param name="fuelLevel" type="VehicleDataResult" mandatory="false">
            <description>The fuel level in the tank (percentage)</description>
        </param>
        <param name="fuelLevel_State" type="VehicleDataResult" mandatory="false">
            <description>The fuel level state</description>
        </param>
        <param name="instantFuelConsumption" type="VehicleDataResult" mandatory="false">
            <description>The instantaneous fuel consumption in microlitres</description>
        </param>
        <param name="fuelRange" type="VehicleDataResult" mandatory="false" since="5.0">
            <description>The estimate range in KM the vehicle can travel based on fuel level and consumption</description>
        </param>
        <param name="externalTemperature" type="VehicleDataResult" mandatory="false">
            <description>The external temperature in degrees celsius</description>
        </param>
        <param name="turnSignal" type="VehicleDataResult" mandatory="false" since="5.0">
            <description>See TurnSignal</description>
        </param>
        <param name="prndl" type="VehicleDataResult" mandatory="false">
            <description>See PRNDL</description>
        </param>
        <param name="tirePressure" type="VehicleDataResult" mandatory="false">
            <description>See TireStatus</description>
        </param>
        <param name="odometer" type="VehicleDataResult" mandatory="false">
            <description>Odometer in km</description>
        </param>
        <param name="beltStatus" type="VehicleDataResult" mandatory="false">
            <description>The status of the seat belts</description>
        </param>
        <param name="bodyInformation" type="VehicleDataResult" mandatory="false">
            <description>The body information including power modes</description>
        </param>
        <param name="deviceStatus" type="VehicleDataResult" mandatory="false">
            <description>The device status including signal and battery strength</description>
        </param>
        <param name="driverBraking" type="VehicleDataResult" mandatory="false">
            <description>The status of the brake pedal</description>
        </param>
        <param name="wiperStatus" type="VehicleDataResult" mandatory="false">
            <description>The status of the wipers</description>
        </param>
        <param name="headLampStatus" type="VehicleDataResult" mandatory="false">
            <description>Status of the head lamps</description>
        </param>
        <param name="engineTorque" type="VehicleDataResult" mandatory="false">
            <description>Torque value for engine (in Nm) on non-diesel variants</description>
        </param>
        <param name="accPedalPosition" type="VehicleDataResult" mandatory="false">
            <description>Accelerator pedal position (percentage depressed)</description>
        </param>
        <param name="steeringWheelAngle" type="VehicleDataResult" mandatory="false">
            <description>Current angle of the steering wheel (in deg)</description>
        </param>
        <param name="engineOilLife" type="VehicleDataResult" mandatory="false" since="5.0">
            <description>The estimated percentage of remaining oil life of the engine.</description>
        </param>
        <param name="electronicParkBrakeStatus" type="VehicleDataResult" mandatory="false" since="5.0">
            <description>The status of the park brake as provided by Electric Park Brake (EPB) system.</description>
        </param>
        <param name="cloudAppVehicleID" type="VehicleDataResult" mandatory="false" since="5.1">
            <description>Parameter used by cloud apps to identify a head unit</description>
        </param>
        
        <!-- Ford Specific Data Items -->
        <param name="eCallInfo" type="VehicleDataResult" mandatory="false">
            <description>Emergency Call notification and confirmation data</description>
        </param>
        <param name="airbagStatus" type="VehicleDataResult" mandatory="false" >
            <description>The status of the air bags</description>
        </param>
        <param name="emergencyEvent" type="VehicleDataResult" mandatory="false">
            <description>Information related to an emergency event (and if it occurred)</description>
        </param>
        <param name="clusterModes" type="VehicleDataResult" mandatory="false">
            <description>The status modes of the cluster</description>
        </param>
        <param name="myKey" type="VehicleDataResult" mandatory="false">
            <description>Information related to the MyKey feature</description>
        </param>
        <!-- / Ford Specific Data Items -->
        
    </function>
    
    <function name="GetVehicleData" functionID="GetVehicleDataID" messagetype="request" since="2.0">
        <description>Non periodic vehicle data read request.</description>
        
        <param name="gps" type="Boolean" mandatory="false">
            <description>See GPSData</description>
        </param>
        <param name="speed" type="Boolean" mandatory="false">
            <description>The vehicle speed in kilometers per hour</description>
        </param>
        <param name="rpm" type="Boolean" mandatory="false">
            <description>The number of revolutions per minute of the engine</description>
        </param>
        <param name="fuelLevel" type="Boolean" mandatory="false">
            <description>The fuel level in the tank (percentage)</description>
        </param>
        <param name="fuelLevel_State" type="Boolean" mandatory="false">
            <description>The fuel level state</description>
        </param>
        <param name="instantFuelConsumption" type="Boolean" mandatory="false">
            <description>The instantaneous fuel consumption in microlitres</description>
        </param>
        <param name="fuelRange" type="Boolean" mandatory="false" since="5.0">
            <description>The estimate range in KM the vehicle can travel based on fuel level and consumption</description>
        </param>
        <param name="externalTemperature" type="Boolean" mandatory="false">
            <description>The external temperature in degrees celsius</description>
        </param>
        <param name="turnSignal" type="Boolean" mandatory="false" since="5.0">
            <description>See TurnSignal</description>
        </param>
        <param name="vin" type="Boolean" mandatory="false">
            <description>Vehicle identification number</description>
        </param>
        <param name="prndl" type="Boolean" mandatory="false">
            <description>See PRNDL</description>
        </param>
        <param name="tirePressure" type="Boolean" mandatory="false">
            <description>See TireStatus</description>
        </param>
        <param name="odometer" type="Boolean" mandatory="false">
            <description>Odometer in km</description>
        </param>
        <param name="beltStatus" type="Boolean" mandatory="false">
            <description>The status of the seat belts</description>
        </param>
        <param name="bodyInformation" type="Boolean" mandatory="false">
            <description>The body information including ignition status and internal temp</description>
        </param>
        <param name="deviceStatus" type="Boolean" mandatory="false">
            <description>The device status including signal and battery strength</description>
        </param>
        <param name="driverBraking" type="Boolean" mandatory="false">
            <description>The status of the brake pedal</description>
        </param>
        <param name="wiperStatus" type="Boolean" mandatory="false">
            <description>The status of the wipers</description>
        </param>
        <param name="headLampStatus" type="Boolean" mandatory="false">
            <description>Status of the head lamps</description>
        </param>
        <param name="engineTorque" type="Boolean" mandatory="false">
            <description>Torque value for engine (in Nm) on non-diesel variants</description>
        </param>
        <param name="accPedalPosition" type="Boolean" mandatory="false">
            <description>Accelerator pedal position (percentage depressed)</description>
        </param>
        <param name="steeringWheelAngle" type="Boolean" mandatory="false">
            <description>Current angle of the steering wheel (in deg)</description>
        </param>
        <param name="engineOilLife" type="Boolean" mandatory="false" since="5.0">
            <description>The estimated percentage of remaining oil life of the engine.</description>
        </param>
        <param name="electronicParkBrakeStatus" type="Boolean" mandatory="false" since="5.0">
            <description>The status of the park brake as provided by Electric Park Brake (EPB) system.</description>
        </param>
        <param name="cloudAppVehicleID" type="Boolean" mandatory="false" since="5.1">
            <description>Parameter used by cloud apps to identify a head unit</description>
        </param>
        
        <!-- Ford Specific Data Items -->
        <param name="eCallInfo" type="Boolean" mandatory="false">
            <description>Emergency Call notification and confirmation data</description>
        </param>
        <param name="airbagStatus" type="Boolean" mandatory="false">
            <description>The status of the air bags</description>
        </param>
        <param name="emergencyEvent" type="Boolean" mandatory="false">
            <description>Information related to an emergency event (and if it occurred)</description>
        </param>
        <param name="clusterModeStatus" type="Boolean" mandatory="false">
            <description>The status modes of the cluster</description>
        </param>
        <param name="myKey" type="Boolean" mandatory="false">
            <description>Information related to the MyKey feature</description>
        </param>
        <!-- / Ford Specific Data Items -->
        
    </function>
    
    <function name="GetVehicleData" functionID="GetVehicleDataID" messagetype="response" since="2.0">
        
        <param name="success" type="Boolean" platform="documentation" mandatory="true">
            <description> true, if successful; false, if failed </description>
        </param>
        
        <param name="resultCode" type="Result" platform="documentation" mandatory="true">
            <description>See Result</description>
            <element name="SUCCESS"/>
            <element name="INVALID_DATA"/>
            <element name="OUT_OF_MEMORY"/>
            <element name="TOO_MANY_PENDING_REQUESTS"/>
            <element name="APPLICATION_NOT_REGISTERED"/>
            <element name="GENERIC_ERROR"/>
            <element name="REJECTED"/>
            <element name="VEHICLE_DATA_NOT_ALLOWED"/>
            <element name="VEHICLE_DATA_NOT_AVAILABLE"/>
            <element name="USER_DISALLOWED"/>
        </param>
        
        <param name="info" type="String" maxlength="1000" mandatory="false" platform="documentation">
            <description>Provides additional human readable info regarding the result.</description>
        </param>
        
        <param name="gps" type="GPSData" mandatory="false">
            <description>See GPSData</description>
        </param>
        <param name="speed" type="Float" minvalue="0" maxvalue="700" mandatory="false">
            <description>The vehicle speed in kilometers per hour</description>
        </param>
        <param name="rpm" type="Integer" minvalue="0" maxvalue="20000" mandatory="false">
            <description>The number of revolutions per minute of the engine</description>
        </param>
        <param name="fuelLevel" type="Float" minvalue="-6" maxvalue="106" mandatory="false">
            <description>The fuel level in the tank (percentage)</description>
        </param>
        <param name="fuelLevel_State" type="ComponentVolumeStatus" mandatory="false">
            <description>The fuel level state</description>
        </param>
        <param name="instantFuelConsumption" type="Float" minvalue="0" maxvalue="25575" mandatory="false">
            <description>The instantaneous fuel consumption in microlitres</description>
        </param>
        <param name="fuelRange" type="FuelRange" minsize="0" maxsize="100" array="true" mandatory="false" since="5.0">
            <description>The estimate range in KM the vehicle can travel based on fuel level and consumption</description>
        </param>
        <param name="externalTemperature" type="Float" minvalue="-40" maxvalue="100" mandatory="false">
            <description>The external temperature in degrees celsius</description>
        </param>
        <param name="turnSignal" type="TurnSignal" mandatory="false" since="5.0">
            <description>See TurnSignal</description>
        </param>
        <param name="vin" type="String" maxlength="17" mandatory="false">
            <description>Vehicle identification number</description>
        </param>
        <param name="prndl" type="PRNDL" mandatory="false">
            <description>See PRNDL</description>
        </param>
        <param name="tirePressure" type="TireStatus" mandatory="false">
            <description>See TireStatus</description>
        </param>
        <param name="odometer" type="Integer" minvalue="0" maxvalue="17000000" mandatory="false">
            <description>Odometer in km</description>
        </param>
        <param name="beltStatus" type="BeltStatus" mandatory="false">
            <description>The status of the seat belts</description>
        </param>
        <param name="bodyInformation" type="BodyInformation" mandatory="false">
            <description>The body information including power modes</description>
        </param>
        <param name="deviceStatus" type="DeviceStatus" mandatory="false">
            <description>The device status including signal and battery strength</description>
        </param>
        <param name="driverBraking" type="VehicleDataEventStatus" mandatory="false">
            <description>The status of the brake pedal</description>
        </param>
        <param name="wiperStatus" type="WiperStatus" mandatory="false">
            <description>The status of the wipers</description>
        </param>
        <param name="headLampStatus" type="HeadLampStatus" mandatory="false">
            <description>Status of the head lamps</description>
        </param>
        <param name="engineTorque" type="Float" minvalue="-1000" maxvalue="2000" mandatory="false">
            <description>Torque value for engine (in Nm) on non-diesel variants</description>
        </param>
        <param name="accPedalPosition" type="Float" minvalue="0" maxvalue="100" mandatory="false">
            <description>Accelerator pedal position (percentage depressed)</description>
        </param>
        <param name="steeringWheelAngle" type="Float" minvalue="-2000" maxvalue="2000" mandatory="false">
            <description>Current angle of the steering wheel (in deg)</description>
        </param>
        <param name="engineOilLife" type="Float" minvalue="0" maxvalue="100" mandatory="false" since="5.0">
            <description>The estimated percentage of remaining oil life of the engine.</description>
        </param>
        <param name="electronicParkBrakeStatus" type="ElectronicParkBrakeStatus" mandatory="false" since="5.0">
            <description>The status of the park brake as provided by Electric Park Brake (EPB) system.</description>
        </param>
        <param name="cloudAppVehicleID" type="String" mandatory="false" since="5.1">
            <description>Parameter used by cloud apps to identify a head unit</description>
        </param>
        
        <!-- Ford Specific Data Items -->
        <param name="eCallInfo" type="ECallInfo" mandatory="false">
            <description>Emergency Call notification and confirmation data</description>
        </param>
        <param name="airbagStatus" type="AirbagStatus" mandatory="false">
            <description>The status of the air bags</description>
        </param>
        <param name="emergencyEvent" type="EmergencyEvent" mandatory="false">
            <description>Information related to an emergency event (and if it occurred)</description>
        </param>
        <param name="clusterModeStatus" type="ClusterModeStatus" mandatory="false">
            <description>The status modes of the cluster</description>
        </param>
        <param name="myKey" type="MyKey" mandatory="false">
            <description>Information related to the MyKey feature</description>
        </param>
        <!-- / Ford Specific Data Items -->
        
    </function>
    
    <function name="ReadDID" functionID="ReadDIDID" messagetype="request" since="2.0">
        <description>Non periodic vehicle data read request</description>
        
        <param name="ecuName" type="Integer" minvalue="0" maxvalue="65535" mandatory="true">
            <description>Name of ECU.</description>
        </param>
        <param name="didLocation" type="Integer" minvalue="0" maxvalue="65535" minsize="1" maxsize="1000" array="true" mandatory="true">
            <description>Get raw data from vehicle data DID location(s)</description>
        </param>
    </function>
    
    <function name="ReadDID" functionID="ReadDIDID" messagetype="response" since="2.0">
        
        <param name="success" type="Boolean" platform="documentation" mandatory="true">
            <description> true, if successful; false, if failed </description>
        </param>
        
        <param name="resultCode" type="Result" platform="documentation" mandatory="true">
            <description>See Result</description>
            <element name="SUCCESS"/>
            <element name="INVALID_DATA"/>
            <element name="OUT_OF_MEMORY"/>
            <element name="TOO_MANY_PENDING_REQUESTS"/>
            <element name="APPLICATION_NOT_REGISTERED"/>
            <element name="GENERIC_ERROR"/>
            <element name="REJECTED"/>
            <element name="DISALLOWED"/>
            <element name="USER_DISALLOWED"/>
            <element name="TRUNCATED_DATA"/>
        </param>
        
        <param name="info" type="String" maxlength="1000" mandatory="false" platform="documentation">
            <description>Provides additional human readable info regarding the result.</description>
        </param>
        
        <param name="didResult" type="DIDResult" minsize="0" maxsize="1000" array="true" mandatory="false">
            <description>Array of requested DID results (with data if available).</description>
        </param>
        
    </function>
    
    <function name="GetDTCs" functionID="GetDTCsID" messagetype="request" since="2.0">
        <description>Vehicle module diagnostic trouble code request.</description>
        
        <param name="ecuName" type="Integer" minvalue="0" maxvalue="65535" mandatory="true">
            <description>Name of ECU.</description>
        </param>
        
        <param name="dtcMask" type="Integer" minvalue="0" maxvalue="255" mandatory="false">
            <description>DTC Mask Byte to be sent in diagnostic request to module .</description>
        </param>
        
    </function>
    
    <function name="GetDTCs" functionID="GetDTCsID" messagetype="response" since="2.0">
        
        <param name="success" type="Boolean" platform="documentation" mandatory="true">
            <description> true, if successful; false, if failed </description>
        </param>
        
        <param name="resultCode" type="Result" platform="documentation" mandatory="true">
            <description>See Result</description>
            <element name="SUCCESS"/>
            <element name="INVALID_DATA"/>
            <element name="OUT_OF_MEMORY"/>
            <element name="TOO_MANY_PENDING_REQUESTS"/>
            <element name="APPLICATION_NOT_REGISTERED"/>
            <element name="GENERIC_ERROR"/>
            <element name="REJECTED"/>
            <element name="DISALLOWED"/>
            <element name="USER_DISALLOWED"/>
            <element name="TRUNCATED_DATA"/>
        </param>
        
        <param name="info" type="String" maxlength="1000" mandatory="false" platform="documentation">
            <description>Provides additional human readable info regarding the result.</description>
        </param>
        
        <param name="ecuHeader" type="Integer" minvalue="0" maxvalue="65535" mandatory="true">
            <description>2 byte ECU Header for DTC response (as defined in VHR_Layout_Specification_DTCs.pdf)</description>
        </param>
        
        <param name="dtc" type="String" mandatory="false" minsize="1" maxsize="15" maxlength="10" array="true">
            <description>
                Array of all reported DTCs on module (ecuHeader contains information if list is truncated).
                Each DTC is represented by 4 bytes (3 bytes of data and 1 byte status as defined in VHR_Layout_Specification_DTCs.pdf).
            </description>
        </param>
        
    </function>
    
    <function name="DiagnosticMessage" functionID="DiagnosticMessageID" messagetype="request" since="3.0">
        <description>Non periodic vehicle diagnostic request</description>
        
        <param name="targetID" type="Integer" minvalue="0" maxvalue="65535" mandatory="true">
            <description>Name of target ECU.</description>
        </param>
        
        <param name="messageLength" type="Integer" minvalue="0" maxvalue="65535" mandatory="true">
            <description>Length of message (in bytes).</description>
        </param>
        
        <param name="messageData" type="Integer" minvalue="0" maxvalue="255" minsize="1" maxsize="65535" array="true" mandatory="true">
            <description>
                Array of bytes comprising CAN message.
            </description>
        </param>
    </function>
    
    <function name="DiagnosticMessage" functionID="DiagnosticMessageID" messagetype="response" since="3.0">
        
        <param name="success" type="Boolean" platform="documentation" mandatory="true">
            <description> true, if successful; false, if failed </description>
        </param>
        
        <param name="resultCode" type="Result" platform="documentation" mandatory="true">
            <description>See Result</description>
            <element name="SUCCESS"/>
            <element name="INVALID_DATA"/>
            <element name="OUT_OF_MEMORY"/>
            <element name="TOO_MANY_PENDING_REQUESTS"/>
            <element name="APPLICATION_NOT_REGISTERED"/>
            <element name="GENERIC_ERROR"/>
            <element name="REJECTED"/>
            <element name="DISALLOWED"/>
            <element name="USER_DISALLOWED"/>
            <element name="TRUNCATED_DATA"/>
        </param>
        
        <param name="info" type="String" maxlength="1000" mandatory="false" platform="documentation">
            <description>Provides additional human readable info regarding the result.</description>
        </param>
        
        <param name="messageDataResult" type="Integer" minvalue="0" maxvalue="255" minsize="1" maxsize="65535" array="true" mandatory="true">
            <description>
                Array of bytes comprising CAN message result.
            </description>
        </param>
        
    </function>
    
    <function name="ScrollableMessage" functionID="ScrollableMessageID" messagetype="request" since="2.0">
        <description>Creates a full screen overlay containing a large block of formatted text that can be scrolled with up to 8 SoftButtons defined</description>
        <param name="scrollableMessageBody" type="String" maxlength="500" mandatory="true">
            <description>Body of text that can include newlines and tabs.</description>
        </param>
        <param name="timeout" type="Integer" minvalue="1000" maxvalue="65535" defvalue="30000" mandatory="false">
            <description>App defined timeout.  Indicates how long of a timeout from the last action (i.e. scrolling message resets timeout).</description>
        </param>
        <param name="softButtons" type="SoftButton" minsize="0" maxsize="8" array="true" mandatory="false">
            <description>
                App defined SoftButtons.
                If omitted on supported displays, only the system defined "Close" SoftButton will be displayed.
            </description>
        </param>
    </function>
    
    <function name="ScrollableMessage" functionID="ScrollableMessageID" messagetype="response" since="2.0">
        <param name="success" type="Boolean" platform="documentation" mandatory="true">
            <description> true, if successful; false, if failed </description>
        </param>
        
        <param name="resultCode" type="Result" platform="documentation" mandatory="true">
            <description>See Result</description>
            <element name="SUCCESS"/>
            <element name="INVALID_DATA"/>
            <element name="OUT_OF_MEMORY"/>
            <element name="CHAR_LIMIT_EXCEEDED"/>
            <element name="TOO_MANY_PENDING_REQUESTS"/>
            <element name="APPLICATION_NOT_REGISTERED"/>
            <element name="GENERIC_ERROR"/>
            <element name="DISALLOWED"/>
            <element name="UNSUPPORTED_RESOURCE"/>
            <element name="REJECTED"/>
            <element name="ABORTED"/>
        </param>
        
        <param name="info" type="String" maxlength="1000" mandatory="false" platform="documentation">
            <description>Provides additional human readable info regarding the result.</description>
        </param>
        
    </function>
    
    <function name="Slider" functionID="SliderID" messagetype="request" since="2.0">
        <description>Creates a full screen or pop-up overlay (depending on platform) with a single user controlled slider.</description>
        <param name="numTicks" type="Integer" minvalue="2" maxvalue="26" mandatory="true">
            <description>Number of selectable items on a horizontal axis</description>
        </param>
        <param name="position" type="Integer" minvalue="1" maxvalue="26" mandatory="true">
            <description>Initial position of slider control (cannot exceed numTicks)</description>
        </param>
        <param name="sliderHeader" type="String" maxlength="500" mandatory="true">
            <description>Text header to display</description>
        </param>
        <param name="sliderFooter" type="String" maxlength="500"  minsize="1" maxsize="26" array="true" mandatory="false">
            <description>
                Text footer to display (meant to display min/max threshold descriptors).
                For a static text footer, only one footer string shall be provided in the array.
                For a dynamic text footer, the number of footer text string in the array must match the numTicks value.
                For a dynamic text footer, text array string should correlate with potential slider position index.
                If omitted on supported displays, no footer text shall be displayed.
            </description>
        </param>
        <param name="timeout" type="Integer" minvalue="1000" maxvalue="65535" defvalue="10000" mandatory="false">
            <description>
                App defined timeout.  Indicates how long of a timeout from the last action (i.e. sliding control resets timeout).
                If omitted, the value is set to 10000.
            </description>
        </param>
    </function>
    
    <function name="Slider" functionID="SliderID" messagetype="response" since="2.0">
        <param name="success" type="Boolean" platform="documentation" mandatory="true">
            <description> true, if successful; false, if failed </description>
        </param>
        
        <param name="resultCode" type="Result" platform="documentation" mandatory="true">
            <description>See Result</description>
            <element name="SUCCESS"/>
            <element name="SAVED"/>
            <element name="INVALID_DATA"/>
            <element name="OUT_OF_MEMORY"/>
            <element name="TOO_MANY_PENDING_REQUESTS"/>
            <element name="APPLICATION_NOT_REGISTERED"/>
            <element name="GENERIC_ERROR"/>
            <element name="DISALLOWED"/>
            <element name="UNSUPPORTED_RESOURCE"/>
            <element name="REJECTED"/>
            <element name="ABORTED"/>
            <element name="TIMED_OUT"/>
        </param>
        
        <param name="info" type="String" maxlength="1000" mandatory="false" platform="documentation">
            <description>Provides additional human readable info regarding the result.</description>
        </param>
        
        <param name="sliderPosition" type="Integer" minvalue="1" maxvalue="26" mandatory="false">
            <description>
                Current slider value returned when saved or canceled (aborted)
                This value is only returned for resultCodes "SAVED" or "ABORTED"
            </description>
        </param>
    </function>
    
    <function name="ShowConstantTBT" functionID="ShowConstantTBTID" messagetype="request" since="2.0">
        <param name="navigationText1" type="String" minlength="0" maxlength="500" mandatory="false" since="2.0">
        </param>
        <param name="navigationText2" type="String" minlength="0" maxlength="500" mandatory="false" since="2.0">
        </param>
        <param name="eta" type="String" minlength="0" maxlength="500" mandatory="false" since="2.0">
        </param>
        <param name="timeToDestination" type="String" minlength="0" maxlength="500" mandatory="false" since="3.0">
        </param>
        <param name="totalDistance" type="String" minlength="0" maxlength="500" mandatory="false" since="2.0">
        </param>
        <param name="turnIcon" type="Image" mandatory="false" since="2.0">
        </param>
        <param name="nextTurnIcon" type="Image" mandatory="false" since="3.0">
        </param>
        <param name="distanceToManeuver" type="Float" minvalue="0" maxvalue="1000000000" mandatory="false" since="2.0">
            <description>
                Fraction of distance till next maneuver (starting from when AlertManeuver is triggered).
                Used to calculate progress bar.
            </description>
        </param>
        <param name="distanceToManeuverScale" type="Float" minvalue="0" maxvalue="1000000000" mandatory="false" since="2.0">
            <description>
                Distance till next maneuver (starting from) from previous maneuver.
                Used to calculate progress bar.
            </description>
        </param>
        <param name="maneuverComplete" type="Boolean" mandatory="false" since="2.0">
            <description>
                If and when a maneuver has completed while an AlertManeuver is active, the app must send this value set to TRUE in order to clear the AlertManeuver overlay.
                If omitted the value will be assumed as FALSE.
            </description>
        </param>
        <param name="softButtons" type="SoftButton" minsize="0" maxsize="3" array="true" mandatory="false" since="2.0">
            <description>
                Three dynamic SoftButtons available (first SoftButton is fixed to "Turns").
                If omitted on supported displays, the currently displayed SoftButton values will not change.
            </description>
        </param>
    </function>
    
    <function name="ShowConstantTBT" functionID="ShowConstantTBTID" messagetype="response" since="2.0">
        <param name="success" type="Boolean" platform="documentation" mandatory="true">
            <description> true, if successful; false, if failed </description>
        </param>
        <param name="resultCode" type="Result" platform="documentation" mandatory="true">
            <description>See Result</description>
            <element name="SUCCESS"/>
            <element name="INVALID_DATA"/>
            <element name="OUT_OF_MEMORY"/>
            <element name="TOO_MANY_PENDING_REQUESTS"/>
            <element name="APPLICATION_NOT_REGISTERED"/>
            <element name="GENERIC_ERROR"/>
            <element name="REJECTED"/>
            <element name="DISALLOWED"/>
            <element name="UNSUPPORTED_REQUEST"/>
            <element name="UNSUPPORTED_RESOURCE"/>
        </param>
        <param name="info" type="String" maxlength="1000" mandatory="false" platform="documentation">
            <description>Provides additional human readable info regarding the result.</description>
        </param>
    </function>
    
    <function name="AlertManeuver" functionID="AlertManeuverID" messagetype="request" since="2.0">
        <param name="ttsChunks" type="TTSChunk" minsize="1" maxsize="100" array="true" mandatory="false">
            <description>An array of text chunks of type TTSChunk. See TTSChunk</description>
        </param>
        <param name="softButtons" type="SoftButton" minsize="0" maxsize="3" array="true" mandatory="false">
            <description>If omitted on supported displays, only the system defined "Close" SoftButton shall be displayed.</description>
        </param>
    </function>
    
    <function name="AlertManeuver" functionID="AlertManeuverID" messagetype="response" since="2.0">
        <param name="success" type="Boolean" platform="documentation" mandatory="true">
            <description> true, if successful; false, if failed </description>
        </param>
        <param name="resultCode" type="Result" platform="documentation" mandatory="true">
            <description>See Result</description>
            <element name="SUCCESS"/>
            <element name="INVALID_DATA"/>
            <element name="OUT_OF_MEMORY"/>
            <element name="TOO_MANY_PENDING_REQUESTS"/>
            <element name="APPLICATION_NOT_REGISTERED"/>
            <element name="GENERIC_ERROR"/>
            <element name="REJECTED"/>
            <element name="IGNORED"/>
            <element name="DISALLOWED"/>
            <element name="UNSUPPORTED_REQUEST"/>
            <element name="UNSUPPORTED_RESOURCE"/>
            <element name="ABORTED"/>
            <element name="WARNINGS"/>
        </param>
        <param name="info" type="String" maxlength="1000" mandatory="false" platform="documentation">
            <description>Provides additional human readable info regarding the result.</description>
        </param>
    </function>
    
    <function name="UpdateTurnList" functionID="UpdateTurnListID" messagetype="request" since="2.0">
        <param name="turnList" type="Turn" minsize="1" maxsize="100" array="true" mandatory="false">
        </param>
        <param name="softButtons" type="SoftButton" minsize="0" maxsize="1" array="true" mandatory="false">
            <description>If omitted on supported displays, app-defined SoftButton will be left blank.</description>
        </param>
    </function>
    
    <function name="UpdateTurnList" functionID="UpdateTurnListID" messagetype="response" since="2.0">
        <param name="success" type="Boolean" platform="documentation" mandatory="true">
            <description> true, if successful; false, if failed </description>
        </param>
        <param name="resultCode" type="Result" platform="documentation" mandatory="true">
            <description>See Result</description>
            <element name="SUCCESS"/>
            <element name="INVALID_DATA"/>
            <element name="OUT_OF_MEMORY"/>
            <element name="TOO_MANY_PENDING_REQUESTS"/>
            <element name="APPLICATION_NOT_REGISTERED"/>
            <element name="GENERIC_ERROR"/>
            <element name="REJECTED"/>
            <element name="DISALLOWED"/>
            <element name="UNSUPPORTED_REQUEST"/>
            <element name="UNSUPPORTED_RESOURCE"/>
        </param>
        <param name="info" type="String" maxlength="1000" mandatory="false" platform="documentation">
            <description>Provides additional human readable info regarding the result.</description>
        </param>
    </function>
    
    <function name="ChangeRegistration" functionID="ChangeRegistrationID" messagetype="request" since="2.0">
        <param name="language" type="Language" mandatory="true">
            <description>Requested voice engine (VR+TTS) language registration</description>
        </param>
        <param name="hmiDisplayLanguage" type="Language" mandatory="true">
            <description>Request display language registration</description>
        </param>
        <param name="appName" type="String" maxlength="100" mandatory="false" since="3.0">
            <description>Request new app name registration</description>
        </param>
        <param name="ttsName" type="TTSChunk" minsize="1" maxsize="100" array="true" mandatory="false" since="3.0">
            <description>Request new ttsName registration</description>
        </param>
        <param name="ngnMediaScreenAppName" type="String" maxlength="100" mandatory="false" since="3.0">
            <description>Request new app short name registration</description>
        </param>
        <param name="vrSynonyms" type="String" maxlength="40" minsize="1" maxsize="100" array="true" mandatory="false" since="3.0">
            <description>Request new VR synonyms registration</description>
        </param>
        
    </function>
    
    <function name="ChangeRegistration" functionID="ChangeRegistrationID" messagetype="response" since="2.0">
        <param name="success" type="Boolean" platform="documentation" mandatory="true">
            <description>
                true, if successful
                false, if failed
            </description>
        </param>
        
        <param name="resultCode" type="Result" platform="documentation" mandatory="true">
            <description>See Result</description>
            <element name="SUCCESS"/>
            <element name="INVALID_DATA"/>
            <element name="OUT_OF_MEMORY"/>
            <element name="TOO_MANY_PENDING_REQUESTS"/>
            <element name="APPLICATION_NOT_REGISTERED"/>
            <element name="GENERIC_ERROR"/>
            <element name="REJECTED"/>
            <element name="DISALLOWED"/>
        </param>
        
        <param name="info" type="String" maxlength="1000" mandatory="false" platform="documentation">
            <description>Provides additional human readable info regarding the result.</description>
        </param>
        
    </function>
    
    <function name="GenericResponse" functionID="GenericResponseID" messagetype="response" since="1.0">
        <description>
            Generic Response is sent, when the name of a received msg cannot be retrieved. Only used in case of an error.
            Currently, only resultCode INVALID_DATA is used.
        </description>
        <param name="success" type="Boolean" platform="documentation" mandatory="true">
            <description> true, if successful; false, if failed </description>
        </param>
        
        <param name="resultCode" type="Result" platform="documentation" mandatory="true">
            <description>See Result</description>
            <element name="INVALID_DATA"/>
        </param>
        
        <param name="info" type="String" maxlength="1000" mandatory="false" platform="documentation">
            <description>Provides additional human readable info regarding the result.</description>
        </param>
    </function>
    
    <function name="PutFile" functionID="PutFileID" messagetype="request" since="3.0">
        <description>
            Used to push a binary data onto the module from a mobile device, such as icons and album art
            Not supported on first generation of SDL enabled modules.
            Binary data is in binary part of hybrid msg.
        </description>
        
        <param name="syncFileName" type="String" maxlength="255" mandatory="true">
            <description>File reference name.</description>
        </param>
        
        <param name="fileType" type="FileType" mandatory="true">
            <description>Selected file type.</description>
        </param>
        
        <param name="persistentFile" type="Boolean" defvalue="false" mandatory="false">
            <description>
                Indicates if the file is meant to persist between sessions / ignition cycles.
                If set to TRUE, then the system will aim to persist this file through session / cycles.
                While files with this designation will have priority over others, they are subject to deletion by the system at any time.
                In the event of automatic deletion by the system, the app will receive a rejection and have to resend the file.
                If omitted, the value will be set to false.
            </description>
        </param>
        
        <param name="systemFile" type="Boolean" defvalue="false" mandatory="false" >
            <description>
                Indicates if the file is meant to be passed thru core to elsewhere on the system.
                If set to TRUE, then the system will instead pass the data thru as it arrives to a predetermined area outside of core.
                If omitted, the value will be set to false.
            </description>
        </param>
        
        <param name="offset" type="Integer" minvalue="0" maxvalue="2000000000" mandatory="false">
            <description>Optional offset in bytes for resuming partial data chunks</description>
        </param>
        <param name="length" type="Integer" minvalue="0" maxvalue="2000000000" mandatory="false">
            <description>
                Optional length in bytes for resuming partial data chunks
                If offset is set to 0, then length is the total length of the file to be downloaded
            </description>
        </param>
        <param name="crc" type="Integer" minvalue="0" maxvalue="4294967295" mandatory="false" since="5.0">
            <description> Additional CRC32 checksum to protect data integrity up to 512 Mbits </description>
        </param>
    </function>
    
    <function name="PutFile" functionID="PutFileID" messagetype="response" since="3.0">
        <description>Response is sent, when the file data was copied (success case). Or when an error occurred.</description>
        <description>Not supported on first generation SDL enabled vehicles. </description>
        <param name="success" type="Boolean" platform="documentation" mandatory="true">
            <description> true, if successful; false, if failed </description>
        </param>
        
        <param name="resultCode" type="Result" platform="documentation" mandatory="true">
            <description>See Result</description>
            <element name="SUCCESS"/>
            <element name="INVALID_DATA"/>
            <element name="OUT_OF_MEMORY"/>
            <element name="TOO_MANY_PENDING_REQUESTS"/>
            <element name="APPLICATION_NOT_REGISTERED"/>
            <element name="GENERIC_ERROR"/>
            <element name="REJECTED"/>
            <element name="UNSUPPORTED_REQUEST"/>
            <element name="CORRUPTED_DATA"/>
        </param>
        
        <param name="spaceAvailable" type="Integer" minvalue="0" maxvalue="2000000000" mandatory="false" since="5.0">
            <description>
                Provides the total local space available in SDL Core for the registered app.
                If the transfer has systemFile enabled, then the value will be set to 0 automatically.
            </description>
            <history>
                <param name="spaceAvailable" type="Integer" minvalue="0" maxvalue="2000000000" mandatory="true" since="3.0" until="5.0"/>
            </history>
        </param>
        
        <param name="info" type="String" maxlength="1000" mandatory="false" platform="documentation">
            <description>Provides additional human readable info regarding the result.</description>
        </param>
    </function>

    <function name="GetFile" functionID="GetFileID" messagetype="request" since="5.1">
        <description>This request is sent to the module to retrieve a file</description>
        <param name="fileName" type="String" maxlength="255" mandatory="true">
            <description>File name that should be retrieved</description>
        </param>
        <param name="appServiceId" type="String" mandatory="false">
            <description>ID of the service that should have uploaded the requested file.</description>
        </param>
        <param name="fileType" type="FileType" mandatory="false">
            <description>Selected file type.</description>
        </param>
        <param name="offset" type="Integer" minvalue="0" maxvalue="2000000000" mandatory="false">
            <description>Optional offset in bytes for resuming partial data chunks</description>
        </param>
        <param name="length" type="Integer" minvalue="0" maxvalue="2000000000" mandatory="false">
            <description>
                Optional length in bytes for resuming partial data chunks
                If offset is set to 0, then length is the total length of the file to be retrieved
            </description>
        </param>
    </function>

    <function name="GetFile" functionID="GetFileID" messagetype="response" since="5.1">
        <description>This response includes the data that is requested from the specific service</description>
        <param name="success" type="Boolean" platform="documentation" mandatory="true">
            <description> true, if successful; false, if failed </description>
        </param>
        <param name="resultCode" type="Result" platform="documentation" mandatory="true">
            <description>See Result</description>
            <element name="SUCCESS"/>
            <element name="REJECTED"/>
            <element name="DISALLOWED"/>
            <element name="INVALID_DATA"/>
            <element name="OUT_OF_MEMORY"/>
            <element name="TOO_MANY_PENDING_REQUESTS"/>
            <element name="APPLICATION_NOT_REGISTERED"/>
            <element name="GENERIC_ERROR"/>
            <element name="FILE_NOT_FOUND"/>
        </param>
        <param name="info" type="String" maxlength="1000" mandatory="false" platform="documentation">
            <description>Provides additional human readable info regarding the result.</description>
        </param>

        <!-- Specific response data -->
        <param name="offset" type="Integer" minvalue="0" maxvalue="2000000000" mandatory="false">
            <description>Optional offset in bytes for resuming partial data chunks</description>
        </param>

        <param name="length" type="Integer" minvalue="0" maxvalue="2000000000" mandatory="false">
            <description>Optional length in bytes for resuming partial data chunks if offset is set to 0, then length is the total length of the file to be downloaded</description>
        </param>

        <param name="fileType" type="FileType" mandatory="false">
            <description>File type that is being sent in response.</description>
        </param>

        <param name="crc" type="Integer" minvalue="0" maxvalue="4294967295" mandatory="false">
            <description>Additional CRC32 checksum to protect data integrity up to 512 Mbits</description>
        </param>
    </function>

    <function name="DeleteFile" functionID="DeleteFileID" messagetype="request" since="3.0">
        <description>
            Used to delete a file resident on the module in the app's local cache.
            Not supported on first generation SDL enabled vehicles.
        </description>
        
        <param name="syncFileName" type="String" maxlength="500" mandatory="true">
            <description>File reference name.</description>
        </param>
        
    </function>
    
    <function name="DeleteFile" functionID="DeleteFileID" messagetype="response" since="3.0">
        <description>
            Response is sent, when the file data was deleted (success case). Or when an error occurred.
            Not supported on First generation SDL enabled vehicles.
        </description>
        <param name="success" type="Boolean" platform="documentation" mandatory="true">
            <description> true if successful; false, if failed </description>
        </param>
        
        <param name="resultCode" type="Result" platform="documentation" mandatory="true">
            <description>See Result</description>
            <element name="SUCCESS"/>
            <element name="INVALID_DATA"/>
            <element name="OUT_OF_MEMORY"/>
            <element name="TOO_MANY_PENDING_REQUESTS"/>
            <element name="APPLICATION_NOT_REGISTERED"/>
            <element name="GENERIC_ERROR"/>
            <element name="REJECTED"/>
            <element name="UNSUPPORTED_REQUEST"/>
        </param>
        
        <param name="spaceAvailable" type="Integer" minvalue="0" maxvalue="2000000000" mandatory="false" since="5.0">
            <description>Provides the total local space available on the module for the registered app.</description>
            <history>
                <param name="spaceAvailable" type="Integer" minvalue="0" maxvalue="2000000000" mandatory="true" since="3.0" until="5.0"/>
            </history>
        </param>
        
        <param name="info" type="String" maxlength="1000" mandatory="false" platform="documentation">
            <description>Provides additional human readable info regarding the result.</description>
        </param>
    </function>
    
    <function name="ListFiles" functionID="ListFilesID" messagetype="request" since="3.0">
        <description>
            Requests the current list of resident filenames for the registered app.
            Not supported on first generation SDL enabled vehicles.
        </description>
    </function>
    
    <function name="ListFiles" functionID="ListFilesID" messagetype="response" since="3.0">
        <description>
            Returns the current list of resident filenames for the registered app along with the current space available
            Not supported on First generation SDL enabled vehicles.
        </description>
        <param name="success" type="Boolean" platform="documentation" mandatory="true">
            <description> true, if successful; false, if failed </description>
        </param>
        
        <param name="resultCode" type="Result" platform="documentation" mandatory="true">
            <description>See Result</description>
            <element name="SUCCESS"/>
            <element name="INVALID_DATA"/>
            <element name="OUT_OF_MEMORY"/>
            <element name="TOO_MANY_PENDING_REQUESTS"/>
            <element name="APPLICATION_NOT_REGISTERED"/>
            <element name="GENERIC_ERROR"/>
            <element name="REJECTED"/>
            <element name="UNSUPPORTED_REQUEST"/>
        </param>
        
        <param name="filenames" type="String" maxlength="500" minsize="0" maxsize="1000" array="true" mandatory="false">
            <description>
                An array of all filenames resident on the module for the given registered app.
                If omitted, then no files currently reside on the system.
            </description>
        </param>
        
        <param name="spaceAvailable" type="Integer" minvalue="0" maxvalue="2000000000" mandatory="false" since="5.0">
            <description>Provides the total local space available on the module for the registered app.</description>
            <history>
                <param name="spaceAvailable" type="Integer" minvalue="0" maxvalue="2000000000" mandatory="true" since="3.0" until="5.0"/>
            </history>
        </param>
        
        <param name="info" type="String" maxlength="1000" mandatory="false" platform="documentation">
            <description>Provides additional human readable info regarding the result.</description>
        </param>
    </function>
    
    <function name="SetAppIcon" functionID="SetAppIconID" messagetype="request" since="3.0">
        <description>
            Used to set existing local file on the module as the app's icon
            Not supported on first generation SDL enabled vehicles.
        </description>
        
        <param name="syncFileName" type="String" maxlength="500" mandatory="true">
            <description>File reference name.</description>
        </param>
        
    </function>
    
    <function name="SetAppIcon" functionID="SetAppIconID" messagetype="response" since="3.0">
        <description>
            Response is sent, when the file data was copied (success case). Or when an error occurred.
            Not supported on First generation SDL enabled vehicles.
        </description>
        
        <param name="success" type="Boolean" platform="documentation" mandatory="true">
            <description> true, if successful; false, if failed </description>
        </param>
        
        <param name="resultCode" type="Result" platform="documentation" mandatory="true">
            <description>See Result</description>
            <element name="SUCCESS"/>
            <element name="INVALID_DATA"/>
            <element name="OUT_OF_MEMORY"/>
            <element name="TOO_MANY_PENDING_REQUESTS"/>
            <element name="APPLICATION_NOT_REGISTERED"/>
            <element name="GENERIC_ERROR"/>
            <element name="REJECTED"/>
            <element name="UNSUPPORTED_REQUEST"/>
        </param>
        
        <param name="info" type="String" maxlength="1000" mandatory="false" platform="documentation">
            <description>Provides additional human readable info regarding the result.</description>
        </param>
        
    </function>
    
    <function name="SetDisplayLayout" functionID="SetDisplayLayoutID" messagetype="request" since="3.0">
        <description>
            Used to set an alternate display layout.
            If not sent, default screen for given platform will be shown
        </description>
        
        <param name="displayLayout" type="String" maxlength="500" mandatory="true">
            <description>
                Predefined or dynamically created screen layout.
                Currently only predefined screen layouts are defined.
            </description>
        </param>

        <param name="dayColorScheme" type="TemplateColorScheme" mandatory="false" since="5.0"/>

        <param name="nightColorScheme" type="TemplateColorScheme" mandatory="false" since="5.0"/>
    </function>
    
    <function name="SetDisplayLayout" functionID="SetDisplayLayoutID" messagetype="response" since="3.0">
        
        <param name="success" type="Boolean" platform="documentation" mandatory="true">
            <description> true, if successful; false, if failed </description>
        </param>
        
        <param name="resultCode" type="Result" platform="documentation" mandatory="true">
            <description>See Result</description>
            <element name="SUCCESS"/>
            <element name="INVALID_DATA"/>
            <element name="OUT_OF_MEMORY"/>
            <element name="TOO_MANY_PENDING_REQUESTS"/>
            <element name="APPLICATION_NOT_REGISTERED"/>
            <element name="GENERIC_ERROR"/>
            <element name="REJECTED"/>
            <element name="UNSUPPORTED_REQUEST"/>
        </param>
        
        <param name="displayCapabilities" type="DisplayCapabilities" mandatory="false">
            <description>See DisplayCapabilities</description>
        </param>
        
        <param name="buttonCapabilities" type="ButtonCapabilities" minsize="1" maxsize="100" array="true" mandatory="false">
            <description>See ButtonCapabilities</description >
        </param>
        
        <param name="softButtonCapabilities" type="SoftButtonCapabilities" minsize="1" maxsize="100" array="true" mandatory="false">
            <description>If returned, the platform supports on-screen SoftButtons; see SoftButtonCapabilities.</description>
        </param>
        
        <param name="presetBankCapabilities" type="PresetBankCapabilities" mandatory="false">
            <description>If returned, the platform supports custom on-screen Presets; see PresetBankCapabilities.</description>
        </param>
        
        <param name="info" type="String" maxlength="1000" mandatory="false" platform="documentation">
            <description>Provides additional human readable info regarding the result.</description>
        </param>
        
    </function>
    
    <function name="SystemRequest" functionID="SystemRequestID" messagetype="request" since="3.0">
        <description>An asynchronous request from the device; binary data can be included in hybrid part of message for some requests (such as HTTP, Proprietary, or Authentication requests)</description>
        <param name="requestType" type="RequestType" mandatory="true">
            <description>
                The type of system request.
                Note that Proprietary requests should forward the binary data to the known proprietary module on the system.
            </description>
        </param>
        <param name="requestSubType" type="String" maxlength="255" mandatory="false" since="5.0">
            <description>
                This parameter is filled for supporting OEM proprietary data exchanges.
            </description>
        </param>
        <param name="fileName" type="String" maxlength="255" mandatory="false">
            <description>
                Filename of HTTP data to store in predefined system staging area.
                Mandatory if requestType is HTTP.
                PROPRIETARY requestType should ignore this parameter.
            </description>
        </param>
    </function>
    
    <function name="SystemRequest" functionID="SystemRequestID" messagetype="response" since="3.0">
        <param name="success" type="Boolean" platform="documentation" mandatory="true">
            <description> true, if successful; false, if failed </description>
        </param>
        
        <param name="resultCode" type="Result" platform="documentation" mandatory="true">
            <description>See Result</description>
            <element name="SUCCESS"/>
            <element name="INVALID_DATA"/>
            <element name="OUT_OF_MEMORY"/>
            <element name="TOO_MANY_PENDING_REQUESTS"/>
            <element name="APPLICATION_NOT_REGISTERED"/>
            <element name="GENERIC_ERROR"/>
            <element name="REJECTED"/>
            <element name="INVALID_CERT"/>
            <element name="EXPIRED_CERT"/>
            <element name="UNSUPPORTED_REQUEST"/>
            <element name="UNSUPPORTED_RESOURCE"/>
            <element name="DISALLOWED"/>
            <element name="ABORTED"/>
            <element name="WARNINGS"/>
            <element name="TIMED_OUT"/>
            <element name="IGNORED"/>
        </param>
    </function>
    
    <function name="SendLocation" functionID="SendLocationID" messagetype="request" since="3.0">
        <param name="longitudeDegrees" type="Float" minvalue="-180" maxvalue="180" mandatory="false">
        </param>
        <param name="latitudeDegrees" type="Float" minvalue="-90" maxvalue="90" mandatory="false">
        </param>
        <param name="locationName" type="String" maxlength="500" mandatory="false">
            <description>
                Name / title of intended location
            </description>
        </param>
        <param name="locationDescription" type="String" maxlength="500" mandatory="false">
            <description>
                Description intended location / establishment (if applicable)
            </description>
        </param>
        <param name="addressLines" type="String" maxlength="500" minsize="0" maxsize="4" array="true" mandatory="false">
            <description>
                Location address (if applicable)
            </description>
        </param>
        <param name="phoneNumber" type="String" maxlength="500" mandatory="false">
            <description>
                Phone number of intended location / establishment (if applicable)
            </description>
        </param>
        <param name="locationImage" type="Image" mandatory="false">
            <description>
                Image / icon of intended location (if applicable and supported)
            </description>
        </param>
        
        <param name="timeStamp" type="DateTime" mandatory="false" since="4.1">
            <description>
                timestamp in ISO 8601 format
            </description>
        </param>
        
        <param name="address" type="OASISAddress" mandatory="false" since="4.1">
            <description>Address to be used for setting destination</description>
        </param>
        <param name="deliveryMode" type="DeliveryMode" mandatory="false" since="4.1">
            <description>Defines the mode of prompt for user</description>
        </param>
    </function>
    
    <function name="SendLocation" functionID="SendLocationID" messagetype="response" since="3.0">
        <param name="success" type="Boolean" platform="documentation" mandatory="true">
            <description> true, if successful; false, if failed </description>
        </param>
        
        <param name="resultCode" type="Result" platform="documentation" mandatory="true">
            <description>See Result</description>
            <element name="SUCCESS"/>
            <element name="INVALID_DATA"/>
            <element name="OUT_OF_MEMORY"/>
            <element name="TOO_MANY_PENDING_REQUESTS"/>
            <element name="APPLICATION_NOT_REGISTERED"/>
            <element name="GENERIC_ERROR"/>
            <element name="REJECTED"/>
            <element name="UNSUPPORTED_RESOURCE"/>
            <element name="DISALLOWED"/>
        </param>
        
        <param name="info" type="String" maxlength="1000" mandatory="false" platform="documentation">
            <description>Provides additional human readable info regarding the result.</description>
        </param>
    </function>
    
    <function name="DialNumber" functionID="DialNumberID" messagetype="request" since="3.0">
        <description>Dials a phone number and switches to phone application.</description>
        
        <param name="number" type="String" maxlength="40" mandatory="true">
            <description>
                Phone number is a string, which can be up to 40 chars.
                All characters shall be stripped from string except digits 0-9 and * # , ; +
            </description>
        </param>
    </function>
    
    <function name="DialNumber" functionID="DialNumberID" messagetype="response" since="3.0">
        <param name="success" type="Boolean" platform="documentation" mandatory="true">
            <description>true, if successful</description>
            <description>false, if failed</description>
        </param>
        
        <param name="resultCode" type="Result" platform="documentation" mandatory="true">
            <description>See Result</description>
            <element name="SUCCESS"/>
            <element name="INVALID_DATA"/>
            <element name="OUT_OF_MEMORY"/>
            <element name="TOO_MANY_PENDING_REQUESTS"/>
            <element name="APPLICATION_NOT_REGISTERED"/>
            <element name="GENERIC_ERROR"/>
            <element name="REJECTED"/>
        </param>
        
        <param name="info" type="String" maxlength="1000" mandatory="false" platform="documentation">
            <description>Provides additional human readable info regarding the result.</description>
        </param>
    </function>
    
    <function name="ButtonPress" functionID="ButtonPressID" messagetype="request" since="4.5">
        <param name="moduleType" type="ModuleType" mandatory="true">
            <description>The module where the button should be pressed</description>
        </param>
        <param name="buttonName" type="ButtonName" mandatory="true">
            <description>The name of supported RC climate or radio button.</description>
        </param>
        <param name="buttonPressMode" type="ButtonPressMode" mandatory="true">
            <description>Indicates whether this is a LONG or SHORT button press event.</description>
        </param>
    </function>
    
    <function name="ButtonPress" functionID="ButtonPressID" messagetype="response" since="4.5">
        <param name="resultCode" type="Result" platform="documentation" mandatory="true">
            <description>See Result</description>
            <element name="SUCCESS"/>
            <element name="OUT_OF_MEMORY"/>
            <element name="TOO_MANY_PENDING_REQUESTS"/>
            <element name="APPLICATION_NOT_REGISTERED"/>
            <element name="GENERIC_ERROR"/>
            <element name="REJECTED"/>
            <element name="IGNORED"/>
            <element name="DISALLOWED"/>
            <element name="USER_DISALLOWED"/>
            <element name="IN_USE"/>
        </param>
        <param name="info" type="String" maxlength="1000" mandatory="false">
        </param>
        <param name="success" type="Boolean" platform="documentation" mandatory="true">
            <description> true if successful; false, if failed </description>
        </param>
    </function>
    
    <function name="GetInteriorVehicleData" functionID="GetInteriorVehicleDataID" messagetype="request" since="4.5">
        <param name="moduleType" type="ModuleType" mandatory="true">
            <description>
                The type of a RC module to retrieve module data from the vehicle.
                In the future, this should be the Identification of a module.
            </description>
        </param>
        <param name="subscribe" type="Boolean" mandatory="false" since="4.5.1">
            <description>
                If subscribe is true, the head unit will register OnInteriorVehicleData notifications for the requested moduleType.
                If subscribe is false, the head unit will unregister OnInteriorVehicleData notifications for the requested moduleType.
                If subscribe is not included, the subscription status of the app for the requested moduleType will remain unchanged.
            </description>
            <history>
                <param name="subscribe" type="Boolean" mandatory="false" defvalue="false" since="4.5" until="4.5.1"/>
            </history>
        </param>
    </function>
    
    <function name="GetInteriorVehicleData" functionID="GetInteriorVehicleDataID" messagetype="response" since="4.5">
        <param name="moduleData" type="ModuleData" mandatory="true">
        </param>
        <param name="resultCode" type="Result" platform="documentation" mandatory="true">
            <description>See Result</description>
            <element name="SUCCESS"/>
            <element name="INVALID_DATA"/>
            <element name="OUT_OF_MEMORY"/>
            <element name="TOO_MANY_PENDING_REQUESTS"/>
            <element name="APPLICATION_NOT_REGISTERED"/>
            <element name="GENERIC_ERROR"/>
            <element name="REJECTED"/>
            <element name="IGNORED"/>
            <element name="DISALLOWED"/>
            <element name="USER_DISALLOWED"/>
            <element name="UNSUPPORTED_RESOURCE"/>
        </param>
        <param name="info" type="String" maxlength="1000" mandatory="false">
        </param>
        <param name="success" type="Boolean" platform="documentation" mandatory="true">
            <description> true if successful; false, if failed </description>
        </param>
        <param name="isSubscribed" type="Boolean" mandatory="false" >
            <description>
                It is a conditional-mandatory parameter: must be returned in case "subscribe" parameter was present in the related request.
                if "true" - the "moduleType" from request is successfully subscribed and the head unit will send onInteriorVehicleData notifications for the moduleType.
                if "false" - the "moduleType" from request is either unsubscribed or failed to subscribe.
            </description>
        </param>
    </function>
    
    <function name="SetInteriorVehicleData" functionID="SetInteriorVehicleDataID" messagetype="request" since="4.5">
        <param name="moduleData" type="ModuleData" mandatory="true">
            <description>The module data to set for the requested RC module.</description>
        </param>
    </function>
    
    <function name="SetInteriorVehicleData" functionID="SetInteriorVehicleDataID" messagetype="response" since="4.5">
        <description>Used to set the values of one remote control module </description>
        <param name="moduleData" type="ModuleData" mandatory="true">
        </param>
        <param name="resultCode" type="Result" platform="documentation" mandatory="true">
            <description>See Result</description>
            <element name="SUCCESS"/>
            <element name="INVALID_DATA"/>
            <element name="OUT_OF_MEMORY"/>
            <element name="TOO_MANY_PENDING_REQUESTS"/>
            <element name="APPLICATION_NOT_REGISTERED"/>
            <element name="GENERIC_ERROR"/>
            <element name="REJECTED"/>
            <element name="IGNORED"/>
            <element name="DISALLOWED"/>
            <element name="USER_DISALLOWED"/>
            <element name="READ_ONLY"/>
            <element name="UNSUPPORTED_RESOURCE"/>
            <element name="IN_USE"/>
        </param>
        <param name="info" type="String" maxlength="1000" mandatory="false">
        </param>
        <param name="success" type="Boolean" platform="documentation" mandatory="true">
            <description> true if successful; false, if failed </description>
        </param>
    </function>
    
    <function name="SubscribeWayPoints" functionID="SubscribeWayPointsID" messagetype="request" since="4.1">
        <description>To subscribe in getting changes for Waypoints/destinations</description>
    </function>
    
    <function name="SubscribeWayPoints" functionID="SubscribeWayPointsID" messagetype="response" since="4.1">
        <param name="success" type="Boolean" platform="documentation" mandatory="true">
            <description> true, if successful; false, if failed </description>
        </param>
        <param name="resultCode" type="Result" platform="documentation" mandatory="true">
            <description>See Result</description>
            <element name="SUCCESS"/>
            <element name="INVALID_DATA"/>
            <element name="GENERIC_ERROR"/>
            <element name="REJECTED"/>
            <element name="UNSUPPORTED_RESOURCE"/>
            <element name="IGNORED"/>
            <element name="DISALLOWED"/>
        </param>
        <param name="info" type="String" maxlength="1000" mandatory="false" platform="documentation">
            <description>Provides additional human readable info regarding the result.</description>
        </param>
    </function>
    
    <function name="GetWayPoints" functionID="GetWayPointsID" messagetype="request" since="4.1">
        <description>Request for getting waypoint/destination data.</description>
        <param name="wayPointType" type="WayPointType" mandatory="true">
            <description>To request for either the destination only or for all waypoints including destination</description>
        </param>
    </function>
    
    <function name="GetWayPoints" functionID="GetWayPointsID" messagetype="response" since="4.1">
        <param name="success" type="Boolean" platform="documentation" mandatory="true">
            <description> true, if successful; false, if failed </description>
        </param>
        <param name="resultCode" type="Result" platform="documentation" mandatory="true">
            <description>See Result</description>
            <element name="SUCCESS"/>
            <element name="INVALID_DATA"/>
            <element name="TIMED_OUT"/>
            <element name="GENERIC_ERROR"/>
            <element name="REJECTED"/>
            <element name="UNSUPPORTED_RESOURCE"/>
            <element name="IGNORED"/>
            <element name="IN_USE"/>
            <element name="DISALLOWED"/>
        </param>
        <param name="info" type="String" maxlength="1000" mandatory="false" platform="documentation">
            <description>Provides additional human readable info regarding the result.</description>
        </param>
        <param name="wayPoints" type="LocationDetails" mandatory="false" array="true" minsize="1" maxsize="10">
            <description>See LocationDetails</description>
        </param>
    </function>
    
    <function name="UnsubscribeWayPoints" functionID="UnsubscribeWayPointsID" messagetype="request" since="4.1">
        <description>Request to unsubscribe from WayPoints and Destination</description>
    </function>
    
    <function name="UnsubscribeWayPoints" functionID="UnsubscribeWayPointsID" messagetype="response" since="4.1">
        <param name="success" type="Boolean" platform="documentation" mandatory="true">
            <description> true, if successful; false, if failed </description>
        </param>
        <param name="resultCode" type="Result" platform="documentation" mandatory="true">
            <description>See Result</description>
            <element name="SUCCESS"/>
            <element name="INVALID_DATA"/>
            <element name="GENERIC_ERROR"/>
            <element name="REJECTED"/>
            <element name="UNSUPPORTED_RESOURCE"/>
            <element name="IGNORED"/>
            <element name="DISALLOWED"/>
        </param>
        <param name="info" type="String" maxlength="1000" mandatory="false" platform="documentation">
            <description>Provides additional human readable info regarding the result.</description>
        </param>
        <param name="wayPoints" type="LocationDetails" mandatory="false" array="true" minsize="1" maxsize="10">
            <description>See LocationDetails</description>
        </param>
    </function>
    
    <function name="GetSystemCapability" functionID="GetSystemCapabilityID" messagetype="request" since="4.5">
        <description>Request for expanded information about a supported system/HMI capability</description>
        <param name="systemCapabilityType" type="SystemCapabilityType" mandatory="true">
            <description>The type of system capability to get more information on</description>
        </param>
        <param name="subscribe" type="Boolean" mandatory="false" since="5.1">
            <description>Flag to subscribe to updates of the supplied service capability type. If true, the requester will be subscribed. If false, the requester will not be subscribed and be removed as a subscriber if it was previously subscribed.</description>
        </param>
    </function>
    
    <function name="GetSystemCapability" functionID="GetSystemCapabilityID" messagetype="response" since="4.5">
        <param name="systemCapability" type="SystemCapability" mandatory="true">
        </param>
        <param name="resultCode" type="Result" platform="documentation" mandatory="true">
            <description>See Result</description>
            <element name="SUCCESS"/>
            <element name="INVALID_DATA"/>
            <element name="OUT_OF_MEMORY"/>
            <element name="TOO_MANY_PENDING_REQUESTS"/>
            <element name="APPLICATION_NOT_REGISTERED"/>
            <element name="GENERIC_ERROR"/>
            <element name="REJECTED"/>
            <element name="IGNORED"/>
            <element name="DISALLOWED"/>
            <element name="USER_DISALLOWED"/>
            <element name="UNSUPPORTED_RESOURCE">
                <description>The capability does not exist on the module</description>
            </element>
            <element name="DATA_NOT_AVAILABLE">
                <description>The capability should exist on the module but there was an error retrieving the data.</description>
            </element>
        </param>
        <param name="info" type="String" maxlength="1000" mandatory="false">
            <description>Provides additional human readable info regarding the result.</description>
        </param>
        <param name="success" type="Boolean" platform="documentation" mandatory="true">
            <description> true if successful; false, if failed </description>
        </param>
    </function>
    
    <function name="SendHapticData" functionID="SendHapticDataID" messagetype="request" since="4.5">
        <description>Send the spatial data gathered from SDLCarWindow or VirtualDisplayEncoder to the HMI. This data will be utilized by the HMI to determine how and when haptic events should occur</description>
        <param name="hapticRectData" type="HapticRect" minsize="0" maxsize="1000"  mandatory="false" array="true">
            <description>Array of spatial data structures that represent the locations of all user controls present on the HMI. This data should be updated if/when the application presents a new screen. When a request is sent, if successful, it will replace all spatial data previously sent through RPC. If an empty array is sent, the existing spatial data will be cleared</description>
        </param>
    </function>
    
    <function name="SendHapticData" functionID="SendHapticDataID" messagetype="response" since="4.5">
        <param name="success" type="Boolean" platform="documentation" mandatory="true">
            <description> true if successful; false if failed </description>
        </param>
        <param name="info" type="String" maxlength="1000" mandatory="false">
            <description>Provides additional human readable info regarding the result.</description>
        </param>
        <param name="resultCode" type="Result" platform="documentation" mandatory="true">
            <description>See Result</description>
            <element name="SUCCESS"/>
            <element name="GENERIC_ERROR"/>
        </param>
    </function>

    <function name="SetCloudAppProperties" functionID="SetCloudAppPropertiesID" messagetype="request" since="5.1">
        <description>
            RPC used to enable/disable a cloud application and set its cloud-related policy properties
        </description>
        <param name="properties" type="CloudAppProperties" mandatory="true">
            <description> The new cloud application properties </description>
        </param>
    </function>

    <function name="SetCloudAppProperties" functionID="SetCloudAppPropertiesID" messagetype="response" since="5.1">
        <description>The response to SetCloudAppProperties</description>
        <param name="success" type="Boolean" platform="documentation" mandatory="true">
            <description> true if successful; false if failed </description>
        </param>
        <param name="resultCode" type="Result" platform="documentation" mandatory="true">
            <description>See Result</description>
            <element name="SUCCESS"/>
            <element name="INVALID_DATA"/>
            <element name="OUT_OF_MEMORY"/>
            <element name="TOO_MANY_PENDING_REQUESTS"/>
            <element name="GENERIC_ERROR"/>
            <element name="DISALLOWED"/>
            <element name="WARNINGS"/>
        </param>

        <param name="info" type="String" maxlength="1000" mandatory="false" platform="documentation">
            <description>Provides additional human readable info regarding the result.</description>
        </param>
    </function>

    <function name="GetCloudAppProperties" functionID="GetCloudAppPropertiesID" messagetype="request" since="5.1">
        <description>
            RPC used to get the current properties of a cloud application
        </description> 
        <param name="appID" type="String" maxlength="100" mandatory="true"></param>
    </function>

    <function name="GetCloudAppProperties" functionID="GetCloudAppPropertiesID" messagetype="response" since="5.1">
        <description>The response to GetCloudAppProperties</description>
        <param name="properties" type="CloudAppProperties" mandatory="false">
            <description> The requested cloud application properties </description>
        </param>
        <param name="success" type="Boolean" platform="documentation" mandatory="true">
            <description> true if successful; false if failed </description>
        </param>
        <param name="resultCode" type="Result" platform="documentation" mandatory="true">
            <description>See Result</description>
            <element name="SUCCESS"/>
            <element name="INVALID_DATA"/>
            <element name="OUT_OF_MEMORY"/>
            <element name="TOO_MANY_PENDING_REQUESTS"/>
            <element name="GENERIC_ERROR"/>
            <element name="DISALLOWED"/>
            <element name="WARNINGS"/>
        </param>

        <param name="info" type="String" maxlength="1000" mandatory="false" platform="documentation">
            <description>Provides additional human readable info regarding the result.</description>
        </param>
    </function>

    <function name="PublishAppService" functionID="PublishAppServiceID" messagetype="request" since="5.1">
        <description>Registers a service offered by this app on the module</description>

        <param name="appServiceManifest" type="AppServiceManifest" mandatory="true">
            <description> The manifest of the service that wishes to be published.</description>
        </param>
    </function>

    <function name="PublishAppService" functionID="PublishAppServiceID" messagetype="response" since="5.1">
        <description>Response to the request to register a service offered by this app on the module</description>

        <param name="success" type="Boolean" platform="documentation" mandatory="true">
            <description> true, if successful; false, if failed </description>
        </param>
       
        <param name="resultCode" type="Result" platform="documentation" mandatory="true">
            <description>See Result</description>
            <element name="SUCCESS"/>
            <element name="REJECTED"/>
            <element name="DISALLOWED"/>
            <element name="INVALID_DATA"/>
            <element name="OUT_OF_MEMORY"/>
            <element name="TOO_MANY_PENDING_REQUESTS"/>
            <element name="APPLICATION_NOT_REGISTERED"/>
            <element name="GENERIC_ERROR"/>
        </param>

        <param name="info" type="String" maxlength="1000" mandatory="false" platform="documentation">
            <description>Provides additional human readable info regarding the result.</description>
        </param>

        <param name="appServiceRecord" type="AppServiceRecord" mandatory="false">
            <description> If the request was successful, this object will be the current status of the service record for the published service. This will include the Core supplied service ID.</description>
        </param>
    </function>

    <function name="GetAppServiceData" functionID="GetAppServiceDataID" messagetype="request" since="5.1">
        <description> This request asks the module for current data related to the specific service. It also includes an option to subscribe to that service for future updates</description>
        
        <param name="serviceType" type="String" mandatory="true">
            <description>The type of service that is to be offered by this app. See AppServiceType for known enum equivalent types. Parameter is a string to allow for new service types to be used by apps on older versions of SDL Core.</description>
        </param>
        
        <param name="subscribe" type="Boolean" mandatory="false">
            <description> If true, the consumer is requesting to subscribe to all future updates from the service publisher. If false, the consumer doesn't wish to subscribe and should be unsubscribed if it was previously subscribed.</description>
        </param>
    </function>

    <function name="GetAppServiceData" functionID="GetAppServiceDataID" messagetype="response" since="5.1">
        <description> This response includes the data that was requested from the specific service</description>

        <param name="success" type="Boolean" platform="documentation" mandatory="true">
            <description> true, if successful; false, if failed </description>
        </param>
        
        <param name="resultCode" type="Result" platform="documentation" mandatory="true">
            <description>See Result</description>
            <element name="SUCCESS"/>
            <element name="REJECTED"/>
            <element name="DISALLOWED"/>
            <element name="INVALID_DATA"/>
            <element name="OUT_OF_MEMORY"/>
            <element name="TOO_MANY_PENDING_REQUESTS"/>
            <element name="APPLICATION_NOT_REGISTERED"/>
            <element name="GENERIC_ERROR"/>
        </param>
        
        <param name="info" type="String" maxlength="1000" mandatory="false" platform="documentation">
            <description>Provides additional human readable info regarding the result.</description>
        </param>
        
        <!-- Specific response data -->        
        <param name="serviceData" type="AppServiceData" mandatory="false"/>            
    </function>

    <function name="PerformAppServiceInteraction" functionID="PerformAppServiceInteractionID" messagetype="request" since="5.1">
        <param name="serviceUri" type="String"  mandatory="true">
            <description>Fully qualified URI based on a predetermined scheme provided by the app service. SDL makes no guarantee that this URI is correct.</description>
        </param>
        
        <param name="serviceID" type="String" mandatory="true">
            <description>The service ID that the app consumer wishes to send this URI.</description>
        </param>
        
        <param name="originApp" type="String" mandatory="true">
            <description>This string is the appID of the app requesting the app service provider take the specific action.</description>
        </param>
        
        <param name="requestServiceActive" type="Boolean" mandatory="false">
            <description>This flag signals the requesting consumer would like this service to become the active primary service of the destination's type.</description>
        </param>
    </function>

    <function name="PerformAppServiceInteraction" functionID="PerformAppServiceInteractionID" messagetype="response" since="5.1">
        <param name="success" type="Boolean" platform="documentation" mandatory="true">
            <description> true, if successful; false, if failed </description>
        </param>       
            
        <param name="resultCode" type="Result" platform="documentation" mandatory="true">
            <description>See Result. All results will be available for this response.</description>
        </param>
        
        <param name="info" type="String" maxlength="1000" mandatory="false" platform="documentation">
            <description>Provides additional human readable info regarding the result.</description>
        </param>

        <param name="serviceSpecificResult" type="String" mandatory="false">
            <description>The service can provide specific result strings to the consumer through this param.</description>
        </param>
    </function>

    <!-- Notifications -->
    
    <function name="OnHMIStatus" functionID="OnHMIStatusID" messagetype="notification" since="1.0">
        <param name="hmiLevel" type="HMILevel" mandatory="true">
            <description>See HMILevel</description>
        </param>
        
        <param name="audioStreamingState" type="AudioStreamingState" mandatory="true">
            <description>See AudioStreamingState</description>
        </param>
        
        <param name="systemContext" type="SystemContext" mandatory="true">
            <description>See SystemContext</description>
        </param>

        <param name="videoStreamingState" type="VideoStreamingState" mandatory="false" defvalue="STREAMABLE" since="5.0">
            <description>
                See VideoStreamingState. 
                If it is NOT_STREAMABLE, the app must stop streaming video to SDL Core(stop service).
            </description>
        </param>
    </function>
    
    <function name="OnAppInterfaceUnregistered" functionID="OnAppInterfaceUnregisteredID" messagetype="notification" since="1.0">
        <param name="reason" type="AppInterfaceUnregisteredReason" mandatory="true">
            <description>See AppInterfaceUnregisteredReason</description>
        </param>
    </function>
    
    <function name="OnButtonEvent" functionID="OnButtonEventID" messagetype="notification" since="1.0">
        <description>Notifies application of UP/DOWN events for buttons to which the application is subscribed.</description>
        <param name="buttonName" type="ButtonName" mandatory="true"/>
        <param name="buttonEventMode" type="ButtonEventMode" mandatory="true">
            <description>Indicates whether this is an UP or DOWN event.</description>
        </param>
        <param name="customButtonID" type="Integer" minvalue="0" maxvalue="65536" mandatory="false" since="2.0">
            <description>If ButtonName is "CUSTOM_BUTTON", this references the integer ID passed by a custom button. (e.g. softButton ID)</description>
        </param>
    </function>
    
    <function name="OnButtonPress" functionID="OnButtonPressID" messagetype="notification" since="1.0">
        <description>Notifies application of LONG/SHORT press events for buttons to which the application is subscribed.</description>
        <param name="buttonName" type="ButtonName" mandatory="true"/>
        <param name="buttonPressMode" type="ButtonPressMode" mandatory="true">
            <description>Indicates whether this is a LONG or SHORT button press event.</description>
        </param>
        <param name="customButtonID" type="Integer" minvalue="0" maxvalue="65536" mandatory="false" since="2.0">
            <description>If ButtonName is "CUSTOM_BUTTON", this references the integer ID passed by a custom button. (e.g. softButton ID)</description>
        </param>
    </function>
    
    <function name="OnVehicleData" functionID="OnVehicleDataID" messagetype="notification" since="2.0">
        <description>Callback for the periodic and non periodic vehicle data read function.</description>
        <param name="gps" type="GPSData" mandatory="false">
            <description>See GPSData</description>
        </param>
        <param name="speed" type="Float" minvalue="0" maxvalue="700" mandatory="false">
            <description>The vehicle speed in kilometers per hour</description>
        </param>
        <param name="rpm" type="Integer" minvalue="0" maxvalue="20000" mandatory="false">
            <description>The number of revolutions per minute of the engine</description>
        </param>
        <param name="fuelLevel" type="Float" minvalue="-6" maxvalue="106" mandatory="false">
            <description>The fuel level in the tank (percentage)</description>
        </param>
        <param name="fuelLevel_State" type="ComponentVolumeStatus" mandatory="false">
            <description>The fuel level state</description>
        </param>
        <param name="instantFuelConsumption" type="Float" minvalue="0" maxvalue="25575" mandatory="false">
            <description>The instantaneous fuel consumption in microlitres</description>
        </param>
        <param name="fuelRange" type="FuelRange" minsize="0" maxsize="100" array="true" mandatory="false" since="5.0">
            <description>The estimate range in KM the vehicle can travel based on fuel level and consumption</description>
        </param>
        <param name="externalTemperature" type="Float" minvalue="-40" maxvalue="100" mandatory="false">
            <description>The external temperature in degrees celsius</description>
        </param>
        <param name="turnSignal" type="TurnSignal" mandatory="false" since="5.0">
            <description>See TurnSignal</description>
        </param>
        <param name="vin" type="String" maxlength="17" mandatory="false">
            <description>Vehicle identification number.</description>
        </param>
        <param name="prndl" type="PRNDL" mandatory="false">
            <description>See PRNDL</description>
        </param>
        <param name="tirePressure" type="TireStatus" mandatory="false">
            <description>See TireStatus</description>
        </param>
        <param name="odometer" type="Integer" minvalue="0" maxvalue="17000000" mandatory="false">
            <description>Odometer in km</description>
        </param>
        <param name="beltStatus" type="BeltStatus" mandatory="false">
            <description>The status of the seat belts</description>
        </param>
        <param name="bodyInformation" type="BodyInformation" mandatory="false">
            <description>The body information including power modes</description>
        </param>
        <param name="deviceStatus" type="DeviceStatus" mandatory="false">
            <description>The device status including signal and battery strength</description>
        </param>
        <param name="driverBraking" type="VehicleDataEventStatus" mandatory="false">
            <description>The status of the brake pedal</description>
        </param>
        <param name="wiperStatus" type="WiperStatus" mandatory="false">
            <description>The status of the wipers</description>
        </param>
        <param name="headLampStatus" type="HeadLampStatus" mandatory="false">
            <description>Status of the head lamps</description>
        </param>
        <param name="engineTorque" type="Float" minvalue="-1000" maxvalue="2000" mandatory="false">
            <description>Torque value for engine (in Nm) on non-diesel variants</description>
        </param>
        <param name="accPedalPosition" type="Float" minvalue="0" maxvalue="100" mandatory="false">
            <description>Accelerator pedal position (percentage depressed)</description>
        </param>
        <param name="steeringWheelAngle" type="Float" minvalue="-2000" maxvalue="2000" mandatory="false">
            <description>Current angle of the steering wheel (in deg)</description>
        </param>
        <param name="engineOilLife" type="Float" minvalue="0" maxvalue="100" mandatory="false" since="5.0">
            <description>The estimated percentage of remaining oil life of the engine.</description>
        </param>
        <param name="electronicParkBrakeStatus" type="ElectronicParkBrakeStatus" mandatory="false" since="5.0">
            <description>The status of the park brake as provided by Electric Park Brake (EPB) system.</description>
        </param>
        <param name="cloudAppVehicleID" type="String" mandatory="false" since="5.1">
            <description>Parameter used by cloud apps to identify a head unit</description>
        </param>

        <!-- Ford Specific Vehicle Data -->
        <param name="eCallInfo" type="ECallInfo" mandatory="false">
            <description>Emergency Call notification and confirmation data</description>
        </param>
        <param name="airbagStatus" type="AirbagStatus" mandatory="false">
            <description>The status of the air bags</description>
        </param>
        <param name="emergencyEvent" type="EmergencyEvent" mandatory="false">
            <description>Information related to an emergency event (and if it occurred)</description>
        </param>
        <param name="clusterModeStatus" type="ClusterModeStatus" mandatory="false">
            <description>The status modes of the cluster</description>
        </param>
        <param name="myKey" type="MyKey" mandatory="false">
            <description>Information related to the MyKey feature</description>
        </param>
        <!-- / Ford Specific Vehicle Data -->
        
    </function>
    
    <function name="OnCommand" functionID="OnCommandID" messagetype="notification" since="1.0">
        <param name="cmdID" type="Integer" minvalue="0" maxvalue="2000000000" mandatory="true">
            <description>Command ID, which is related to a specific menu entry</description>
        </param>
        
        <param name="triggerSource" type="TriggerSource" mandatory="true">
            <description>See TriggerSource</description>
        </param>
    </function>
    
    <function name="OnTBTClientState" functionID="OnTBTClientStateID" messagetype="notification" since="1.0">
        <description>Provides applications with notifications specific to the current TBT client status on the module</description>
        <param name="state" type="TBTState" mandatory="true">
            <description>Current State of TBT client</description>
        </param>
    </function>
    
    <function name="OnDriverDistraction" functionID="OnDriverDistractionID" messagetype="notification" since="1.0">
        <description>Provides driver distraction state to mobile applications</description>
        <param name="state" type="DriverDistractionState" mandatory="true">
            <description>Current State of Driver Distraction</description>
        </param>
    </function>
    
    <function name="OnPermissionsChange" functionID="OnPermissionsChangeID" messagetype="notification" since="2.0">
        <description>Provides update to app of which policy-table-enabled functions are available</description>
        <param name="permissionItem" type="PermissionItem" minsize="0" maxsize="500" array="true" mandatory="true">
            <description>Change in permissions for a given set of RPCs</description>
        </param>
    </function>
    
    <function name="OnAudioPassThru" functionID="OnAudioPassThruID" messagetype="notification" since="2.0">
        <description>Binary data is in binary part of hybrid msg</description>
    </function>
    
    <function name="OnLanguageChange" functionID="OnLanguageChangeID" messagetype="notification" since="2.0">
        <param name="language" type="Language" mandatory="true">
            <description>Current SDL voice engine (VR+TTS) language</description>
        </param>
        <param name="hmiDisplayLanguage" type="Language" mandatory="true">
            <description>Current display language</description>
        </param>
    </function>
    
    <function name="OnKeyboardInput" functionID="OnKeyboardInputID" messagetype="notification" since="3.0">
        
        <description>On-screen keyboard event.</description>
        <description>Can be full string or individual keypresses depending on keyboard mode.</description>
        
        <param name="event" type="KeyboardEvent" mandatory="true">
            <description>On-screen keyboard input data.</description>
        </param>
        
        <param name="data" type="String" maxlength="500" mandatory="false">
            <description>On-screen keyboard input data.</description>
            <description>For dynamic keypress events, this will be the current compounded string of entry text.</description>
            <description>For entry submission events, this will be the full text entry (this will always return regardless of the mode).</description>
            <description>For entry cancelled and entry aborted events, this data param will be omitted.</description>
        </param>
        
    </function>
    
    <function name="OnTouchEvent" functionID="OnTouchEventID" messagetype="notification" since="3.0">
        <description>Notifies about touch events on the screen's prescribed area</description>
        <param name="type" type="TouchType" mandatory="true">
            <description>The type of touch event.</description>
        </param>
        <param name="event" type="TouchEvent" mandatory="true" minsize="1" maxsize="10" array="true">
            <description>List of all individual touches involved in this event.</description>
        </param>
    </function>
    
    <function name="OnSystemRequest" functionID="OnSystemRequestID" messagetype="notification" since="3.0">
        <description>
            An asynchronous request from the system for specific data from the device or the cloud or response to a request from the device or cloud
            Binary data can be included in hybrid part of message for some requests (such as Authentication request responses)
        </description>
        <param name="requestType" type="RequestType" mandatory="true">
            <description>The type of system request.</description>
        </param>
        <param name="requestSubType" type="String" maxlength="255" mandatory="false" since="5.0">
            <description>
                This parameter is filled for supporting OEM proprietary data exchanges.
            </description>
        </param>
        <param name="url" type="String" maxlength="1000" mandatory="false">
            <description>
                Optional URL for HTTP requests.
                If blank, the binary data shall be forwarded to the app.
                If not blank, the binary data shall be forwarded to the url with a provided timeout in seconds.
            </description>
        </param>
        <param name="timeout" type="Integer" minvalue="0" maxvalue="2000000000" mandatory="false">
            <description>
                Optional timeout for HTTP requests
                Required if a URL is provided
            </description>
        </param>
        <param name="fileType" type="FileType" mandatory="false">
            <description>Optional file type (meant for HTTP file requests).</description>
        </param>
        <param name="offset" type="Integer" minvalue="0" maxvalue="100000000000" mandatory="false">
            <description>Optional offset in bytes for resuming partial data chunks</description>
        </param>
        <param name="length" type="Integer" minvalue="0" maxvalue="100000000000" mandatory="false">
            <description>Optional length in bytes for resuming partial data chunks</description>
        </param>
    </function>
    
    <function name="OnHashChange" functionID="OnHashChangeID" messagetype="notification" since="3.0">
        <description>
            Notification containing an updated hashID which can be used over connection cycles (i.e. loss of connection, ignition cycles, etc.).
            Sent after initial registration and subsequently after any change in the calculated hash of all persisted app data.
        </description>
        <param name="hashID" type="String" maxlength="100" mandatory="true">
            <description>Calculated hash ID to be referenced during RegisterAppInterface.</description>
        </param>
    </function>
    
    <function name="OnWayPointChange" functionID="OnWayPointChangeID" messagetype="notification" since="4.1">
        <description>Notification which provides the entire LocationDetails when there is a change to any waypoints or destination.</description>
        <param name="wayPoints" type="LocationDetails" mandatory="true" array="true" minsize="1" maxsize="10">
            <description>See LocationDetails</description>
        </param>
    </function>
    
    <function name="OnInteriorVehicleData" functionID="OnInteriorVehicleDataID" messagetype="notification" since="4.5">
        <param name="moduleData" type="ModuleData"  mandatory="true">
        </param>
    </function>

    <function name="OnRCStatus" functionID="OnRCStatusID" messagetype="notification" since="5.0">
        <description>Issued by SDL to notify the application about remote control status change on SDL</description>
        <param name="allowed" type="Boolean" mandatory="false">
            <description>If "true" - RC is allowed; if "false" - RC is disallowed.</description>
        </param>
        <param name="allocatedModules" type="ModuleData" minsize="0" maxsize="100" array="true" mandatory="true">
            <description>Contains a list (zero or more) of module types that are allocated to the application.</description>
        </param>
        <param name="freeModules" type="ModuleData" minsize="0" maxsize="100" array="true" mandatory="true">
            <description>Contains a list (zero or more) of module types that are free to access for the application.</description>
        </param>
    </function>

    <function name="OnAppServiceData" functionID="OnAppServiceDataID" messagetype="notification" since="5.1">
        <description>This notification includes the data that is updated from the specific service</description>

        <param name="serviceData" type="AppServiceData" mandatory="true"/>
    </function>
    
    <function name="OnSystemCapabilityUpdated" functionID="OnSystemCapabilityUpdatedID" messagetype="notification" since="5.1">
        <description>A notification to inform the connected device that a specific system capability has changed.</description>
        <param name="systemCapability" type="SystemCapability" mandatory="true">
            <description>The system capability that has been updated</description>
        </param>
    </function>
    
    <!-- ~~~~~~~~~~~~~~~~~~ -->
    <!-- Ford Specific APIs -->
    <!-- ~~~~~~~~~~~~~~~~~~ -->
    
    <function name="EncodedSyncPData" functionID="EncodedSyncPDataID" messagetype="request" since="1.0">
        <description>
            Allows encoded data in the form of SyncP packets to be sent to the SYNC module.
            Legacy / v1 Protocol implementation; use SyncPData instead.
            *** DEPRECATED ***
        </description>
        
        <param name="data" type="String" maxlength="1000000" minsize="1" maxsize="100" array="true" mandatory="true">
            <description>Contains base64 encoded string of SyncP packets.</description>
            <todo>What is the maxlength?</todo>
        </param>
    </function>
    
    <function name="EncodedSyncPData" functionID="EncodedSyncPDataID" messagetype="response" since="1.0">
        <param name="success" type="Boolean" platform="documentation" mandatory="true">
            <description> true, if successful; false, if failed </description>
        </param>
        
        <param name="resultCode" type="Result" platform="documentation" mandatory="true">
            <description>See Result</description>
            <element name="SUCCESS"/>
            <element name="INVALID_DATA"/>
            <element name="OUT_OF_MEMORY"/>
            <element name="TOO_MANY_PENDING_REQUESTS"/>
            <element name="APPLICATION_NOT_REGISTERED"/>
            <element name="GENERIC_ERROR"/>
            <element name="REJECTED"/>
        </param>
        
        <param name="info" type="String" maxlength="1000" mandatory="false" platform="documentation">
            <description>Provides additional human readable info regarding the result.</description>
        </param>
    </function>
    
    <!-- Deprecating - covered by SystemRequest
     <function name="SyncPData" functionID="SyncPDataID" messagetype="request" >
     <description>
     Allows binary data in the form of SyncP packets to be sent to the SYNC module.
     Binary data is in binary part of hybrid msg.
     </description>
     </function>
     
     <function name="SyncPData" functionID="SyncPDataID" messagetype="response" >
     <param name="success" type="Boolean" platform="documentation" mandatory="true">
     <description> true, if successful; false, if failed </description>
     </param>
     
     <param name="resultCode" type="Result" platform="documentation" mandatory="true">
     <description>See Result</description>
     <element name="SUCCESS"/>
     <element name="INVALID_DATA"/>
     <element name="OUT_OF_MEMORY"/>
     <element name="TOO_MANY_PENDING_REQUESTS"/>
     <element name="APPLICATION_NOT_REGISTERED"/>
     <element name="GENERIC_ERROR"/>
     <element name="REJECTED"/>
     </param>
     
     <param name="info" type="String" maxlength="1000" mandatory="false" platform="documentation">
     <description>Provides additional human readable info regarding the result.</description>
     </param>
     </function>
     -->
    
    <function name="OnEncodedSyncPData" functionID="OnEncodedSyncPDataID" messagetype="notification" since="1.0">
        <description>
            Callback including encoded data of any SyncP packets that SYNC needs to send back to the mobile device.
            Legacy / v1 Protocol implementation; responds to EncodedSyncPData.
            *** DEPRECATED ***
        </description>
        <param name="data" type="String" maxlength="1000000" minsize="1" maxsize="100" mandatory="true" array="true">
            <description>Contains base64 encoded string of SyncP packets.</description>
        </param>
        <param name="URL" type="String" maxlength="1000" mandatory="false">
            <description>
                If blank, the SyncP data shall be forwarded to the app.
                If not blank, the SyncP data shall be forwarded to the provided URL.
            </description>
        </param>
        <param name="Timeout" type="Integer" minvalue="0" maxvalue="2000000000" mandatory="false">
            <description>
                If blank, the SyncP data shall be forwarded to the app.
                If not blank, the SyncP data shall be forwarded with the provided timeout in seconds.
            </description>
        </param>  
    </function>
    
    
    <!-- Deprecating - covered by OnSystemRequest
     <function name="OnSyncPData" functionID="OnSyncPDataID" messagetype="notification" >
     <description>
     Callback including binary data of any SyncP packets that SYNC needs to send back to the mobile device.
     Responds to SyncPData.
     Binary data is in binary part of hybrid msg.
     </description>
     
     <param name="URL" type="String" maxlength="1000" mandatory="false">
     <description>
     If blank, the SyncP data shall be forwarded to the app.
     If not blank, the SyncP data shall be forwarded to the provided URL.
     </description>
     </param>
     <param name="Timeout" type="Integer" minvalue="0" maxvalue="2000000000" mandatory="false">
     <description>
     If blank, the SyncP data shall be forwarded to the app.
     If not blank, the SyncP data shall be forwarded with the provided timeout in seconds.
     </description>
     </param>  
     
     </function>
     -->
</interface><|MERGE_RESOLUTION|>--- conflicted
+++ resolved
@@ -1,11 +1,7 @@
 <?xml version="1.0" standalone="no"?>
 <?xml-stylesheet type="text/xml" href="protocol2html.xsl"?>
 
-<<<<<<< HEAD
 <interface name="SmartDeviceLink RAPI" version="6.0.0" minVersion="1.0" date="2019-03-19">
-=======
-<interface name="SmartDeviceLink RAPI" version="5.2.0" minVersion="1.0" date="2019-03-19">
->>>>>>> 65d142c4
     <enum name="Result" internal_scope="base" since="1.0">
         <element name="SUCCESS">
             <description>The request succeeded</description>
