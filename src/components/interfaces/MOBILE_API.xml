--- conflicted
+++ resolved
@@ -2638,14 +2638,11 @@
         <element name="GetSystemCapabilityID" value="48" hexvalue="30" since="4.5" />
         <element name="SendHapticDataID" value="49" hexvalue="31" since="4.5" />
         <element name="SetCloudAppPropertiesID" value="50" hexvalue="32" since="5.1" />
-<<<<<<< HEAD
+        <element name="GetCloudAppPropertiesID" value="51" hexvalue="33" since="5.1" />
         <element name="PublishAppServiceID" value="52" hexvalue="34" since="5.1" />
         <element name="GetAppServiceDataID" value="53" hexvalue="35" since="5.1" />
+        <element name="GetFileID" value="54" hexvalue="36" since="5.1" />
         <element name="PerformAppServiceInteractionID" value="55" hexvalue="37" since="5.1" />
-        <element name="GetFileID" value="54" hexvalue="36" since="5.1" />
-=======
-        <element name="GetCloudAppPropertiesID" value="51" hexvalue="33" since="5.1" />
->>>>>>> 3da1fc5c
         
         <!--
          Base Notifications
@@ -7146,23 +7143,43 @@
         </param>
         <param name="resultCode" type="Result" platform="documentation" mandatory="true">
             <description>See Result</description>
-            <element name="SUCCESS" />
-            <element name="INVALID_DATA" />
-            <element name="OUT_OF_MEMORY" />
-            <element name="TOO_MANY_PENDING_REQUESTS" />
-            <element name="GENERIC_ERROR" />
-            <element name="DUPLICATE_NAME" />
-            <element name="TOO_MANY_APPLICATIONS" />
-            <element name="APPLICATION_REGISTERED_ALREADY" />
-            <element name="UNSUPPORTED_VERSION" />
-            <element name="WRONG_LANGUAGE" />
-            <element name="DISALLOWED" />
-            <element name="WARNINGS" />
-            <element name="RESUME_FAILED" />
-        </param>
-    </function>
-
-<<<<<<< HEAD
+            <element name="SUCCESS"/>
+            <element name="INVALID_DATA"/>
+            <element name="OUT_OF_MEMORY"/>
+            <element name="TOO_MANY_PENDING_REQUESTS"/>
+            <element name="GENERIC_ERROR"/>
+            <element name="DISALLOWED"/>
+            <element name="WARNINGS"/>
+        </param>
+    </function>
+
+    <function name="GetCloudAppProperties" functionID="GetCloudAppPropertiesID" messagetype="request" since="5.1">
+        <description>
+            RPC used to get the current properties of a cloud application
+        </description> 
+        <param name="appID" type="String" maxlength="100" mandatory="true"></param>
+    </function>
+
+    <function name="GetCloudAppProperties" functionID="GetCloudAppPropertiesID" messagetype="response" since="5.1">
+        <description>The response to GetCloudAppProperties</description>
+        <param name="properties" type="CloudAppProperties" mandatory="false">
+            <description> The requested cloud application properties </description>
+        </param>
+        <param name="success" type="Boolean" platform="documentation" mandatory="true">
+            <description> true if successful; false if failed </description>
+        </param>
+        <param name="resultCode" type="Result" platform="documentation" mandatory="true">
+            <description>See Result</description>
+            <element name="SUCCESS"/>
+            <element name="INVALID_DATA"/>
+            <element name="OUT_OF_MEMORY"/>
+            <element name="TOO_MANY_PENDING_REQUESTS"/>
+            <element name="GENERIC_ERROR"/>
+            <element name="DISALLOWED"/>
+            <element name="WARNINGS"/>
+        </param>
+    </function>
+
     <function name="PublishAppService" functionID="PublishAppServiceID" messagetype="request" since="5.1">
         <description>Registers a service offered by this app on the module</description>
 
@@ -7274,42 +7291,6 @@
         </param>
     </function>
 
-=======
-    <function name="GetCloudAppProperties" functionID="GetCloudAppPropertiesID" messagetype="request" since="5.1">
-        <description>
-            RPC used to get the current properties of a cloud application
-        </description> 
-        <param name="appID" type="String" maxlength="100" mandatory="true"></param>
-    </function>
-
-    <function name="GetCloudAppProperties" functionID="GetCloudAppPropertiesID" messagetype="response" since="5.1">
-        <description>The response to GetCloudAppProperties</description>
-        <param name="properties" type="CloudAppProperties" mandatory="false">
-            <description> The requested cloud application properties </description>
-        </param>
-        <param name="success" type="Boolean" platform="documentation" mandatory="true">
-            <description> true if successful; false if failed </description>
-        </param>
-        <param name="resultCode" type="Result" platform="documentation" mandatory="true">
-            <description>See Result</description>
-            <element name="SUCCESS"/>
-            <element name="INVALID_DATA"/>
-            <element name="OUT_OF_MEMORY"/>
-            <element name="TOO_MANY_PENDING_REQUESTS"/>
-            <element name="GENERIC_ERROR"/>
-            <element name="DUPLICATE_NAME"/>
-            <element name="TOO_MANY_APPLICATIONS"/>
-            <element name="APPLICATION_REGISTERED_ALREADY"/>
-            <element name="UNSUPPORTED_VERSION"/>
-            <element name="WRONG_LANGUAGE"/>
-            <element name="DISALLOWED"/>
-            <element name="WARNINGS"/>
-            <element name="RESUME_FAILED"/>
-        </param>
-    </function>
-
-    
->>>>>>> 3da1fc5c
     <!-- Notifications -->
     
     <function name="OnHMIStatus" functionID="OnHMIStatusID" messagetype="notification" since="1.0">
