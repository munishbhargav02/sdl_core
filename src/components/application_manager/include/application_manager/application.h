/*
 * Copyright (c) 2015, Ford Motor Company
 * All rights reserved.
 *
 * Redistribution and use in source and binary forms, with or without
 * modification, are permitted provided that the following conditions are met:
 *
 * Redistributions of source code must retain the above copyright notice, this
 * list of conditions and the following disclaimer.
 *
 * Redistributions in binary form must reproduce the above copyright notice,
 * this list of conditions and the following
 * disclaimer in the documentation and/or other materials provided with the
 * distribution.
 *
 * Neither the name of the Ford Motor Company nor the names of its contributors
 * may be used to endorse or promote products derived from this software
 * without specific prior written permission.
 *
 * THIS SOFTWARE IS PROVIDED BY THE COPYRIGHT HOLDERS AND CONTRIBUTORS "AS IS"
 * AND ANY EXPRESS OR IMPLIED WARRANTIES, INCLUDING, BUT NOT LIMITED TO, THE
 * IMPLIED WARRANTIES OF MERCHANTABILITY AND FITNESS FOR A PARTICULAR PURPOSE
 * ARE DISCLAIMED. IN NO EVENT SHALL THE COPYRIGHT HOLDER OR CONTRIBUTORS BE
 * LIABLE FOR ANY DIRECT, INDIRECT, INCIDENTAL, SPECIAL, EXEMPLARY, OR
 * CONSEQUENTIAL DAMAGES (INCLUDING, BUT NOT LIMITED TO, PROCUREMENT OF
 * SUBSTITUTE GOODS OR SERVICES; LOSS OF USE, DATA, OR PROFITS; OR BUSINESS
 * INTERRUPTION) HOWEVER CAUSED AND ON ANY THEORY OF LIABILITY, WHETHER IN
 * CONTRACT, STRICT LIABILITY, OR TORT (INCLUDING NEGLIGENCE OR OTHERWISE)
 * ARISING IN ANY WAY OUT OF THE USE OF THIS SOFTWARE, EVEN IF ADVISED OF THE
 * POSSIBILITY OF SUCH DAMAGE.
 */

#ifndef SRC_COMPONENTS_APPLICATION_MANAGER_INCLUDE_APPLICATION_MANAGER_APPLICATION_H_
#define SRC_COMPONENTS_APPLICATION_MANAGER_INCLUDE_APPLICATION_MANAGER_APPLICATION_H_

#include <string>
#include <map>
#include <set>
#include <list>
#include "utils/shared_ptr.h"
#include "utils/data_accessor.h"
#include "interfaces/MOBILE_API.h"
#include "connection_handler/device.h"
#include "application_manager/message.h"
#include "application_manager/hmi_state.h"
#include "application_manager/application_state.h"
#include "protocol_handler/protocol_handler.h"

namespace NsSmartDeviceLink {
namespace NsSmartObjects {

class SmartObject;
}
}

namespace application_manager {

namespace mobile_api = mobile_apis;

namespace smart_objects = NsSmartDeviceLink::NsSmartObjects;

namespace custom_str = utils::custom_string;

typedef int32_t ErrorCode;

class UsageStatistics;

enum APIVersion {
  kUnknownAPI = -1,
  kAPIV0 = 0,
  kAPIV1 = 1,
  kAPIV2 = 2,
  kAPIV3 = 3,
  kAPIV4 = 4
};

enum TLimitSource { POLICY_TABLE = 0, CONFIG_FILE };

struct Version {
  APIVersion min_supported_api_version;
  APIVersion max_supported_api_version;

  Version()
      : min_supported_api_version(APIVersion::kUnknownAPI)
      , max_supported_api_version(APIVersion::kUnknownAPI) {}
};

struct AppFile {
<<<<<<< HEAD
    // need to use in std::map;
    AppFile()
      : is_persistent(false),
        is_download_complete(false),
        file_type(mobile_apis::FileType::INVALID_ENUM) {
    }
    AppFile(const std::string& name, bool persistent, bool download_complete,
=======
  // need to use in std::map;
  AppFile() {}
  AppFile(const std::string& name,
          bool persistent,
          bool download_complete,
>>>>>>> aff7f09a
          mobile_apis::FileType::eType type)
      : file_name(name)
      , is_persistent(persistent)
      , is_download_complete(download_complete)
      , file_type(type) {}
  std::string file_name;
  bool is_persistent;
  bool is_download_complete;
  mobile_apis::FileType::eType file_type;
};
typedef std::map<std::string, AppFile> AppFilesMap;
class InitialApplicationData {
 public:
  virtual ~InitialApplicationData() {}

  virtual const smart_objects::SmartObject* app_types() const = 0;
  virtual const smart_objects::SmartObject* vr_synonyms() const = 0;
  virtual const std::string& mac_address() const = 0;
  virtual std::string policy_app_id() const = 0;
  virtual const smart_objects::SmartObject* tts_name() const = 0;
  virtual const smart_objects::SmartObject* ngn_media_screen_name() const = 0;
  virtual const mobile_api::Language::eType& language() const = 0;
  virtual const mobile_api::Language::eType& ui_language() const = 0;
  virtual void set_app_types(const smart_objects::SmartObject& app_types) = 0;
  virtual void set_vr_synonyms(
      const smart_objects::SmartObject& vr_synonyms) = 0;
  virtual void set_mobile_app_id(const std::string& policy_app_id) = 0;
  virtual void set_tts_name(const smart_objects::SmartObject& tts_name) = 0;
  virtual void set_ngn_media_screen_name(
      const smart_objects::SmartObject& ngn_name) = 0;
  virtual void set_language(const mobile_api::Language::eType& language) = 0;
  virtual void set_ui_language(
      const mobile_api::Language::eType& ui_language) = 0;
};

/*
 * @brief Typedef for supported commands in application menu
 */
typedef std::map<uint32_t, smart_objects::SmartObject*> CommandsMap;

/*
 * @brief Typedef for supported sub menu in application menu
 */
typedef std::map<uint32_t, smart_objects::SmartObject*> SubMenuMap;

/*
 * @brief Typedef for interaction choice set
 */
typedef std::map<uint32_t, smart_objects::SmartObject*> ChoiceSetMap;

/*
 * @brief Typedef for perform interaction choice
 * @param choice id
 * @param SmartObject choice
 */
typedef std::map<uint32_t, smart_objects::SmartObject*> PerformChoice;

/*
 * @brief Typedef for perform interaction choice set
 * @param request corellation id
 * @param map of choices
 */
typedef std::map<uint32_t, PerformChoice> PerformChoiceSetMap;

/**
 * @brief Defines id of SoftButton
 */
typedef std::set<uint32_t> SoftButtonID;

/**
 * @brief Defines set of vehicle info types
 */
typedef std::set<uint32_t> VehicleInfoSubscriptions;

/**
 * @brief Defines set of buttons subscription
 */
typedef std::set<mobile_apis::ButtonName::eType> ButtonSubscriptions;

class DynamicApplicationData {
 public:
  virtual ~DynamicApplicationData() {}
  virtual const smart_objects::SmartObject* help_prompt() const = 0;
  virtual const smart_objects::SmartObject* timeout_prompt() const = 0;
  virtual const smart_objects::SmartObject* vr_help_title() const = 0;
  virtual const smart_objects::SmartObject* vr_help() const = 0;
  virtual const mobile_api::TBTState::eType& tbt_state() const = 0;
  virtual const smart_objects::SmartObject* show_command() const = 0;
  virtual const smart_objects::SmartObject* tbt_show_command() const = 0;
  virtual DataAccessor<ButtonSubscriptions> SubscribedButtons() const = 0;
  virtual DataAccessor<VehicleInfoSubscriptions> SubscribedIVI() const = 0;
  virtual const smart_objects::SmartObject* keyboard_props() const = 0;
  virtual const smart_objects::SmartObject* menu_title() const = 0;
  virtual const smart_objects::SmartObject* menu_icon() const = 0;

  virtual void load_global_properties(const smart_objects::SmartObject& so) = 0;
  virtual void set_help_prompt(
      const smart_objects::SmartObject& help_prompt) = 0;
  virtual void set_timeout_prompt(
      const smart_objects::SmartObject& timeout_prompt) = 0;
  virtual void set_vr_help_title(
      const smart_objects::SmartObject& vr_help_title) = 0;
  virtual void reset_vr_help_title() = 0;
  virtual void set_vr_help(const smart_objects::SmartObject& vr_help) = 0;
  virtual void reset_vr_help() = 0;
  virtual void set_tbt_state(const mobile_api::TBTState::eType& tbt_state) = 0;
  virtual void set_show_command(
      const smart_objects::SmartObject& show_command) = 0;
  virtual void set_tbt_show_command(
      const smart_objects::SmartObject& tbt_show) = 0;
  virtual void set_keyboard_props(
      const smart_objects::SmartObject& keyboard_props) = 0;
  virtual void set_menu_title(const smart_objects::SmartObject& menu_title) = 0;
  virtual void set_menu_icon(const smart_objects::SmartObject& menu_icon) = 0;

  virtual uint32_t audio_stream_retry_number() const = 0;

  virtual void set_audio_stream_retry_number(
      const uint32_t& audio_stream_retry_number) = 0;

  virtual uint32_t video_stream_retry_number() const = 0;

  virtual void set_video_stream_retry_number(
      const uint32_t& video_stream_retry_number) = 0;

  /*
   * @brief Adds a command to the in application menu
   */
  virtual void AddCommand(uint32_t cmd_id,
                          const smart_objects::SmartObject& command) = 0;

  /*
   * @brief Deletes all commands from the application
   * menu with the specified command id
   */
  virtual void RemoveCommand(uint32_t cmd_id) = 0;

  /*
   * @brief Finds command with the specified command id
   */
  virtual smart_objects::SmartObject* FindCommand(uint32_t cmd_id) = 0;

  /*
   * @brief Adds a menu to the application
   */
  virtual void AddSubMenu(uint32_t menu_id,
                          const smart_objects::SmartObject& menu) = 0;

  /*
   * @brief Deletes menu from the application menu
   */
  virtual void RemoveSubMenu(uint32_t menu_id) = 0;

  /*
   * @brief Finds menu with the specified id
   */
  virtual smart_objects::SmartObject* FindSubMenu(uint32_t menu_id) const = 0;

  /*
   * @brief Returns true if sub menu with such name already exist
   */
  virtual bool IsSubMenuNameAlreadyExist(const std::string& name) = 0;

  /*
   * @brief Adds a interaction choice set to the application
   *
   * @param choice_set_id Unique ID used for this interaction choice set
   * @param choice_set SmartObject that represent choice set
   */
  virtual void AddChoiceSet(uint32_t choice_set_id,
                            const smart_objects::SmartObject& choice_set) = 0;

  /*
   * @brief Deletes choice set from the application
   *
   * @param choice_set_id Unique ID of the interaction choice set
   */
  virtual void RemoveChoiceSet(uint32_t choice_set_id) = 0;

  /*
   * @brief Finds choice set with the specified choice_set_id id
   *
   * @param choice_set_id Unique ID of the interaction choice set
   */
  virtual smart_objects::SmartObject* FindChoiceSet(uint32_t choice_set_id) = 0;

  /*
   * @brief Adds perform interaction choice set to the application
   *
   * @param correlation_id Unique ID of the request that added this choice set
   * @param choice_set_id  Unique ID used for this interaction choice set
   * @param choice_set SmartObject that represents choice set
   */
  virtual void AddPerformInteractionChoiceSet(
      uint32_t correlation_id,
      uint32_t choice_set_id,
      const smart_objects::SmartObject& choice_set) = 0;

  /*
   * @brief Deletes entirely perform interaction choice set for request
   * @param correlation_id Unique ID of the request that added this choice set
   *
   */
  virtual void DeletePerformInteractionChoiceSet(uint32_t correlation_id) = 0;

  /*
   * @brief Retrieves entirely ChoiceSet - VR commands map
   *
   * @return ChoiceSet map that is currently in use
   */
  virtual DataAccessor<PerformChoiceSetMap> performinteraction_choice_set_map()
      const = 0;

  /*
   * @brief Retrieve application commands
   */
  virtual DataAccessor<CommandsMap> commands_map() const = 0;

  /*
   * @brief Retrieve application sub menus
   */
  virtual DataAccessor<SubMenuMap> sub_menu_map() const = 0;

  /*
   * @brief Retrieve application choice set map
   */
  virtual DataAccessor<ChoiceSetMap> choice_set_map() const = 0;

  /*
   * @brief Sets perform interaction state
   *
   * @param active Current state of the perform interaction
   */
  virtual void set_perform_interaction_active(uint32_t active) = 0;

  /*
   * @brief Retrieves perform interaction state
   *
   * @return TRUE if perform interaction active, otherwise FALSE
   */
  virtual uint32_t is_perform_interaction_active() const = 0;

  /*
  * @brief Set perform interaction layout
  *
  * @param Current Interaction layout of the perform interaction
  */
  virtual void set_perform_interaction_layout(
      mobile_api::LayoutMode::eType layout) = 0;

  /*
   * @brief Retrieve perform interaction layout
   */
  virtual mobile_api::LayoutMode::eType perform_interaction_layout() const = 0;

  /*
     * @brief Sets the mode for perform interaction: UI/VR/BOTH
     *
     * @param mode Mode that was selected (MENU; VR; BOTH)
     */
  virtual void set_perform_interaction_mode(int32_t mode) = 0;

  /*
   * @brief Retrieve the mode that was PerformInteraction sent in
   *
   * @return mode of PerformInteraction
   */
  virtual int32_t perform_interaction_mode() const = 0;

  /*
   * @brief Sets reset global properties state
   *
   * @param active Current state of the reset global properties
   */
  virtual void set_reset_global_properties_active(bool active) = 0;

  /*
   * @brief Retrieves reset global properties state
   *
   * @return TRUE if perform interaction active, otherwise FALSE
   */
  virtual bool is_reset_global_properties_active() const = 0;
};

class Application : public virtual InitialApplicationData,
<<<<<<< HEAD
  public virtual DynamicApplicationData {

  public:
    enum ApplicationState {
      kRegistered = 0,
      kWaitingForRegistration
    };

  public:
    Application() : app_state_(ApplicationState::kWaitingForRegistration),
      connection_id_(0),
      is_greyed_out_(false) {
    }

    virtual ~Application() {
    }

    /**
     * @brief Returns message belonging to the application
     * that is currently executed (i.e. on HMI).
     * @return smart_objects::SmartObject * Active message
     */
    virtual const smart_objects::SmartObject* active_message() const = 0;

    /**
     * @brief returns current hash value
     * @return current hash value
     */
    virtual const std::string& curHash() const = 0;

    /**
     * @brief Change Hash for current application
     * and send notification to mobile
     * @return updated_hash
     */
    virtual void UpdateHash() = 0;

    virtual void CloseActiveMessage() = 0;
    virtual bool IsFullscreen() const = 0;
    virtual void ChangeSupportingAppHMIType() = 0;

    virtual bool is_navi() const = 0;
    virtual void set_is_navi(bool allow) = 0;

    virtual bool video_streaming_approved() const = 0;
    virtual void set_video_streaming_approved(bool state) = 0;
    virtual bool audio_streaming_approved() const = 0;
    virtual void set_audio_streaming_approved(bool state) = 0;

    virtual bool video_streaming_allowed() const = 0;
    virtual void set_video_streaming_allowed(bool state) = 0;
    virtual bool audio_streaming_allowed() const = 0;
    virtual void set_audio_streaming_allowed(bool state) = 0;

    /**
     * @brief Starts streaming service for application
     * @param service_type Type of streaming service
     */
    virtual void StartStreaming(
        protocol_handler::ServiceType service_type) = 0;

    /**
     * @brief Stops streaming service for application
     * @param service_type Type of streaming service
     */
    virtual void StopStreaming(
        protocol_handler::ServiceType service_type) = 0;

    /**
     * @brief Suspends streaming process for application
     * @param service_type Type of streaming service
     */
    virtual void SuspendStreaming(
        protocol_handler::ServiceType service_type) = 0;

    /**
     * @brief Wakes up streaming process for application
     * @param service_type Type of streaming service
     */
    virtual void WakeUpStreaming(
        protocol_handler::ServiceType service_type) = 0;

    virtual bool is_voice_communication_supported() const = 0;
    virtual void set_voice_communication_supported(
        bool is_voice_communication_supported) = 0;
    virtual bool app_allowed() const = 0;
    virtual bool has_been_activated() const = 0;
    virtual bool set_activated(bool is_active) = 0;

    virtual const Version& version() const = 0;
    virtual void set_hmi_application_id(uint32_t hmi_app_id) = 0;
    virtual uint32_t hmi_app_id() const = 0;
    virtual uint32_t app_id() const = 0;
    virtual const std::string& name() const = 0;
    virtual const std::string folder_name() const = 0;
    virtual bool is_media_application() const = 0;
    virtual bool is_foreground() const = 0;
    virtual void set_foreground(bool is_foreground) = 0;
    virtual const mobile_api::HMILevel::eType hmi_level() const = 0;
    virtual const uint32_t put_file_in_none_count() const = 0;
    virtual const uint32_t delete_file_in_none_count() const = 0;
    virtual const uint32_t list_files_in_none_count() const = 0;
    virtual const mobile_api::SystemContext::eType system_context() const = 0;
    virtual const mobile_api::AudioStreamingState::eType
    audio_streaming_state() const = 0;
    virtual const std::string& app_icon_path() const = 0;
    virtual connection_handler::DeviceHandle device() const = 0;
    virtual bool tts_speak_state() = 0;

    /**
     * @brief Active states of application
     */
    DataAccessor<HmiStateList> GetHmiStateListAccessor() {
      DataAccessor<HmiStateList> hmi_states_da =
          DataAccessor<HmiStateList>(hmi_states_, hmi_states_lock_);
      return hmi_states_da;
    }

    /**
     * @brief Current hmi state
     */
    virtual const HmiStatePtr CurrentHmiState() const = 0;


    /**
     * @brief RegularHmiState of application without active events VR, TTS etc ...
     * @return HmiState of application
     */
    virtual const HmiStatePtr RegularHmiState() const = 0;

    /**
     * @brief sets true if application has sent TTS GlobalProperties
     * request with empty array help_prompt to HMI with level
     * NONE BACKGROUND
     * @param active contains state of sending TTS GlobalProperties
     */
    virtual void set_tts_properties_in_none(bool active) = 0;
    /**
     * @brief returns true if application has sent TTS GlobalProperties
     * otherwise return false
     * @return flag tts_properties_in_none
     */
    virtual bool tts_properties_in_none() = 0;
    /**
     * @brief sets true if application has sent TTS GlobalProperties
     * request with default array help_prompt to HMI with level
     * FULL LIMITED
     * @param active contains state of sending TTS GlobalProperties
     */
    virtual void set_tts_properties_in_full(
        bool active) = 0;
    /**
     * @brief  returns true if application has sent TTS GlobalProperties
     * otherwise return false
     * @return flag tts_properties_in_full
     */
    virtual bool tts_properties_in_full() = 0;
    virtual void set_version(const Version& version) = 0;
    virtual void set_name(const std::string& name) = 0;
    virtual void set_is_media_application(bool is_media) = 0;
    virtual void increment_put_file_in_none_count() = 0;
    virtual void increment_delete_file_in_none_count() = 0;
    virtual void increment_list_files_in_none_count() = 0;
    virtual bool set_app_icon_path(const std::string& file_name) = 0;
    virtual void set_app_allowed(const bool& allowed) = 0;
    virtual void set_device(connection_handler::DeviceHandle device) = 0;
    virtual uint32_t get_grammar_id() const = 0 ;
    virtual void set_grammar_id(uint32_t value) = 0;

    virtual void set_protocol_version(
        const ProtocolVersion& protocol_version) = 0;
    virtual ProtocolVersion protocol_version() const = 0;

    virtual bool AddFile(AppFile& file) = 0;
    virtual const AppFilesMap& getAppFiles() const = 0;

    /**
     * @brief Updates fields of existing file
     * @param file_name File name, that need to update
     * @param is_persistent Bollean describes is file persistent?
     * @param is_download_complete Bollean describes is file downloaded fully on need to finish downloading?
     * @return TRUE if file exist and updated sucsesfuly, othervise return false
     */
    virtual bool UpdateFile(AppFile& file) = 0;
    virtual bool DeleteFile(const std::string& file_name) = 0;
    virtual const AppFile* GetFile(const std::string& file_name) = 0;

    virtual bool SubscribeToButton(mobile_apis::ButtonName::eType btn_name) = 0;
    virtual bool IsSubscribedToButton(mobile_apis::ButtonName::eType btn_name) = 0;
    virtual bool UnsubscribeFromButton(mobile_apis::ButtonName::eType btn_name) = 0;

    virtual bool SubscribeToIVI(uint32_t vehicle_info_type_) = 0;
    virtual bool IsSubscribedToIVI(uint32_t vehicle_info_type_) = 0;
    virtual bool UnsubscribeFromIVI(uint32_t vehicle_info_type_) = 0;

    /**
     * @brief ResetDataInNone reset data counters in NONE
     */
    virtual void ResetDataInNone() = 0;

    /**
     * @brief Check, if limits for command number per time is exceeded
     * @param cmd_id Unique command id from mobile API
     * @param source Limits source, e.g. policy table, config file etc.
     * @return true, if - excedeed, otherwise - false
     */
    virtual bool IsCommandLimitsExceeded(mobile_apis::FunctionID::eType cmd_id,
                                         TLimitSource source) = 0;

    /**
     * Returns object for recording statistics
     * @return object for recording statistics
     */
    virtual UsageStatistics& usage_report() = 0;

    /**
     * @brief SetRegularState set permanent state of application
     * @param state state to setup
     */
    virtual void SetRegularState(HmiStatePtr state)  = 0;

    /**
     * @brief AddHMIState the function that will change application's
     * hmi state.
     *
     * @param app_id id of the application whose hmi level should be changed.
     *
     * @param state new hmi state for certain application.
     */
    virtual void AddHMIState(HmiStatePtr state) = 0;

    /**
     * @brief RemoveHMIState the function that will turn back hmi_level after end
     * of some event
     *
     * @param app_id id of the application whose hmi level should be changed.
     *
     * @param state_id that should be removed
     */
    virtual void RemoveHMIState(HmiState::StateID state_id) = 0;

    /**
     * @brief Keeps id of softbuttons which is created in commands:
     * Alert, Show, ScrollableMessage, ShowConstantTBT, AlertManeuver, UpdateTurnList
     * @param cmd_id Unique command id from mobile API
     * @param list of softbuttons were created by command.
     */
    virtual void SubscribeToSoftButtons(int32_t cmd_id,
                                       const SoftButtonID& softbuttons_id) = 0;

    /**
     * @brief Determine the existence of softbutton
     * @param Softbutton_id contains id of softbutton
     * @return Returns true if application contains softbutton id otherwise returns false.
     */
    virtual bool IsSubscribedToSoftButton(const uint32_t softbutton_id) = 0;

    /**
     * @brief Removes list of softbuttons which is created in commands
     * @param cmd_id Unique command id from mobile API
     */
    virtual void UnsubscribeFromSoftButtons(int32_t cmd_id) = 0;

    /**
     * @brief Check's if it is media, voice communication or navigation application
     *
     * @return true if application is media, voice communication or navigation
     */
    virtual bool IsAudioApplication() const = 0;

    /**
     * @brief IsRegistered allows to distinguish if this
     * application has been registered.
     *
     * @return true if registered, false otherwise.
     */
    bool IsRegistered() const { return app_state_ == kRegistered;}

    /**
     * @brief MarkRegistered allows to mark application as registered.
     */
    void MarkRegistered() {app_state_ = kRegistered;}

    /**
     * @brief MarkUnregistered allows to mark application as unregistered.
     */
    void MarkUnregistered() {app_state_ = kWaitingForRegistration;}

    /**
     * @brief schemaUrl contains application's url (for 4th protocol version)
     *
     * @return application's url.
     */
    std::string SchemaUrl() const {return url_;}
=======
                    public virtual DynamicApplicationData {
 public:
  enum ApplicationRegisterState { kRegistered = 0, kWaitingForRegistration };

 public:
  Application() : is_greyed_out_(false) {}
  virtual ~Application() {}

  /**
   * @brief Returns message belonging to the application
   * that is currently executed (i.e. on HMI).
   * @return smart_objects::SmartObject * Active message
   */
  virtual const smart_objects::SmartObject* active_message() const = 0;

  /**
   * @brief returns current hash value
   * @return current hash value
   */
  virtual const std::string& curHash() const = 0;

  /**
   * @brief Change Hash for current application
   * and send notification to mobile
   * @return updated_hash
   */
  virtual void UpdateHash() = 0;

  /**
   * @brief method is called when SDL is saving application data for resumption
   * @return TRUE if data of application need to save for resumption, otherwise
   * return FALSE
   */
  virtual bool is_application_data_changed() const = 0;

  /**
   * @brief method is called after SDL saved application data for resumption
   * @param state_application_data contains FALSE after saving data
   */
  virtual void set_is_application_data_changed(bool state_application_data) = 0;

  virtual void CloseActiveMessage() = 0;
  virtual bool IsFullscreen() const = 0;
  virtual void ChangeSupportingAppHMIType() = 0;

  virtual bool is_navi() const = 0;
  virtual void set_is_navi(bool allow) = 0;

  virtual bool video_streaming_approved() const = 0;
  virtual void set_video_streaming_approved(bool state) = 0;
  virtual bool audio_streaming_approved() const = 0;
  virtual void set_audio_streaming_approved(bool state) = 0;

  virtual bool video_streaming_allowed() const = 0;
  virtual void set_video_streaming_allowed(bool state) = 0;
  virtual bool audio_streaming_allowed() const = 0;
  virtual void set_audio_streaming_allowed(bool state) = 0;

  /**
   * @brief Starts streaming service for application
   * @param service_type Type of streaming service
   */
  virtual void StartStreaming(protocol_handler::ServiceType service_type) = 0;

  /**
   * @brief Stops streaming service for application
   * @param service_type Type of streaming service
   */
  virtual void StopStreaming(protocol_handler::ServiceType service_type) = 0;

  /**
   * @brief Stops streaming for application whether it is allowed or not HMI
   * @param service_type video or audio
   */
  virtual void StopStreamingForce(
      protocol_handler::ServiceType service_type) = 0;

  /**
   * @brief Suspends streaming process for application
   * @param service_type Type of streaming service
   */
  virtual void SuspendStreaming(protocol_handler::ServiceType service_type) = 0;

  /**
   * @brief Wakes up streaming process for application
   * @param service_type Type of streaming service
   */
  virtual void WakeUpStreaming(protocol_handler::ServiceType service_type) = 0;

  virtual bool is_voice_communication_supported() const = 0;
  virtual void set_voice_communication_supported(
      bool is_voice_communication_supported) = 0;
  virtual bool app_allowed() const = 0;
  virtual bool has_been_activated() const = 0;
  virtual bool set_activated(bool is_active) = 0;

  virtual const Version& version() const = 0;
  virtual void set_hmi_application_id(uint32_t hmi_app_id) = 0;
  virtual uint32_t hmi_app_id() const = 0;
  virtual uint32_t app_id() const = 0;
  virtual const custom_str::CustomString& name() const = 0;
  /**
   * @brief Sets application folder name, which is used for storing of related
   * files, e.g. icons
   * @param folder_name Name of folder
   */
  virtual void set_folder_name(const std::string& folder_name) = 0;
  virtual const std::string folder_name() const = 0;
  virtual bool is_media_application() const = 0;
  virtual bool is_foreground() const = 0;
  virtual void set_foreground(const bool is_foreground) = 0;
  virtual const mobile_api::HMILevel::eType hmi_level() const = 0;
  virtual const uint32_t put_file_in_none_count() const = 0;
  virtual const uint32_t delete_file_in_none_count() const = 0;
  virtual const uint32_t list_files_in_none_count() const = 0;
  virtual const mobile_api::SystemContext::eType system_context() const = 0;
  virtual const mobile_api::AudioStreamingState::eType audio_streaming_state()
      const = 0;
  virtual const std::string& app_icon_path() const = 0;
  virtual connection_handler::DeviceHandle device() const = 0;

  /**
   * @brief sets true if application has sent TTS GlobalProperties
   * request with empty array help_prompt to HMI with level
   * NONE BACKGROUND
   * @param active contains state of sending TTS GlobalProperties
   */
  virtual void set_tts_properties_in_none(bool active) = 0;
  /**
   * @brief returns true if application has sent TTS GlobalProperties
   * otherwise return false
   * @return flag tts_properties_in_none
   */
  virtual bool tts_properties_in_none() = 0;
  /**
   * @brief sets true if application has sent TTS GlobalProperties
   * request with default array help_prompt to HMI with level
   * FULL LIMITED
   * @param active contains state of sending TTS GlobalProperties
   */
  virtual void set_tts_properties_in_full(bool active) = 0;
  /**
   * @brief  returns true if application has sent TTS GlobalProperties
   * otherwise return false
   * @return flag tts_properties_in_full
   */
  virtual bool tts_properties_in_full() = 0;
  virtual void set_version(const Version& version) = 0;
  virtual void set_name(const custom_str::CustomString& name) = 0;
  virtual void set_is_media_application(bool is_media) = 0;
  virtual void increment_put_file_in_none_count() = 0;
  virtual void increment_delete_file_in_none_count() = 0;
  virtual void increment_list_files_in_none_count() = 0;
  virtual bool set_app_icon_path(const std::string& file_name) = 0;
  virtual void set_app_allowed(const bool allowed) = 0;
  virtual void set_device(connection_handler::DeviceHandle device) = 0;
  virtual uint32_t get_grammar_id() const = 0;
  virtual void set_grammar_id(uint32_t value) = 0;

  virtual void set_protocol_version(
      const ProtocolVersion& protocol_version) = 0;
  virtual ProtocolVersion protocol_version() const = 0;

  virtual void set_is_resuming(bool is_resuming) = 0;
  virtual bool is_resuming() const = 0;

  virtual bool AddFile(const AppFile& file) = 0;
  virtual const AppFilesMap& getAppFiles() const = 0;

  /**
   * @brief Updates fields of existing file
   * @param file_name File name, that need to update
   * @param is_persistent Bollean describes is file persistent?
   * @param is_download_complete Bollean describes is file downloaded fully on
   * need to finish downloading?
   * @return TRUE if file exist and updated sucsesfuly, othervise return false
   */
  virtual bool UpdateFile(const AppFile& file) = 0;
  virtual bool DeleteFile(const std::string& file_name) = 0;
  virtual const AppFile* GetFile(const std::string& file_name) = 0;

  virtual bool SubscribeToButton(mobile_apis::ButtonName::eType btn_name) = 0;
  virtual bool IsSubscribedToButton(
      mobile_apis::ButtonName::eType btn_name) = 0;
  virtual bool UnsubscribeFromButton(
      mobile_apis::ButtonName::eType btn_name) = 0;

  virtual bool SubscribeToIVI(uint32_t vehicle_info_type) = 0;
  virtual bool IsSubscribedToIVI(uint32_t vehicle_info_type) const = 0;
  virtual bool UnsubscribeFromIVI(uint32_t vehicle_info_type) = 0;

  /**
   * @brief ResetDataInNone reset data counters in NONE
   */
  virtual void ResetDataInNone() = 0;

  /**
   * @brief Check, if limits for command number per time is exceeded
   * @param cmd_id Unique command id from mobile API
   * @param source Limits source, e.g. policy table, config file etc.
   * @return true, if - excedeed, otherwise - false
   */
  virtual bool IsCommandLimitsExceeded(mobile_apis::FunctionID::eType cmd_id,
                                       TLimitSource source) = 0;

  /**
   * Returns object for recording statistics
   * @return object for recording statistics
   */
  virtual UsageStatistics& usage_report() = 0;

  /**
   * @brief SetRegularState set permanent state of application
   *
   * @param state state to setup
   */
  virtual void SetRegularState(HmiStatePtr state) = 0;

  /**
  * @brief SetPostponedState sets postponed state to application.
  * This state could be set as regular later
  *
  * @param state state to setup
  */
  virtual void SetPostponedState(HmiStatePtr state) = 0;

  virtual void RemovePostponedState() = 0;

  /**
   * @brief AddHMIState the function that will change application's
   * hmi state.
   *
   * @param app_id id of the application whose hmi level should be changed.
   *
   * @param state new hmi state for certain application.
   */
  virtual void AddHMIState(HmiStatePtr state) = 0;

  /**
   * @brief RemoveHMIState the function that will turn back hmi_level after end
   * of some event
   *
   * @param app_id id of the application whose hmi level should be changed.
   *
   * @param state_id that should be removed
   */
  virtual void RemoveHMIState(HmiState::StateID state_id) = 0;

  /**
   * @brief HmiState of application within active events PhoneCall, TTS< etc ...
   * @return Active HmiState of application
   */
  virtual const HmiStatePtr CurrentHmiState() const = 0;

  /**
   * @brief RegularHmiState of application without active events VR, TTS etc ...
   * @return HmiState of application
   */
  virtual const HmiStatePtr RegularHmiState() const = 0;

  /**
   * @brief PostponedHmiState returns postponed hmi state of application
   * if it's present
   *
   * @return Postponed hmi state of application
   */
  virtual const HmiStatePtr PostponedHmiState() const = 0;

  /**
   * @brief Keeps id of softbuttons which is created in commands:
   * Alert, Show, ScrollableMessage, ShowConstantTBT, AlertManeuver,
   * UpdateTurnList
   * @param cmd_id Unique command id from mobile API
   * @param list of softbuttons were created by command.
   */
  virtual void SubscribeToSoftButtons(int32_t cmd_id,
                                      const SoftButtonID& softbuttons_id) = 0;

  /**
   * @brief Determine the existence of softbutton
   * @param Softbutton_id contains id of softbutton
   * @return Returns true if application contains softbutton id otherwise
   * returns false.
   */
  virtual bool IsSubscribedToSoftButton(const uint32_t softbutton_id) = 0;

  /**
   * @brief Removes list of softbuttons which is created in commands
   * @param cmd_id Unique command id from mobile API
   */
  virtual void UnsubscribeFromSoftButtons(int32_t cmd_id) = 0;

  /**
   * @brief Check's if it is media, voice communication or navigation
   * application
   *
   * @return true if application is media, voice communication or navigation
   */
  virtual bool IsAudioApplication() const = 0;

  /**
   * @brief IsRegistered allows to distinguish if this
   * application has been registered.
   *
   * @return true if registered, false otherwise.
   */
  virtual bool IsRegistered() const = 0;
  /**
   * @brief MarkRegistered allows to mark application as registered.
   */
  void MarkRegistered() {
    app_state_ = kRegistered;
  }
>>>>>>> aff7f09a

  /**
   * @brief MarkUnregistered allows to mark application as unregistered.
   */
  void MarkUnregistered() {
    app_state_ = kWaitingForRegistration;
  }

  /**
   * @brief schemaUrl contains application's url (for 4th protocol version)
   *
   * @return application's url.
   */
  std::string SchemaUrl() const {
    return url_;
  }

  /**
   * @brief SetShemaUrl allows to store schema url for application.
   *
   * @param url url to store.
   */
  void SetShemaUrl(const std::string& url) {
    url_ = url;
  }

  /**
   * @brief packagName allows to obtain application's package name.
   *
   * @return pakage name.
   */
  std::string PackageName() const {
    return package_name_;
  }

  /**
   * @brief SetPackageName allows to store package name for application.
   *
   * @param packageName package name to store.
   */
  void SetPackageName(const std::string& packageName) {
    package_name_ = packageName;
  }

  /**
   * @brief GetDeviceId allows to obtain device id which posseses
   * by this application.
   *
   * @return device the device id.
   */
  std::string GetDeviceId() const {
    return device_id_;
  }

  /**
   * @brief Returns is application should be greyed out on HMI
   */
  bool is_greyed_out() const {
    return is_greyed_out_;
  }

  /**
   * @brief Sets application as should be greyed out on HMI
   * @param is_greyed_out True, if should be greyed out on HMI,
   * otherwise - false
   */
  void set_greyed_out(bool is_greyed_out) {
    is_greyed_out_ = is_greyed_out;
  }
  /**
   * @brief Load persistent files from application folder.
   */
  virtual void LoadPersistentFiles() = 0;

  /**
   * @brief Get available app space
   * @param name of the app folder(make + mobile app id)
   * @return free app space.
   */
  virtual uint32_t GetAvailableDiskSpace() = 0;

 protected:
  mutable sync_primitives::Lock hmi_states_lock_;

  ApplicationRegisterState app_state_;
  ApplicationState state_;
  std::string url_;
  std::string package_name_;
  std::string device_id_;
  ssize_t connection_id_;
  bool is_greyed_out_;
};

typedef utils::SharedPtr<Application> ApplicationSharedPtr;
typedef utils::SharedPtr<const Application> ApplicationConstSharedPtr;

}  // namespace application_manager

#endif  // SRC_COMPONENTS_APPLICATION_MANAGER_INCLUDE_APPLICATION_MANAGER_APPLICATION_H_<|MERGE_RESOLUTION|>--- conflicted
+++ resolved
@@ -86,21 +86,15 @@
 };
 
 struct AppFile {
-<<<<<<< HEAD
-    // need to use in std::map;
-    AppFile()
-      : is_persistent(false),
-        is_download_complete(false),
-        file_type(mobile_apis::FileType::INVALID_ENUM) {
-    }
-    AppFile(const std::string& name, bool persistent, bool download_complete,
-=======
   // need to use in std::map;
-  AppFile() {}
+  AppFile() 
+      : is_persistent(false)
+      , is_download_complete(false)
+      , file_type(mobile_apis::FileType::INVALID_ENUM) {
+  }
   AppFile(const std::string& name,
           bool persistent,
           bool download_complete,
->>>>>>> aff7f09a
           mobile_apis::FileType::eType type)
       : file_name(name)
       , is_persistent(persistent)
@@ -386,302 +380,6 @@
 };
 
 class Application : public virtual InitialApplicationData,
-<<<<<<< HEAD
-  public virtual DynamicApplicationData {
-
-  public:
-    enum ApplicationState {
-      kRegistered = 0,
-      kWaitingForRegistration
-    };
-
-  public:
-    Application() : app_state_(ApplicationState::kWaitingForRegistration),
-      connection_id_(0),
-      is_greyed_out_(false) {
-    }
-
-    virtual ~Application() {
-    }
-
-    /**
-     * @brief Returns message belonging to the application
-     * that is currently executed (i.e. on HMI).
-     * @return smart_objects::SmartObject * Active message
-     */
-    virtual const smart_objects::SmartObject* active_message() const = 0;
-
-    /**
-     * @brief returns current hash value
-     * @return current hash value
-     */
-    virtual const std::string& curHash() const = 0;
-
-    /**
-     * @brief Change Hash for current application
-     * and send notification to mobile
-     * @return updated_hash
-     */
-    virtual void UpdateHash() = 0;
-
-    virtual void CloseActiveMessage() = 0;
-    virtual bool IsFullscreen() const = 0;
-    virtual void ChangeSupportingAppHMIType() = 0;
-
-    virtual bool is_navi() const = 0;
-    virtual void set_is_navi(bool allow) = 0;
-
-    virtual bool video_streaming_approved() const = 0;
-    virtual void set_video_streaming_approved(bool state) = 0;
-    virtual bool audio_streaming_approved() const = 0;
-    virtual void set_audio_streaming_approved(bool state) = 0;
-
-    virtual bool video_streaming_allowed() const = 0;
-    virtual void set_video_streaming_allowed(bool state) = 0;
-    virtual bool audio_streaming_allowed() const = 0;
-    virtual void set_audio_streaming_allowed(bool state) = 0;
-
-    /**
-     * @brief Starts streaming service for application
-     * @param service_type Type of streaming service
-     */
-    virtual void StartStreaming(
-        protocol_handler::ServiceType service_type) = 0;
-
-    /**
-     * @brief Stops streaming service for application
-     * @param service_type Type of streaming service
-     */
-    virtual void StopStreaming(
-        protocol_handler::ServiceType service_type) = 0;
-
-    /**
-     * @brief Suspends streaming process for application
-     * @param service_type Type of streaming service
-     */
-    virtual void SuspendStreaming(
-        protocol_handler::ServiceType service_type) = 0;
-
-    /**
-     * @brief Wakes up streaming process for application
-     * @param service_type Type of streaming service
-     */
-    virtual void WakeUpStreaming(
-        protocol_handler::ServiceType service_type) = 0;
-
-    virtual bool is_voice_communication_supported() const = 0;
-    virtual void set_voice_communication_supported(
-        bool is_voice_communication_supported) = 0;
-    virtual bool app_allowed() const = 0;
-    virtual bool has_been_activated() const = 0;
-    virtual bool set_activated(bool is_active) = 0;
-
-    virtual const Version& version() const = 0;
-    virtual void set_hmi_application_id(uint32_t hmi_app_id) = 0;
-    virtual uint32_t hmi_app_id() const = 0;
-    virtual uint32_t app_id() const = 0;
-    virtual const std::string& name() const = 0;
-    virtual const std::string folder_name() const = 0;
-    virtual bool is_media_application() const = 0;
-    virtual bool is_foreground() const = 0;
-    virtual void set_foreground(bool is_foreground) = 0;
-    virtual const mobile_api::HMILevel::eType hmi_level() const = 0;
-    virtual const uint32_t put_file_in_none_count() const = 0;
-    virtual const uint32_t delete_file_in_none_count() const = 0;
-    virtual const uint32_t list_files_in_none_count() const = 0;
-    virtual const mobile_api::SystemContext::eType system_context() const = 0;
-    virtual const mobile_api::AudioStreamingState::eType
-    audio_streaming_state() const = 0;
-    virtual const std::string& app_icon_path() const = 0;
-    virtual connection_handler::DeviceHandle device() const = 0;
-    virtual bool tts_speak_state() = 0;
-
-    /**
-     * @brief Active states of application
-     */
-    DataAccessor<HmiStateList> GetHmiStateListAccessor() {
-      DataAccessor<HmiStateList> hmi_states_da =
-          DataAccessor<HmiStateList>(hmi_states_, hmi_states_lock_);
-      return hmi_states_da;
-    }
-
-    /**
-     * @brief Current hmi state
-     */
-    virtual const HmiStatePtr CurrentHmiState() const = 0;
-
-
-    /**
-     * @brief RegularHmiState of application without active events VR, TTS etc ...
-     * @return HmiState of application
-     */
-    virtual const HmiStatePtr RegularHmiState() const = 0;
-
-    /**
-     * @brief sets true if application has sent TTS GlobalProperties
-     * request with empty array help_prompt to HMI with level
-     * NONE BACKGROUND
-     * @param active contains state of sending TTS GlobalProperties
-     */
-    virtual void set_tts_properties_in_none(bool active) = 0;
-    /**
-     * @brief returns true if application has sent TTS GlobalProperties
-     * otherwise return false
-     * @return flag tts_properties_in_none
-     */
-    virtual bool tts_properties_in_none() = 0;
-    /**
-     * @brief sets true if application has sent TTS GlobalProperties
-     * request with default array help_prompt to HMI with level
-     * FULL LIMITED
-     * @param active contains state of sending TTS GlobalProperties
-     */
-    virtual void set_tts_properties_in_full(
-        bool active) = 0;
-    /**
-     * @brief  returns true if application has sent TTS GlobalProperties
-     * otherwise return false
-     * @return flag tts_properties_in_full
-     */
-    virtual bool tts_properties_in_full() = 0;
-    virtual void set_version(const Version& version) = 0;
-    virtual void set_name(const std::string& name) = 0;
-    virtual void set_is_media_application(bool is_media) = 0;
-    virtual void increment_put_file_in_none_count() = 0;
-    virtual void increment_delete_file_in_none_count() = 0;
-    virtual void increment_list_files_in_none_count() = 0;
-    virtual bool set_app_icon_path(const std::string& file_name) = 0;
-    virtual void set_app_allowed(const bool& allowed) = 0;
-    virtual void set_device(connection_handler::DeviceHandle device) = 0;
-    virtual uint32_t get_grammar_id() const = 0 ;
-    virtual void set_grammar_id(uint32_t value) = 0;
-
-    virtual void set_protocol_version(
-        const ProtocolVersion& protocol_version) = 0;
-    virtual ProtocolVersion protocol_version() const = 0;
-
-    virtual bool AddFile(AppFile& file) = 0;
-    virtual const AppFilesMap& getAppFiles() const = 0;
-
-    /**
-     * @brief Updates fields of existing file
-     * @param file_name File name, that need to update
-     * @param is_persistent Bollean describes is file persistent?
-     * @param is_download_complete Bollean describes is file downloaded fully on need to finish downloading?
-     * @return TRUE if file exist and updated sucsesfuly, othervise return false
-     */
-    virtual bool UpdateFile(AppFile& file) = 0;
-    virtual bool DeleteFile(const std::string& file_name) = 0;
-    virtual const AppFile* GetFile(const std::string& file_name) = 0;
-
-    virtual bool SubscribeToButton(mobile_apis::ButtonName::eType btn_name) = 0;
-    virtual bool IsSubscribedToButton(mobile_apis::ButtonName::eType btn_name) = 0;
-    virtual bool UnsubscribeFromButton(mobile_apis::ButtonName::eType btn_name) = 0;
-
-    virtual bool SubscribeToIVI(uint32_t vehicle_info_type_) = 0;
-    virtual bool IsSubscribedToIVI(uint32_t vehicle_info_type_) = 0;
-    virtual bool UnsubscribeFromIVI(uint32_t vehicle_info_type_) = 0;
-
-    /**
-     * @brief ResetDataInNone reset data counters in NONE
-     */
-    virtual void ResetDataInNone() = 0;
-
-    /**
-     * @brief Check, if limits for command number per time is exceeded
-     * @param cmd_id Unique command id from mobile API
-     * @param source Limits source, e.g. policy table, config file etc.
-     * @return true, if - excedeed, otherwise - false
-     */
-    virtual bool IsCommandLimitsExceeded(mobile_apis::FunctionID::eType cmd_id,
-                                         TLimitSource source) = 0;
-
-    /**
-     * Returns object for recording statistics
-     * @return object for recording statistics
-     */
-    virtual UsageStatistics& usage_report() = 0;
-
-    /**
-     * @brief SetRegularState set permanent state of application
-     * @param state state to setup
-     */
-    virtual void SetRegularState(HmiStatePtr state)  = 0;
-
-    /**
-     * @brief AddHMIState the function that will change application's
-     * hmi state.
-     *
-     * @param app_id id of the application whose hmi level should be changed.
-     *
-     * @param state new hmi state for certain application.
-     */
-    virtual void AddHMIState(HmiStatePtr state) = 0;
-
-    /**
-     * @brief RemoveHMIState the function that will turn back hmi_level after end
-     * of some event
-     *
-     * @param app_id id of the application whose hmi level should be changed.
-     *
-     * @param state_id that should be removed
-     */
-    virtual void RemoveHMIState(HmiState::StateID state_id) = 0;
-
-    /**
-     * @brief Keeps id of softbuttons which is created in commands:
-     * Alert, Show, ScrollableMessage, ShowConstantTBT, AlertManeuver, UpdateTurnList
-     * @param cmd_id Unique command id from mobile API
-     * @param list of softbuttons were created by command.
-     */
-    virtual void SubscribeToSoftButtons(int32_t cmd_id,
-                                       const SoftButtonID& softbuttons_id) = 0;
-
-    /**
-     * @brief Determine the existence of softbutton
-     * @param Softbutton_id contains id of softbutton
-     * @return Returns true if application contains softbutton id otherwise returns false.
-     */
-    virtual bool IsSubscribedToSoftButton(const uint32_t softbutton_id) = 0;
-
-    /**
-     * @brief Removes list of softbuttons which is created in commands
-     * @param cmd_id Unique command id from mobile API
-     */
-    virtual void UnsubscribeFromSoftButtons(int32_t cmd_id) = 0;
-
-    /**
-     * @brief Check's if it is media, voice communication or navigation application
-     *
-     * @return true if application is media, voice communication or navigation
-     */
-    virtual bool IsAudioApplication() const = 0;
-
-    /**
-     * @brief IsRegistered allows to distinguish if this
-     * application has been registered.
-     *
-     * @return true if registered, false otherwise.
-     */
-    bool IsRegistered() const { return app_state_ == kRegistered;}
-
-    /**
-     * @brief MarkRegistered allows to mark application as registered.
-     */
-    void MarkRegistered() {app_state_ = kRegistered;}
-
-    /**
-     * @brief MarkUnregistered allows to mark application as unregistered.
-     */
-    void MarkUnregistered() {app_state_ = kWaitingForRegistration;}
-
-    /**
-     * @brief schemaUrl contains application's url (for 4th protocol version)
-     *
-     * @return application's url.
-     */
-    std::string SchemaUrl() const {return url_;}
-=======
                     public virtual DynamicApplicationData {
  public:
   enum ApplicationRegisterState { kRegistered = 0, kWaitingForRegistration };
@@ -995,7 +693,6 @@
   void MarkRegistered() {
     app_state_ = kRegistered;
   }
->>>>>>> aff7f09a
 
   /**
    * @brief MarkUnregistered allows to mark application as unregistered.
