--- conflicted
+++ resolved
@@ -161,23 +161,9 @@
    */
   virtual void OnTimeOut();
 
-<<<<<<< HEAD
-  /**
-   */
   virtual void on_event(const event_engine::Event&);
 
-//  void OnUpdateTimeOut() OVERRIDE;
-=======
-  void SendProviderRequest(
-      const mobile_apis::FunctionID::eType& mobile_function_id,
-      const hmi_apis::FunctionID::eType& hmi_function_id,
-      const smart_objects::SmartObject* msg,
-      bool use_events = false);
-
-  void SendMobileRequest(const mobile_apis::FunctionID::eType& function_id,
-                         smart_objects::SmartObjectSPtr msg,
-                         bool use_events = false);
->>>>>>> 81fb32e3
+  void OnUpdateTimeOut() OVERRIDE;
 
 #ifdef __QNX__
   /*
@@ -201,15 +187,6 @@
   */
   void SetAllowedToTerminate(const bool allowed) OVERRIDE;
 
-  /**
-   * @brief Check syntax of string from mobile
-   * @param str - string that need to be checked
-   * @param allow_empty_string if true methods allow empty sting
-   * @return true if success otherwise return false
-   */
-  virtual bool CheckSyntax(const std::string& str,
-                           bool allow_empty_line = false);
-
  protected:
   /**
    * @brief Checks message permissions and parameters according to policy table
@@ -300,48 +277,6 @@
 
  private:
   DISALLOW_COPY_AND_ASSIGN(CommandRequestImpl);
-<<<<<<< HEAD
-=======
-
-  /**
-   * @brief Adds param to disallowed parameters enumeration
-   * @param info string with disallowed params enumeration
-   * @param param disallowed param
-   */
-  void AddDisallowedParameterToInfoString(std::string& info,
-                                          const std::string& param) const;
-
-  /**
-   * @brief Adds disallowed parameters to response info
-   * @param response Response message, which info should be extended
-   */
-  void AddDisallowedParametersToInfo(
-      smart_objects::SmartObject& response) const;
-
-  bool ProcessHMIInterfacesAvailability(
-      const uint32_t hmi_correlation_id,
-      const hmi_apis::FunctionID::eType& function_id);
-
-  /**
-   * @brief UpdateHash updates hash field for application and sends
-   * OnHashChanged notification to mobile side in case of approriate hash mode
-   * is set
-   */
-  void UpdateHash();
-
-  /**
-   * @brief is_success_result_ Defines whether request succeded, at the moment
-   * it is value of 'success' field of appropriate response sent to mobile
-   */
-  bool is_success_result_;
-
-  /**
-   * @brief Add information for the component of response in case of timeout
-   * @param response Response message, which info should be extended
-   */
-  void AddTimeOutComponentInfoToMessage(
-      smart_objects::SmartObject& response) const;
->>>>>>> 81fb32e3
 };
 
 }  // namespace commands
