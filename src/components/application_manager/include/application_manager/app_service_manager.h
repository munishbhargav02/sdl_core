--- conflicted
+++ resolved
@@ -187,7 +187,6 @@
    */
   virtual AppService* ActiveServiceForType(const std::string service_type);
 
-<<<<<<< HEAD
   /**
    * @brief Get the embedded service for a given service type.
    * @param service_type - The service type
@@ -195,11 +194,6 @@
    * success, NULL on failure
    */
   virtual AppService* EmbeddedServiceForType(const std::string service_type);
-
-  AppService* FindServiceByName(const std::string name);
-=======
-  AppService* FindServiceByID(std::string service_id);
->>>>>>> b5f59bac
 
   /**
    * @brief Get the service with a given service ID.
