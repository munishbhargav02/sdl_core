/*
 * Copyright (c) 2016, Ford Motor Company
 * All rights reserved.
 *
 * Redistribution and use in source and binary forms, with or without
 * modification, are permitted provided that the following conditions are met:
 *
 * Redistributions of source code must retain the above copyright notice, this
 * list of conditions and the following disclaimer.
 *
 * Redistributions in binary form must reproduce the above copyright notice,
 * this list of conditions and the following
 * disclaimer in the documentation and/or other materials provided with the
 * distribution.
 *
 * Neither the name of the Ford Motor Company nor the names of its contributors
 * may be used to endorse or promote products derived from this software
 * without specific prior written permission.
 *
 * THIS SOFTWARE IS PROVIDED BY THE COPYRIGHT HOLDERS AND CONTRIBUTORS "AS IS"
 * AND ANY EXPRESS OR IMPLIED WARRANTIES, INCLUDING, BUT NOT LIMITED TO, THE
 * IMPLIED WARRANTIES OF MERCHANTABILITY AND FITNESS FOR A PARTICULAR PURPOSE
 * ARE DISCLAIMED. IN NO EVENT SHALL THE COPYRIGHT HOLDER OR CONTRIBUTORS BE
 * LIABLE FOR ANY DIRECT, INDIRECT, INCIDENTAL, SPECIAL, EXEMPLARY, OR
 * CONSEQUENTIAL DAMAGES (INCLUDING, BUT NOT LIMITED TO, PROCUREMENT OF
 * SUBSTITUTE GOODS OR SERVICES; LOSS OF USE, DATA, OR PROFITS; OR BUSINESS
 * INTERRUPTION) HOWEVER CAUSED AND ON ANY THEORY OF LIABILITY, WHETHER IN
 * CONTRACT, STRICT LIABILITY, OR TORT (INCLUDING NEGLIGENCE OR OTHERWISE)
 * ARISING IN ANY WAY OUT OF THE USE OF THIS SOFTWARE, EVEN IF ADVISED OF THE
 * POSSIBILITY OF SUCH DAMAGE.
 */

#ifndef SRC_COMPONENTS_APPLICATION_MANAGER_INCLUDE_APPLICATION_MANAGER_APPLICATION_IMPL_H_
#define SRC_COMPONENTS_APPLICATION_MANAGER_INCLUDE_APPLICATION_MANAGER_APPLICATION_IMPL_H_

#include <map>
#include <set>
#include <vector>
#include <utility>
#include <list>
#include <forward_list>
#include <stdint.h>

#include "utils/date_time.h"
#include "application_manager/application_data_impl.h"
#include "application_manager/usage_statistics.h"
#include "application_manager/hmi_state.h"
#include "protocol_handler/protocol_handler.h"

#include "connection_handler/device.h"
#include "utils/lock.h"
#include "utils/atomic_object.h"
#include "utils/custom_string.h"
#include "utils/timer.h"
#include "utils/macro.h"

namespace usage_statistics {

class StatisticsManager;
}  // namespace usage_statistics

namespace application_manager {
using namespace utils;
using namespace timer;

namespace mobile_api = mobile_apis;
namespace custom_str = custom_string;

/**
 * @brief SwitchApplicationParameters updates application internal parameters
 * on transport switch. Must be used only for switching flow.
 * @param app Pointer to switched application
 * @param app_id New application id (connection key)
 * @param device_id New device id
 * @param mac_address New device MAC address
 */
void SwitchApplicationParameters(ApplicationSharedPtr app,
                                 const uint32_t app_id,
                                 const size_t device_id,
                                 const std::string& mac_address);

class ApplicationImpl : public virtual Application,
                        public virtual InitialApplicationDataImpl,
                        public virtual DynamicApplicationDataImpl {
 public:
  ApplicationImpl(
      uint32_t application_id,
      const std::string& policy_app_id,
      const std::string& mac_address,
      const connection_handler::DeviceHandle device_id,
      const custom_str::CustomString& app_name,
      utils::SharedPtr<usage_statistics::StatisticsManager> statistics_manager,
      ApplicationManager& application_manager);

  DEPRECATED ApplicationImpl(
      uint32_t application_id,
      const std::string& policy_app_id,
      const std::string& mac_address,
      const custom_str::CustomString& app_name,
      utils::SharedPtr<usage_statistics::StatisticsManager> statistics_manager,
      ApplicationManager& application_manager);

  ~ApplicationImpl();

  /**
   * @brief Returns message belonging to the application
   * that is currently executed (i.e. on HMI).
   * @return smart_objects::SmartObject * Active message
   */
  const smart_objects::SmartObject* active_message() const;
  void CloseActiveMessage();
  bool IsFullscreen() const;

  /**
   * @brief change supporting COMMUNICATION NAVIGATION
   */
  virtual void ChangeSupportingAppHMIType();

  inline bool is_navi() const {
    return is_navi_;
  }
  void set_is_navi(bool allow);

  void set_mobile_projection_enabled(bool option);

  bool mobile_projection_enabled() const;

  bool video_streaming_approved() const;
  void set_video_streaming_approved(bool state);
  bool audio_streaming_approved() const;
  void set_audio_streaming_approved(bool state);

  bool video_streaming_allowed() const;
  void set_video_streaming_allowed(bool state);
  bool audio_streaming_allowed() const;
  void set_audio_streaming_allowed(bool state);

  bool SetVideoConfig(protocol_handler::ServiceType service_type,
                      const smart_objects::SmartObject& params);
  void StartStreaming(protocol_handler::ServiceType service_type);
  void StopStreamingForce(protocol_handler::ServiceType service_type);
  void StopStreaming(protocol_handler::ServiceType service_type);
  void SuspendStreaming(protocol_handler::ServiceType service_type);
  void WakeUpStreaming(protocol_handler::ServiceType service_type);

  virtual bool is_voice_communication_supported() const;
  virtual void set_voice_communication_supported(
      bool is_voice_communication_supported);
  inline bool app_allowed() const;
  bool has_been_activated() const;
  bool set_activated(bool is_active);

  const Version& version() const;
  void set_hmi_application_id(uint32_t hmi_app_id);
  inline uint32_t hmi_app_id() const;
  inline uint32_t app_id() const;
  const custom_str::CustomString& name() const;
  void set_folder_name(const std::string& folder_name) OVERRIDE;
  const std::string folder_name() const;
  bool is_media_application() const;
  bool is_foreground() const OVERRIDE;
  void set_foreground(const bool is_foreground) OVERRIDE;
  const mobile_apis::HMILevel::eType hmi_level() const;
  const uint32_t put_file_in_none_count() const;
  const uint32_t delete_file_in_none_count() const;
  const uint32_t list_files_in_none_count() const;
  const mobile_api::SystemContext::eType system_context() const;
  inline const mobile_apis::AudioStreamingState::eType audio_streaming_state()
      const;
  const std::string& app_icon_path() const;
  connection_handler::DeviceHandle device() const;
  const std::string& mac_address() const OVERRIDE;
  const std::string& bundle_id() const OVERRIDE;
  void set_bundle_id(const std::string& bundle_id) OVERRIDE;
  void set_tts_properties_in_none(bool active);
  bool tts_properties_in_none();
  void set_tts_properties_in_full(bool active);
  bool tts_properties_in_full();
  void set_version(const Version& ver);
  void set_name(const custom_str::CustomString& name);
  void set_is_media_application(bool is_media);
  void increment_put_file_in_none_count();
  void increment_delete_file_in_none_count();
  void increment_list_files_in_none_count();
  bool set_app_icon_path(const std::string& path);
  void set_app_allowed(const bool allowed);
  void set_device(connection_handler::DeviceHandle device);
  virtual uint32_t get_grammar_id() const;
  virtual void set_grammar_id(uint32_t value);
  bool is_audio() const OVERRIDE;

  virtual void set_protocol_version(
      const protocol_handler::MajorProtocolVersion& protocol_version);
  virtual protocol_handler::MajorProtocolVersion protocol_version() const;

  virtual void set_is_resuming(bool is_resuming);
  virtual bool is_resuming() const;

  bool AddFile(const AppFile& file);
  bool UpdateFile(const AppFile& file);
  bool DeleteFile(const std::string& file_name);
  virtual const AppFilesMap& getAppFiles() const;

  virtual const AppFile* GetFile(const std::string& file_name);

  bool SubscribeToButton(mobile_apis::ButtonName::eType btn_name);
  bool IsSubscribedToButton(mobile_apis::ButtonName::eType btn_name);
  bool UnsubscribeFromButton(mobile_apis::ButtonName::eType btn_name);

  bool SubscribeToIVI(uint32_t vehicle_info_type) OVERRIDE;
  bool IsSubscribedToIVI(uint32_t vehicle_info_type) const OVERRIDE;
  bool UnsubscribeFromIVI(uint32_t vehicle_info_type) OVERRIDE;
  DataAccessor<VehicleInfoSubscriptions> SubscribedIVI() const OVERRIDE;
  inline bool IsRegistered() const OVERRIDE;

  /**
   * @brief ResetDataInNone reset data counters in NONE
   */
  virtual void ResetDataInNone() OVERRIDE;

  virtual DataAccessor<ButtonSubscriptions> SubscribedButtons() const OVERRIDE;

  virtual const std::string& curHash() const;

  /**
   * @brief Change Hash for current application
   * and send notification to mobile
   * @return updated_hash
   */
  virtual void UpdateHash();

  /**
   * @brief checks is hashID was changed during suspended state
   * @return Returns TRUE if hashID was changed during suspended state
   * otherwise returns FALSE.
   */
  bool IsHashChangedDuringSuspend() const OVERRIDE;

  /**
   * @brief changes state of the flag which tracks is hashID was changed during
   * suspended state or not
   * @param state new state of the flag
   */
  void SetHashChangedDuringSuspend(const bool state) OVERRIDE;

  UsageStatistics& usage_report();

  bool AreCommandLimitsExceeded(mobile_apis::FunctionID::eType cmd_id,
                                TLimitSource source);
  virtual void SubscribeToSoftButtons(int32_t cmd_id,
                                      const SoftButtonID& softbuttons_id);
  virtual bool IsSubscribedToSoftButton(const uint32_t softbutton_id);

  virtual void UnsubscribeFromSoftButtons(int32_t cmd_id);

  virtual bool is_application_data_changed() const;

  virtual void set_is_application_data_changed(bool state_application_data);

  /**
   * @brief Check's if it is media, voice communication or navigation
   * application
   *
   * @return true if application is media, voice communication or navigation
   */
  virtual bool IsAudioApplication() const;

  /**
   * @brief SetInitialState sets initial HMI state for application on
   * registration
   * @param state Hmi state value
   */
  void SetInitialState(HmiStatePtr state) FINAL;

  /**
  * @brief SetRegularState set permanent state of application
  *
  * @param state state to setup
  */
  virtual void SetRegularState(HmiStatePtr state);

  /**
  * @brief SetPostponedState sets postponed state to application.
  * This state could be set as regular later
  *
  * @param state state to setup
  */
  virtual void SetPostponedState(HmiStatePtr state);

  virtual void RemovePostponedState();

  /**
   * @brief AddHMIState the function that will change application's
   * hmi state.
   *
   * @param app_id id of the application whose hmi level should be changed.
   *
   * @param state new hmi state for certain application.
   */
  virtual void AddHMIState(HmiStatePtr state);

  /**
   * @brief RemoveHMIState the function that will turn back hmi_level after end
   * of some event
   *
   * @param app_id id of the application whose hmi level should be changed.
   *
   * @param state_id that should be removed
   */
  virtual void RemoveHMIState(HmiState::StateID state_id);

  /**
   * @brief HmiState of application within active events PhoneCall, TTS< etc ...
   * @return Active HmiState of application
   */
  virtual const HmiStatePtr CurrentHmiState() const;

  /**
   * @brief RegularHmiState of application without active events VR, TTS etc ...
   * @return HmiState of application
   */
  virtual const HmiStatePtr RegularHmiState() const;

  /**
   * @brief PostponedHmiState returns postponed hmi state of application
   * if it's present
   *
   * @return Postponed hmi state of application
   */
  virtual const HmiStatePtr PostponedHmiState() const;

  uint32_t audio_stream_retry_number() const;

  void set_audio_stream_retry_number(const uint32_t& audio_stream_retry_number);

  uint32_t video_stream_retry_number() const;

  void set_video_stream_retry_number(const uint32_t& video_stream_retry_number);

  /**
   * @brief Load persistent files from application folder.
   */
  void LoadPersistentFiles() OVERRIDE;

  /**
   * @brief Get available app space
   * @param name of the app folder(make + mobile app id)
   * @return free app space.
   */
  uint32_t GetAvailableDiskSpace() OVERRIDE;

#ifdef SDL_REMOTE_CONTROL
  /**
   * @brief Sets current system context
   * @param system_context new system context
   */
  void set_system_context(
      const mobile_api::SystemContext::eType& system_context) OVERRIDE;
  /**
   * @brief Sets current audio streaming state
   * @param state new audio streaming state
   */
  void set_audio_streaming_state(
      const mobile_api::AudioStreamingState::eType& state) OVERRIDE;
  /**
   * @brief Sets current HMI level
   * @param hmi_level new HMI level
   */
  void set_hmi_level(const mobile_api::HMILevel::eType& hmi_level) OVERRIDE;

  /**
   * @brief Get list of subscriptions to vehicle info notifications
   * @return list of subscriptions to vehicle info notifications
   */
  const VehicleInfoSubscriptions& SubscribesIVI() const OVERRIDE;

  /**
   * @brief Return pointer to extension by uid
   * @param uid uid of extension
   * @return Pointer to extension, if extension was initialized, otherwise NULL
   */
  AppExtensionPtr QueryInterface(AppExtensionUID uid) OVERRIDE;
#endif

  void PushMobileMessage(
      smart_objects::SmartObjectSPtr mobile_message) OVERRIDE;

  void SwapMobileMessageQueue(MobileMessageQueue& mobile_messages) OVERRIDE;

 protected:
  /**
   * @brief Clean up application folder. Persistent files will stay
   */
  void CleanupFiles();

 private:
  /**
   * @brief Callback for video streaming suspend timer.
   * Suspends video streaming process for application
   */
  void OnVideoStreamSuspend();

  /**
   * @brief Stops video streaming for application
   */
  inline void StopNaviStreaming();

  /**
   * @brief Stops audio streaming for application
   */
  inline void StopAudioStreaming();

  /**
   * @brief Callback for audio streaming suspend timer.
   * Suspends audio streaming process for application
   */
  void OnAudioStreamSuspend();

#ifdef SDL_REMOTE_CONTROL
  /**
   * @brief Add extension to application
   * @param extension pointer to extension
   * @return true if success, false if extension already initialized
   */
  bool AddExtension(AppExtensionPtr extention) OVERRIDE;

  /**
   * @brief Remove extension from application
   * @param uid uid of extension
   * @return true if success, false if extension is not present
   */
  bool RemoveExtension(AppExtensionUID uid) OVERRIDE;

  /**
   * @brief Removes all extensions
   */
  void RemoveExtensions() OVERRIDE;
#endif  // SDL_REMOTE_CONTROL

  std::string hash_val_;
  uint32_t grammar_id_;

  Version version_;
  custom_str::CustomString app_name_;
  uint32_t hmi_app_id_;
  uint32_t app_id_;
  smart_objects::SmartObject* active_message_;
  bool is_media_;
  bool is_navi_;
  bool mobile_projection_enabled_;

  bool video_streaming_approved_;
  bool audio_streaming_approved_;
  bool video_streaming_allowed_;
  bool audio_streaming_allowed_;
  bool video_streaming_suspended_;
  bool audio_streaming_suspended_;
  sync_primitives::Lock video_streaming_suspended_lock_;
  sync_primitives::Lock audio_streaming_suspended_lock_;

  bool is_app_allowed_;
  bool has_been_activated_;
  bool tts_properties_in_none_;
  bool tts_properties_in_full_;
  bool is_foreground_;
  bool is_application_data_changed_;
  uint32_t put_file_in_none_count_;
  uint32_t delete_file_in_none_count_;
  uint32_t list_files_in_none_count_;
  std::string app_icon_path_;
  std::string mac_address_;
  connection_handler::DeviceHandle device_id_;
  std::string bundle_id_;
  AppFilesMap app_files_;
  std::set<mobile_apis::ButtonName::eType> subscribed_buttons_;
  VehicleInfoSubscriptions subscribed_vehicle_info_;
  UsageStatistics usage_report_;
  protocol_handler::MajorProtocolVersion protocol_version_;
  bool is_voice_communication_application_;
  sync_primitives::atomic_bool is_resuming_;
  bool is_hash_changed_during_suspend_;

  uint32_t video_stream_retry_number_;
  uint32_t audio_stream_retry_number_;
  uint32_t video_stream_suspend_timeout_;
  uint32_t audio_stream_suspend_timeout_;
  Timer video_stream_suspend_timer_;
  Timer audio_stream_suspend_timer_;

#ifdef SDL_REMOTE_CONTROL
  std::list<AppExtensionPtr> extensions_;
#endif  // SDL_REMOTE_CONTROL

  /**
   * @brief Defines number per time in seconds limits
   */
  typedef std::pair<TimevalStruct, uint32_t> TimeToNumberLimit;

  /**
   * @brief Defines specific command number per time in seconds limits
   */
  typedef std::map<mobile_apis::FunctionID::eType, TimeToNumberLimit>
      CommandNumberTimeLimit;

  /**
   * @brief Defines id of SoftButton which is related from name of command
   */
  typedef std::map<int32_t, SoftButtonID> CommandSoftButtonID;
  CommandNumberTimeLimit cmd_number_to_time_limits_;
  CommandSoftButtonID cmd_softbuttonid_;
  // Lock for command soft button id
  sync_primitives::Lock cmd_softbuttonid_lock_;
  mutable sync_primitives::Lock vi_lock_;
  sync_primitives::Lock button_lock_;
  std::string folder_name_;
  ApplicationManager& application_manager_;

<<<<<<< HEAD
  sync_primitives::Lock mobile_message_lock_;
  MobileMessageQueue mobile_message_queue_;
=======
  friend void SwitchApplicationParameters(ApplicationSharedPtr app,
                                          const uint32_t app_id,
                                          const size_t device_id,
                                          const std::string& mac_address);
>>>>>>> 37614e49

  DISALLOW_COPY_AND_ASSIGN(ApplicationImpl);
};

uint32_t ApplicationImpl::hmi_app_id() const {
  return hmi_app_id_;
}

uint32_t ApplicationImpl::app_id() const {
  return app_id_;
}

const mobile_api::AudioStreamingState::eType
ApplicationImpl::audio_streaming_state() const {
  using namespace mobile_apis;
  const HmiStatePtr hmi_state = CurrentHmiState();
  return hmi_state ? hmi_state->audio_streaming_state()
                   : AudioStreamingState::INVALID_ENUM;
}

bool ApplicationImpl::app_allowed() const {
  return is_app_allowed_;
}

bool ApplicationImpl::IsRegistered() const {
  return app_state_ == kRegistered;
}

}  // namespace application_manager

#endif  // SRC_COMPONENTS_APPLICATION_MANAGER_INCLUDE_APPLICATION_MANAGER_APPLICATION_IMPL_H_<|MERGE_RESOLUTION|>--- conflicted
+++ resolved
@@ -515,15 +515,13 @@
   std::string folder_name_;
   ApplicationManager& application_manager_;
 
-<<<<<<< HEAD
   sync_primitives::Lock mobile_message_lock_;
   MobileMessageQueue mobile_message_queue_;
-=======
+                          
   friend void SwitchApplicationParameters(ApplicationSharedPtr app,
                                           const uint32_t app_id,
                                           const size_t device_id,
                                           const std::string& mac_address);
->>>>>>> 37614e49
 
   DISALLOW_COPY_AND_ASSIGN(ApplicationImpl);
 };
