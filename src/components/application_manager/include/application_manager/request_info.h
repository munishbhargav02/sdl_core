--- conflicted
+++ resolved
@@ -53,11 +53,19 @@
  *
  */
 typedef utils::SharedPtr<commands::Command> RequestPtr;
-
+  
 struct RequestInfo {
-  enum RequestType { MobileRequest, HMIRequest };
-
-  RequestInfo() {}
+  enum RequestType { RequestNone, MobileRequest, HMIRequest };
+
+  RequestInfo()
+      : timeout_msec_(0)
+      , app_id_(0)
+      , hmi_level_(mobile_apis::HMILevel::INVALID_ENUM)
+      , requst_type_(RequestNone)
+      , correlation_id_(0) {
+    start_time_ = date_time::DateTime::getCurrentTime();
+    updateEndTime();
+  }
   virtual ~RequestInfo() {}
 
   RequestInfo(RequestPtr request,
@@ -65,7 +73,8 @@
               const uint64_t timeout_msec)
       : request_(request)
       , timeout_msec_(timeout_msec)
-      , hmi_level_(mobile_apis::HMILevel::INVALID_ENUM) {
+      , hmi_level_(mobile_apis::HMILevel::INVALID_ENUM)
+      , correlation_id_(0) {
     start_time_ = date_time::DateTime::getCurrentTime();
     updateEndTime();
     requst_type_ = requst_type;
@@ -188,34 +197,6 @@
    */
   bool Add(RequestInfoPtr request_info);
 
-<<<<<<< HEAD
-  struct RequestInfo {
-    enum RequestType {RequestNone, MobileRequest, HMIRequest};
-
-    RequestInfo()
-      : timeout_sec_(0),
-        app_id_(0),
-        hmi_level_(mobile_apis::HMILevel::INVALID_ENUM),
-        requst_type_(RequestNone),
-        correlation_id_(0) {
-          start_time_ = date_time::DateTime::getCurrentTime();
-          updateEndTime();
-        }
-    virtual ~RequestInfo() {}
-
-    RequestInfo(RequestPtr request,
-                const RequestType requst_type,
-                const uint64_t timeout_sec)
-      : request_(request),
-        timeout_sec_(timeout_sec),
-        app_id_(0),
-        hmi_level_(mobile_apis::HMILevel::INVALID_ENUM),
-        correlation_id_(0) {
-        start_time_ = date_time::DateTime::getCurrentTime();
-        updateEndTime();
-        requst_type_ = requst_type;
-      }
-=======
   /*
    * @brief Find requests int colletion by log(n) time
    * @param connection_key - connection_key of request
@@ -236,7 +217,6 @@
    * @return founded request or shared_ptr with NULL
    */
   RequestInfoPtr FrontWithNotNullTimeout();
->>>>>>> aff7f09a
 
   /*
    * @brief Erase request from colletion by log(n) time
