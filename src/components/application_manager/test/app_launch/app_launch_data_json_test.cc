--- conflicted
+++ resolved
@@ -36,7 +36,6 @@
 #include "json/json.h"
 #include "gtest/gtest.h"
 #include "utils/macro.h"
-
 #include "utils/file_system.h"
 #include "utils/date_time.h"
 #include "resumption/last_state_impl.h"
@@ -102,16 +101,9 @@
   void GetApplicationData_EXPECT_FALSE(const ApplicationData& in_data);
   std::string AddCounter(const std::string& inp, int32_t val);
 
-<<<<<<< HEAD
-  std::auto_ptr<resumption::LastState> test_last_state_;
-  std::auto_ptr<AppLaunchDataJson> res_json_;
-  void SetTimestamp(const ApplicationData& in_data,
-                    date_time::TimeDuration& timestamp);
-=======
   std::unique_ptr<resumption::LastState> test_last_state_;
   std::unique_ptr<AppLaunchDataJson> res_json_;
-  void SetTimestamp(const ApplicationData& in_data, TimevalStruct& timestamp);
->>>>>>> 43e53192
+  void SetTimestamp(const ApplicationData& in_data, date_time::TimeDuration& timestamp);
 };
 
 void AppLaunchDataJsonTest::AddApplicationDataWithIncreaseTable(
@@ -346,6 +338,6 @@
   }
 }
 
-}  // namespace test_app_launch
+}  // namespace app_launch
 }  // namespace components
 }  // namespace test