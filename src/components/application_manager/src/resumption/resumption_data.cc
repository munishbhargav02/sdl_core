/*
 * Copyright (c) 2015, Ford Motor Company
 * All rights reserved.
 *
 * Redistribution and use in source and binary forms, with or without
 * modification, are permitted provided that the following conditions are met:
 *
 * Redistributions of source code must retain the above copyright notice, this
 * list of conditions and the following disclaimer.
 *
 * Redistributions in binary form must reproduce the above copyright notice,
 * this list of conditions and the following
 * disclaimer in the documentation and/or other materials provided with the
 * distribution.
 *
 * Neither the name of the Ford Motor Company nor the names of its contributors
 * may be used to endorse or promote products derived from this software
 * without specific prior written permission.
 *
 * THIS SOFTWARE IS PROVIDED BY THE COPYRIGHT HOLDERS AND CONTRIBUTORS "AS IS"
 * AND ANY EXPRESS OR IMPLIED WARRANTIES, INCLUDING, BUT NOT LIMITED TO, THE
 * IMPLIED WARRANTIES OF MERCHANTABILITY AND FITNESS FOR A PARTICULAR PURPOSE
 * ARE DISCLAIMED. IN NO EVENT SHALL THE COPYRIGHT HOLDER OR CONTRIBUTORS BE
 * LIABLE FOR ANY DIRECT, INDIRECT, INCIDENTAL, SPECIAL, EXEMPLARY, OR
 * CONSEQUENTIAL DAMAGES (INCLUDING, BUT NOT LIMITED TO, PROCUREMENT OF
 * SUBSTITUTE GOODS OR SERVICES; LOSS OF USE, DATA, OR PROFITS; OR BUSINESS
 * INTERRUPTION) HOWEVER CAUSED AND ON ANY THEORY OF LIABILITY, WHETHER IN
 * CONTRACT, STRICT LIABILITY, OR TORT (INCLUDING NEGLIGENCE OR OTHERWISE)
 * ARISING IN ANY WAY OUT OF THE USE OF THIS SOFTWARE, EVEN IF ADVISED OF THE
 * POSSIBILITY OF SUCH DAMAGE.
 */

#include "application_manager/resumption/resumption_data.h"
#include "application_manager/application_manager_settings.h"
#include "application_manager/smart_object_keys.h"
#include "utils/logger.h"

namespace resumption {

SDL_CREATE_LOG_VARIABLE("Resumption")

ResumptionData::ResumptionData(
    const application_manager::ApplicationManager& application_manager)
    : application_manager_(application_manager) {}

smart_objects::SmartObject ResumptionData::GetApplicationCommands(
    app_mngr::ApplicationConstSharedPtr application) const {
  using namespace app_mngr;
  SDL_LOG_AUTO_TRACE();
  smart_objects::SmartObject commands_array(smart_objects::SmartType_Array);
  DCHECK_OR_RETURN(application, commands_array);
  if (!application) {
    SDL_LOG_ERROR("NULL Pointer App");
    return commands_array;
  }
  const DataAccessor<CommandsMap> accessor = application->commands_map();
  const CommandsMap& commands = accessor.GetData();
  CommandsMap::const_iterator it = commands.begin();
  for (int i = 0; it != commands.end(); ++it, ++i) {
    commands_array[i] = *(it->second);
  }
  return commands_array;
}

smart_objects::SmartObject ResumptionData::GetApplicationSubMenus(
    app_mngr::ApplicationConstSharedPtr application) const {
  using namespace app_mngr;
  SDL_LOG_AUTO_TRACE();

  DCHECK(application.get());
  smart_objects::SmartObject submenues_array =
      smart_objects::SmartObject(smart_objects::SmartType_Array);

  if (!application) {
    SDL_LOG_ERROR("NULL Pointer App");
    return submenues_array;
  }
  const DataAccessor<SubMenuMap> accessor = application->sub_menu_map();
  const SubMenuMap& sub_menus = accessor.GetData();
  SubMenuMap::const_iterator it = sub_menus.begin();
  for (int i = 0; it != sub_menus.end(); ++it, ++i) {
    submenues_array[i] = *(it->second);
  }
  return submenues_array;
}

smart_objects::SmartObject ResumptionData::GetApplicationInteractionChoiseSets(
    app_mngr::ApplicationConstSharedPtr application) const {
  using namespace app_mngr;
  SDL_LOG_AUTO_TRACE();

  DCHECK(application.get());
  smart_objects::SmartObject interaction_choice_set_array =
      smart_objects::SmartObject(smart_objects::SmartType_Array);
  if (!application) {
    SDL_LOG_ERROR("NULL Pointer App");
    return interaction_choice_set_array;
  }
  const DataAccessor<ChoiceSetMap> accessor = application->choice_set_map();
  const ChoiceSetMap& choices = accessor.GetData();
  ChoiceSetMap::const_iterator it = choices.begin();
  for (int i = 0; it != choices.end(); ++it, ++i) {
    interaction_choice_set_array[i] = *(it->second);
  }
  return interaction_choice_set_array;
}

smart_objects::SmartObject ResumptionData::GetApplicationGlobalProperties(
    app_mngr::ApplicationConstSharedPtr application) const {
  using namespace app_mngr;
  SDL_LOG_AUTO_TRACE();

  DCHECK(application.get());
  smart_objects::SmartObject global_properties =
      smart_objects::SmartObject(smart_objects::SmartType_Map);
  if (!application) {
    SDL_LOG_ERROR("NULL Pointer App");
    return global_properties;
  }

  global_properties[strings::help_prompt] =
      PointerToSmartObj(application->help_prompt());
  global_properties[strings::timeout_prompt] =
      PointerToSmartObj(application->timeout_prompt());
  global_properties[strings::vr_help] =
      PointerToSmartObj(application->vr_help());
  global_properties[strings::vr_help_title] =
      PointerToSmartObj(application->vr_help_title());
  global_properties[strings::keyboard_properties] =
      PointerToSmartObj(application->keyboard_props());
  global_properties[strings::menu_title] =
      PointerToSmartObj(application->menu_title());
  global_properties[strings::menu_icon] =
      PointerToSmartObj(application->menu_icon());
  return global_properties;
}

smart_objects::SmartObject ResumptionData::GetApplicationSubscriptions(
    app_mngr::ApplicationConstSharedPtr application) const {
  using namespace app_mngr;
  SDL_LOG_AUTO_TRACE();
  DCHECK(application.get());
  smart_objects::SmartObject subscriptions =
      smart_objects::SmartObject(smart_objects::SmartType_Map);
  if (!application) {
    SDL_LOG_ERROR("NULL Pointer App");
    return subscriptions;
  }
  SDL_LOG_DEBUG("app_id:" << application->app_id());

  {
    DataAccessor<ButtonSubscriptions> button_accessor =
        application->SubscribedButtons();

    const ButtonSubscriptions& button_subscriptions = button_accessor.GetData();

<<<<<<< HEAD
  SDL_LOG_DEBUG("SubscribedButtons:" << button_subscriptions.size());
  Append(button_subscriptions.begin(),
         button_subscriptions.end(),
         strings::application_buttons,
         subscriptions);
=======
    LOG4CXX_DEBUG(logger_, "SubscribedButtons:" << button_subscriptions.size());
    Append(button_subscriptions.begin(),
           button_subscriptions.end(),
           strings::application_buttons,
           subscriptions);
  }
>>>>>>> 5c0fa709

  for (auto extension : application->Extensions()) {
    extension->SaveResumptionData(subscriptions);
  }

  return subscriptions;
}

smart_objects::SmartObject ResumptionData::GetApplicationFiles(
    app_mngr::ApplicationConstSharedPtr application) const {
  using namespace app_mngr;
  SDL_LOG_AUTO_TRACE();
  DCHECK(application.get());
  SDL_LOG_TRACE("ENTER app_id:" << application->app_id());

  smart_objects::SmartObject files =
      smart_objects::SmartObject(smart_objects::SmartType_Array);
  if (!application) {
    SDL_LOG_ERROR("NULL Pointer App");
    return files;
  }

  const AppFilesMap& app_files = application->getAppFiles();
  int i = 0;
  for (AppFilesMap::const_iterator file_it = app_files.begin();
       file_it != app_files.end();
       file_it++) {
    const AppFile& file = file_it->second;
    if (file.is_persistent) {
      smart_objects::SmartObject file_data =
          smart_objects::SmartObject(smart_objects::SmartType_Map);
      file_data[strings::persistent_file] = file.is_persistent;
      file_data[strings::is_download_complete] = file.is_download_complete;
      file_data[strings::sync_file_name] = file.file_name;
      file_data[strings::file_type] = file.file_type;
      files[i++] = file_data;
    }
  }
  return files;
}

smart_objects::SmartObject ResumptionData::GetApplicationWidgetsInfo(
    app_mngr::ApplicationConstSharedPtr application) const {
  using namespace app_mngr;
  SDL_LOG_AUTO_TRACE();
  smart_objects::SmartObject windows_info =
      smart_objects::SmartObject(smart_objects::SmartType_Array);
  DCHECK_OR_RETURN(application, windows_info);
  const auto window_ids = application->GetWindowIds();
  const auto& window_optional_params_map =
      application->window_optional_params_map().GetData();
  for (const auto& window_id : window_ids) {
    const HmiStatePtr hmi_state = application->CurrentHmiState(window_id);
    if (mobile_apis::WindowType::WIDGET != hmi_state->window_type()) {
      continue;
    }
    auto info = CreateWindowInfoSO(
        window_id, hmi_state->window_type(), window_optional_params_map);

    windows_info[windows_info.length()] = info;
  }
  return windows_info;
}

smart_objects::SmartObject ResumptionData::CreateWindowInfoSO(
    const app_mngr::WindowID window_id,
    const mobile_apis::WindowType::eType window_type,
    const app_mngr::WindowParamsMap& window_optional_params_map) const {
  using namespace app_mngr;
  SDL_LOG_AUTO_TRACE();
  auto window_info = smart_objects::SmartObject(smart_objects::SmartType_Map);

  window_info[strings::window_id] = window_id;
  window_info[strings::window_type] = window_type;

  const auto& it_info = window_optional_params_map.find(window_id);
  if (window_optional_params_map.end() != it_info) {
    const auto keys = it_info->second->enumerate();

    for (const auto& key : keys) {
      window_info[key] = (*it_info->second)[key];
    }
  }

  return window_info;
}

smart_objects::SmartObject ResumptionData::PointerToSmartObj(
    const smart_objects::SmartObject* ptr) const {
  SDL_LOG_AUTO_TRACE();
  smart_objects::SmartObject temp;
  if (ptr != NULL) {
    temp = *ptr;
  }
  return temp;
}
}  // namespace resumption<|MERGE_RESOLUTION|>--- conflicted
+++ resolved
@@ -154,20 +154,12 @@
 
     const ButtonSubscriptions& button_subscriptions = button_accessor.GetData();
 
-<<<<<<< HEAD
-  SDL_LOG_DEBUG("SubscribedButtons:" << button_subscriptions.size());
-  Append(button_subscriptions.begin(),
-         button_subscriptions.end(),
-         strings::application_buttons,
-         subscriptions);
-=======
-    LOG4CXX_DEBUG(logger_, "SubscribedButtons:" << button_subscriptions.size());
+    SDL_LOG_DEBUG("SubscribedButtons:" << button_subscriptions.size());
     Append(button_subscriptions.begin(),
            button_subscriptions.end(),
            strings::application_buttons,
            subscriptions);
   }
->>>>>>> 5c0fa709
 
   for (auto extension : application->Extensions()) {
     extension->SaveResumptionData(subscriptions);
