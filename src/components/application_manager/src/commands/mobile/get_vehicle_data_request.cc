--- conflicted
+++ resolved
@@ -269,16 +269,6 @@
       hmi_apis::Common_Result::eType result_code =
           static_cast<hmi_apis::Common_Result::eType>(
               message[strings::params][hmi_response::code].asInt());
-<<<<<<< HEAD
-      bool result = false;
-      if (mobile_apis::Result::SUCCESS == result_code ||
-          (mobile_apis::Result::VEHICLE_DATA_NOT_AVAILABLE == result_code &&
-           message[strings::msg_params].length() > 1)) {
-        result = true;
-      }
-      const char* info = NULL;
-      std::string error_message;
-=======
       bool result = PrepareResultForMobileResponse(
           result_code, HmiInterfaces::HMI_INTERFACE_VehicleInfo);
       std::string response_info;
@@ -287,7 +277,6 @@
                ((hmi_apis::Common_Result::DATA_NOT_AVAILABLE == result_code) &&
                 (message[strings::msg_params].length() > 1));
 
->>>>>>> 22a014b3
       if (true ==
           message[strings::msg_params].keyExists(hmi_response::method)) {
         message[strings::msg_params].erase(hmi_response::method);
