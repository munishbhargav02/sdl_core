--- conflicted
+++ resolved
@@ -68,7 +68,6 @@
   // Add registered application to the policy db right after response sent to
   // mobile to be able to check all other API according to app permissions
   application_manager::ApplicationSharedPtr application =
-<<<<<<< HEAD
       application_manager_.application(connection_key());
   if (!application) {
     LOG4CXX_ERROR(logger_,
@@ -87,33 +86,11 @@
   // and HMI level set-up
   application_manager_.GetPolicyHandler().OnAppRegisteredOnMobile(
       application->policy_app_id());
-=======
-      application_manager::ApplicationManagerImpl::instance()->application(
-          connection_key());
-
-  if (!application) {
-    LOG4CXX_ERROR(logger_, "Application with connection key "
-                               << connection_key() << " is not registered.");
-    return;
-  }
-
-  SetHeartBeatTimeout(connection_key(), application->mobile_app_id());
-
-  // Default HMI level should be set before any permissions validation, since it
-  // relies on HMI level.
-  ApplicationManagerImpl::instance()->OnApplicationRegistered(application);
-
-  // Sends OnPermissionChange notification to mobile right after RAI response
-  // and HMI level set-up
-  policy::PolicyHandler::instance()->OnAppRegisteredOnMobile(
-      application->mobile_app_id());
->>>>>>> bcf8405b
 }
 
 void RegisterAppInterfaceResponse::SetHeartBeatTimeout(
     uint32_t connection_key, const std::string &mobile_app_id) {
   LOG4CXX_AUTO_TRACE(logger_);
-<<<<<<< HEAD
   policy::PolicyHandlerInterface& policy_handler =
       application_manager_.GetPolicyHandler();
   if (policy_handler.PolicyEnabled()) {
@@ -121,16 +98,6 @@
     if (timeout > 0) {
       application_manager_.connection_handler().SetHeartBeatTimeout(
           connection_key, timeout);
-=======
-  policy::PolicyHandler *policy_handler = policy::PolicyHandler::instance();
-  if (policy_handler->PolicyEnabled()) {
-    const int32_t timeout = policy_handler->HeartBeatTimeout(mobile_app_id) /
-                            date_time::DateTime::MILLISECONDS_IN_SECOND;
-    if (timeout > 0) {
-      application_manager::ApplicationManagerImpl::instance()
-          ->connection_handler()
-          ->SetHeartBeatTimeout(connection_key, timeout);
->>>>>>> bcf8405b
     }
   } else {
     LOG4CXX_INFO(logger_, "Policy is turn off");
