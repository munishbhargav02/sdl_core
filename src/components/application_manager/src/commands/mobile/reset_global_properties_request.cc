--- conflicted
+++ resolved
@@ -268,38 +268,10 @@
     }
   }
 
-<<<<<<< HEAD
-  if (!IsPendingResponseExist()) {
-    bool result =
-        ((hmi_apis::Common_Result::SUCCESS == ui_result_) &&
-         (hmi_apis::Common_Result::SUCCESS == tts_result_ ||
-          hmi_apis::Common_Result::UNSUPPORTED_RESOURCE == tts_result_)) ||
-        ((hmi_apis::Common_Result::SUCCESS == ui_result_) &&
-         (hmi_apis::Common_Result::INVALID_ENUM == tts_result_)) ||
-        ((hmi_apis::Common_Result::INVALID_ENUM == ui_result_) &&
-         (hmi_apis::Common_Result::SUCCESS == tts_result_));
-
-    mobile_apis::Result::eType result_code;
-    const char* return_info = NULL;
-
-    if (result) {
-      if (hmi_apis::Common_Result::UNSUPPORTED_RESOURCE == tts_result_) {
-        result_code = mobile_apis::Result::WARNINGS;
-        return_info = "Unsupported phoneme type sent in a prompt";
-      } else {
-        result_code = static_cast<mobile_apis::Result::eType>(
-            std::max(ui_result_, tts_result_));
-      }
-    } else {
-      result_code = static_cast<mobile_apis::Result::eType>(
-          std::max(ui_result_, tts_result_));
-    }
-=======
   if (IsPendingResponseExist()) {
     LOG4CXX_DEBUG(logger_, "Waiting for remaining responses");
     return;
   }
->>>>>>> 22a014b3
 
   mobile_apis::Result::eType result_code = mobile_apis::Result::INVALID_ENUM;
   std::string response_info;
@@ -340,8 +312,7 @@
       HmiInterfaces::STATE_AVAILABLE == tts_interface_state) {
     result = true;
     out_result_code = mobile_apis::Result::WARNINGS;
-    out_response_info =
-        std::string("Unsupported phoneme type sent in a prompt").c_str();
+    out_response_info = "Unsupported phoneme type sent in a prompt";
   } else {
     result =
         PrepareResultForMobileResponse(ui_properties_info, tts_properties_info);
