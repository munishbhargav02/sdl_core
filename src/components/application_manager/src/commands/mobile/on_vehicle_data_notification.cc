/*

 Copyright (c) 2013, Ford Motor Company
 All rights reserved.

 Redistribution and use in source and binary forms, with or without
 modification, are permitted provided that the following conditions are met:

 Redistributions of source code must retain the above copyright notice, this
 list of conditions and the following disclaimer.

 Redistributions in binary form must reproduce the above copyright notice,
 this list of conditions and the following
 disclaimer in the documentation and/or other materials provided with the
 distribution.

 Neither the name of the Ford Motor Company nor the names of its contributors
 may be used to endorse or promote products derived from this software
 without specific prior written permission.

 THIS SOFTWARE IS PROVIDED BY THE COPYRIGHT HOLDERS AND CONTRIBUTORS "AS IS"
 AND ANY EXPRESS OR IMPLIED WARRANTIES, INCLUDING, BUT NOT LIMITED TO, THE
 IMPLIED WARRANTIES OF MERCHANTABILITY AND FITNESS FOR A PARTICULAR PURPOSE
 ARE DISCLAIMED. IN NO EVENT SHALL THE COPYRIGHT HOLDER OR CONTRIBUTORS BE
 LIABLE FOR ANY DIRECT, INDIRECT, INCIDENTAL, SPECIAL, EXEMPLARY, OR
 CONSEQUENTIAL DAMAGES (INCLUDING, BUT NOT LIMITED TO, PROCUREMENT OF
 SUBSTITUTE GOODS OR SERVICES; LOSS OF USE, DATA, OR PROFITS; OR BUSINESS
 INTERRUPTION) HOWEVER CAUSED AND ON ANY THEORY OF LIABILITY, WHETHER IN
 CONTRACT, STRICT LIABILITY, OR TORT (INCLUDING NEGLIGENCE OR OTHERWISE)
 ARISING IN ANY WAY OUT OF THE USE OF THIS SOFTWARE, EVEN IF ADVISED OF THE
 POSSIBILITY OF SUCH DAMAGE.
 */

#include "application_manager/commands/mobile/on_vehicle_data_notification.h"
#include "application_manager/application_manager_impl.h"
#include "application_manager/application_impl.h"
#include "application_manager/message_helper.h"
#include "interfaces/MOBILE_API.h"

namespace application_manager {

namespace commands {

OnVehicleDataNotification::OnVehicleDataNotification(
  const MessageSharedPtr& message)
  : CommandNotificationImpl(message) {
}

OnVehicleDataNotification::~OnVehicleDataNotification() {
}

void OnVehicleDataNotification::Run() {
  LOG4CXX_AUTO_TRACE(logger_);

  std::vector<ApplicationSharedPtr> appNotification;
  std::vector<ApplicationSharedPtr>::iterator appNotification_it =
    appNotification.begin();
  std::vector<smart_objects::SmartObject> appSO;

  const VehicleData& vehicle_data = MessageHelper::vehicle_data();
  VehicleData::const_iterator it = vehicle_data.begin();

  for (; vehicle_data.end() != it; ++it) {
    if (true == (*message_)[strings::msg_params].keyExists(it->first)) {
<<<<<<< HEAD
      const std::vector<utils::SharedPtr<Application>>& applications =
            ApplicationManagerImpl::instance()->IviInfoUpdated(it->second,
                (*message_)[strings::msg_params][it->first].asInt());

      std::vector<utils::SharedPtr<Application>>::const_iterator it = applications.begin();
      for (; applications.end() != it; ++it) {
        utils::SharedPtr<Application> app = *it;
        if (!app) {
          LOG4CXX_ERROR(logger_, "NULL pointer");
          continue;
=======
      const std::vector<ApplicationSharedPtr>& applications =
        ApplicationManagerImpl::instance()->IviInfoUpdated(it->second,
                                                           (*message_)[strings::msg_params][it->first].asInt());

      std::vector<ApplicationSharedPtr>::const_iterator app_it = applications.begin();
      for (; applications.end() != app_it; ++app_it) {
        const ApplicationSharedPtr app = *app_it;
        DCHECK(app);

        appNotification_it = find(appNotification.begin(), appNotification.end(), app);
        if (appNotification_it == appNotification.end()) {
          appNotification.push_back(app);
          smart_objects::SmartObject msg_param = smart_objects::SmartObject(
                                                   smart_objects::SmartType_Map);
          msg_param[it->first] = (*message_)[strings::msg_params][it->first];
          appSO.push_back(msg_param);
        } else {
          size_t idx = std::distance(appNotification.begin(), appNotification_it);
          appSO[idx][it->first] = (*message_)[strings::msg_params][it->first];
>>>>>>> d6120b98
        }
      }
    }
  }

  LOG4CXX_DEBUG(logger_, "Number of Notifications to be send: " <<
                appNotification.size());

  for (size_t idx = 0; idx < appNotification.size(); idx++) {
    LOG4CXX_INFO(
      logger_,
      "Send OnVehicleData PRNDL notification to " << appNotification[idx]->name()
      << " application id " << appNotification[idx]->app_id());
    (*message_)[strings::params][strings::connection_key] =
      appNotification[idx]->app_id();
    (*message_)[strings::msg_params] = appSO[idx];
    SendNotification();
  }
}

}  // namespace commands

}  // namespace application_manager<|MERGE_RESOLUTION|>--- conflicted
+++ resolved
@@ -62,26 +62,19 @@
 
   for (; vehicle_data.end() != it; ++it) {
     if (true == (*message_)[strings::msg_params].keyExists(it->first)) {
-<<<<<<< HEAD
-      const std::vector<utils::SharedPtr<Application>>& applications =
-            ApplicationManagerImpl::instance()->IviInfoUpdated(it->second,
-                (*message_)[strings::msg_params][it->first].asInt());
-
-      std::vector<utils::SharedPtr<Application>>::const_iterator it = applications.begin();
-      for (; applications.end() != it; ++it) {
-        utils::SharedPtr<Application> app = *it;
-        if (!app) {
-          LOG4CXX_ERROR(logger_, "NULL pointer");
-          continue;
-=======
       const std::vector<ApplicationSharedPtr>& applications =
         ApplicationManagerImpl::instance()->IviInfoUpdated(it->second,
                                                            (*message_)[strings::msg_params][it->first].asInt());
 
-      std::vector<ApplicationSharedPtr>::const_iterator app_it = applications.begin();
+      std::vector<ApplicationSharedPtr>::const_iterator app_it =
+        applications.begin();
+
       for (; applications.end() != app_it; ++app_it) {
         const ApplicationSharedPtr app = *app_it;
-        DCHECK(app);
+        if (!app) {
+          LOG4CXX_ERROR(logger_, "NULL pointer");
+          continue;
+}
 
         appNotification_it = find(appNotification.begin(), appNotification.end(), app);
         if (appNotification_it == appNotification.end()) {
@@ -93,7 +86,7 @@
         } else {
           size_t idx = std::distance(appNotification.begin(), appNotification_it);
           appSO[idx][it->first] = (*message_)[strings::msg_params][it->first];
->>>>>>> d6120b98
+
         }
       }
     }
