/*

 Copyright (c) 2013, Ford Motor Company
 All rights reserved.

 Redistribution and use in source and binary forms, with or without
 modification, are permitted provided that the following conditions are met:

 Redistributions of source code must retain the above copyright notice, this
 list of conditions and the following disclaimer.

 Redistributions in binary form must reproduce the above copyright notice,
 this list of conditions and the following
 disclaimer in the documentation and/or other materials provided with the
 distribution.

 Neither the name of the Ford Motor Company nor the names of its contributors
 may be used to endorse or promote products derived from this software
 without specific prior written permission.

 THIS SOFTWARE IS PROVIDED BY THE COPYRIGHT HOLDERS AND CONTRIBUTORS "AS IS"
 AND ANY EXPRESS OR IMPLIED WARRANTIES, INCLUDING, BUT NOT LIMITED TO, THE
 IMPLIED WARRANTIES OF MERCHANTABILITY AND FITNESS FOR A PARTICULAR PURPOSE
 ARE DISCLAIMED. IN NO EVENT SHALL THE COPYRIGHT HOLDER OR CONTRIBUTORS BE
 LIABLE FOR ANY DIRECT, INDIRECT, INCIDENTAL, SPECIAL, EXEMPLARY, OR
 CONSEQUENTIAL DAMAGES (INCLUDING, BUT NOT LIMITED TO, PROCUREMENT OF
 SUBSTITUTE GOODS OR SERVICES; LOSS OF USE, DATA, OR PROFITS; OR BUSINESS
 INTERRUPTION) HOWEVER CAUSED AND ON ANY THEORY OF LIABILITY, WHETHER IN
 CONTRACT, STRICT LIABILITY, OR TORT (INCLUDING NEGLIGENCE OR OTHERWISE)
 ARISING IN ANY WAY OUT OF THE USE OF THIS SOFTWARE, EVEN IF ADVISED OF THE
 POSSIBILITY OF SUCH DAMAGE.
 */

#include "application_manager/commands/mobile/delete_interaction_choice_set_request.h"
#include "application_manager/application_manager_impl.h"
#include "application_manager/application_impl.h"
#include "interfaces/MOBILE_API.h"
#include "interfaces/HMI_API.h"
#include "application_manager/message_helper.h"

namespace application_manager {

namespace commands {

DeleteInteractionChoiceSetRequest::DeleteInteractionChoiceSetRequest(
    const MessageSharedPtr& message)
    : CommandRequestImpl(message) {
}

DeleteInteractionChoiceSetRequest::~DeleteInteractionChoiceSetRequest() {
}

void DeleteInteractionChoiceSetRequest::Run() {
  LOG4CXX_AUTO_TRACE(logger_);

  ApplicationSharedPtr app =
      ApplicationManagerImpl::instance()->application(connection_key());

  if (!app) {
    LOG4CXX_ERROR(logger_, "No application associated with connection key "
                  << connection_key());
    SendResponse(false, mobile_apis::Result::APPLICATION_NOT_REGISTERED);
    return;
  }

  const int32_t choice_set_id =
      (*message_)[strings::msg_params]
                  [strings::interaction_choice_set_id].asInt();

  if (!app->FindChoiceSet(choice_set_id)) {
    LOG4CXX_ERROR(logger_, "Choice set with id " << choice_set_id
                  << " is not found.");
    SendResponse(false, mobile_apis::Result::INVALID_ID);
    return;
  }

  if (ChoiceSetInUse(app)) {
    LOG4CXX_ERROR(logger_, "Choice set currently in use.");
    SendResponse(false, mobile_apis::Result::IN_USE);
    return;
  }
  SendVrDeleteCommand(app);

  smart_objects::SmartObject msg_params = smart_objects::SmartObject(
      smart_objects::SmartType_Map);

  msg_params[strings::interaction_choice_set_id] = choice_set_id;
  msg_params[strings::app_id] = app->app_id();

  app->RemoveChoiceSet(choice_set_id);

  // Checking of HMI responses will be implemented with APPLINK-14600
<<<<<<< HEAD
  SendResponse(true, mobile_apis::Result::SUCCESS);
  app->UpdateHash();
=======
  const bool result = true;
  SendResponse(result, mobile_apis::Result::SUCCESS);
  if (result) {
    app->UpdateHash();
  }
>>>>>>> feb79e26
}

bool DeleteInteractionChoiceSetRequest::ChoiceSetInUse(
    ApplicationConstSharedPtr app) {
  LOG4CXX_AUTO_TRACE(logger_);
  if (!app->is_perform_interaction_active()) {
    return false;
  }
  const DataAccessor<PerformChoiceSetMap> accessor =
      app->performinteraction_choice_set_map();
  const PerformChoiceSetMap& choice_set_map = accessor.GetData();

  const uint32_t choice_set_id =
      (*message_)[strings::msg_params][strings::interaction_choice_set_id].
      asUInt();

  PerformChoiceSetMap::const_iterator it = choice_set_map.begin();
  for (; choice_set_map.end() != it; ++it) {
    const PerformChoice& choice =  it->second;
    PerformChoice::const_iterator choice_it = choice.begin();
    for (; choice.end() != choice_it; ++choice_it) {
      if (choice_it->first == choice_set_id) {
        LOG4CXX_ERROR(logger_, "Choice set with id " << choice_set_id
                      << " is in use.");
        return true;
      }
    }
  }
  return true;
}

void DeleteInteractionChoiceSetRequest::SendVrDeleteCommand(
    application_manager::ApplicationSharedPtr app) {
  LOG4CXX_AUTO_TRACE(logger_);

  const uint32_t choice_set_id =
      (*message_)[strings::msg_params][strings::interaction_choice_set_id].
      asUInt();

  smart_objects::SmartObject* choice_set = app->FindChoiceSet(choice_set_id);

  if (!choice_set) {
    LOG4CXX_ERROR(logger_, "Choice set with id " << choice_set_id
                  << " is not found.");
    return;
  }

  smart_objects::SmartObject msg_params = smart_objects::SmartObject(
      smart_objects::SmartType_Map);
  msg_params[strings::app_id] = app->app_id();
  msg_params[strings::type] = hmi_apis::Common_VRCommandType::Choice;
  msg_params[strings::grammar_id] = (*choice_set)[strings::grammar_id];
  choice_set = &((*choice_set)[strings::choice_set]);
  for (uint32_t i = 0; i < (*choice_set).length() ; ++i) {
    msg_params[strings::cmd_id] = (*choice_set)[i][strings::choice_id];
    SendHMIRequest(hmi_apis::FunctionID::VR_DeleteCommand, &msg_params);
  }
}

}  // namespace commands

}  // namespace application_manager<|MERGE_RESOLUTION|>--- conflicted
+++ resolved
@@ -90,16 +90,11 @@
   app->RemoveChoiceSet(choice_set_id);
 
   // Checking of HMI responses will be implemented with APPLINK-14600
-<<<<<<< HEAD
-  SendResponse(true, mobile_apis::Result::SUCCESS);
-  app->UpdateHash();
-=======
   const bool result = true;
   SendResponse(result, mobile_apis::Result::SUCCESS);
   if (result) {
     app->UpdateHash();
   }
->>>>>>> feb79e26
 }
 
 bool DeleteInteractionChoiceSetRequest::ChoiceSetInUse(
