--- conflicted
+++ resolved
@@ -69,8 +69,6 @@
     hmi_capabilities.set_ccpu_version(ccpu_version);
   } else {
     LOG4CXX_WARN(logger_, "GetSystemError returns an error code " << code);
-<<<<<<< HEAD
-=======
 
     // We have to set preloaded flag as false in policy table on any response
     // of GetSystemInfo (SDLAQ-CRS-2365)
@@ -79,7 +77,6 @@
                                                        empty_value,
                                                        empty_value);
     return;
->>>>>>> 5daa049e
   }
 
   // We have to set preloaded flag as false in policy table on any response
