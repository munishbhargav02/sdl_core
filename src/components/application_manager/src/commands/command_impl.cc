/*
 Copyright (c) 2014, Ford Motor Company
 All rights reserved.

 Redistribution and use in source and binary forms, with or without
 modification, are permitted provided that the following conditions are met:

 Redistributions of source code must retain the above copyright notice, this
 list of conditions and the following disclaimer.

 Redistributions in binary form must reproduce the above copyright notice,
 this list of conditions and the following
 disclaimer in the documentation and/or other materials provided with the
 distribution.

 Neither the name of the Ford Motor Company nor the names of its contributors
 may be used to endorse or promote products derived from this software
 without specific prior written permission.

 THIS SOFTWARE IS PROVIDED BY THE COPYRIGHT HOLDERS AND CONTRIBUTORS "AS IS"
 AND ANY EXPRESS OR IMPLIED WARRANTIES, INCLUDING, BUT NOT LIMITED TO, THE
 IMPLIED WARRANTIES OF MERCHANTABILITY AND FITNESS FOR A PARTICULAR PURPOSE
 ARE DISCLAIMED. IN NO EVENT SHALL THE COPYRIGHT HOLDER OR CONTRIBUTORS BE
 LIABLE FOR ANY DIRECT, INDIRECT, INCIDENTAL, SPECIAL, EXEMPLARY, OR
 CONSEQUENTIAL DAMAGES (INCLUDING, BUT NOT LIMITED TO, PROCUREMENT OF
 SUBSTITUTE GOODS OR SERVICES; LOSS OF USE, DATA, OR PROFITS; OR BUSINESS
 INTERRUPTION) HOWEVER CAUSED AND ON ANY THEORY OF LIABILITY, WHETHER IN
 CONTRACT, STRICT LIABILITY, OR TORT (INCLUDING NEGLIGENCE OR OTHERWISE)
 ARISING IN ANY WAY OUT OF THE USE OF THIS SOFTWARE, EVEN IF ADVISED OF THE
 POSSIBILITY OF SUCH DAMAGE.
 */

#include "application_manager/commands/command_impl.h"

#include "application_manager/application_impl.h"
#include "application_manager/application_manager.h"
#include "application_manager/message_helper.h"

namespace application_manager {

namespace {
struct AppExtensionPredicate {
  AppExtensionUID uid;
  bool operator()(const ApplicationSharedPtr app) {
    return app ? (app->QueryInterface(uid).use_count() != 0) : false;
  }
};
}  // namespace

namespace commands {

CREATE_LOGGERPTR_LOCAL(CommandImpl::logger_, "Commands")

const int32_t CommandImpl::hmi_protocol_type_ = 1;
const int32_t CommandImpl::mobile_protocol_type_ = 0;
const int32_t CommandImpl::protocol_version_ = 3;

CommandImpl::CommandImpl(const MessageSharedPtr& message,
                         ApplicationManager& application_manager,
                         rpc_service::RPCService& rpc_service,
                         HMICapabilities& hmi_capabilities,
                         policy::PolicyHandlerInterface& policy_handler)
    : message_(message)
    , default_timeout_(application_manager.get_settings().default_timeout())
    , allowed_to_terminate_(true)
    , application_manager_(application_manager)
    , rpc_service_(rpc_service)
    , hmi_capabilities_(hmi_capabilities)
    , policy_handler_(policy_handler) {}

CommandImpl::~CommandImpl() {
  CleanUp();
}

bool CommandImpl::CheckPermissions() {
  return true;
}

bool CommandImpl::Init() {
  return true;
}

bool CommandImpl::CleanUp() {
  return true;
}

void CommandImpl::Run() {}

void CommandImpl::OnUpdateTimeOut() {}

uint32_t CommandImpl::default_timeout() const {
  return default_timeout_;
}

uint32_t CommandImpl::correlation_id() const {
  return (*message_)[strings::params][strings::correlation_id].asUInt();
}

int32_t CommandImpl::function_id() const {
  return (*message_)[strings::params][strings::function_id].asInt();
}

WindowID CommandImpl::window_id() const {
  if ((*message_).keyExists(strings::msg_params)) {
    if ((*message_)[strings::msg_params].keyExists(strings::window_id)) {
      return (*message_)[strings::msg_params][strings::window_id].asInt();
    }
  }
  return mobile_apis::PredefinedWindows::DEFAULT_WINDOW;
}

uint32_t CommandImpl::connection_key() const {
  return (*message_)[strings::params][strings::connection_key].asUInt();
}

<<<<<<< HEAD
void CommandImpl::HandleTimeOut() {}
=======
void CommandImpl::set_warning_info(const std::string info) {
  warning_info_ = info;
}

std::string CommandImpl::warning_info() const {
  return warning_info_;
}

void CommandImpl::onTimeOut() {}
>>>>>>> 81fb32e3

bool CommandImpl::AllowedToTerminate() {
  return allowed_to_terminate_;
}

void CommandImpl::SetAllowedToTerminate(const bool allowed) {
  allowed_to_terminate_ = allowed;
}

bool CommandImpl::CheckAllowedParameters(const Command::CommandSource source) {
  LOG4CXX_AUTO_TRACE(logger_);

  const ApplicationSharedPtr app =
      application_manager_.application(connection_key());
  if (!app) {
    LOG4CXX_ERROR(logger_,
                  "There is no registered application with "
                  "connection key '"
                      << connection_key() << "'");
    return false;
  }

  RPCParams params;

  const smart_objects::SmartObject& s_map = (*message_)[strings::msg_params];
  smart_objects::SmartMap::const_iterator iter = s_map.map_begin();
  smart_objects::SmartMap::const_iterator iter_end = s_map.map_end();

  for (; iter != iter_end; ++iter) {
    LOG4CXX_DEBUG(logger_, "Request's param: " << iter->first);
    params.insert(iter->first);
  }

  mobile_apis::Result::eType check_result =
      mobile_apis::Result::eType::INVALID_ID;
  const auto current_window_id = window_id();
  if (app->WindowIdExists(current_window_id)) {
    check_result = application_manager_.CheckPolicyPermissions(
        app,
        current_window_id,
        MessageHelper::StringifiedFunctionID(
            static_cast<mobile_api::FunctionID::eType>(function_id())),
        params,
        &parameters_permissions_);
  }

  // Check, if RPC is allowed by policy
  if (mobile_apis::Result::SUCCESS != check_result) {
    mobile_apis::messageType::eType message_type =
        static_cast<mobile_apis::messageType::eType>(
            (*message_)[strings::params][strings::message_type].asInt());
    if (message_type == mobile_apis::messageType::request &&
        source == Command::CommandSource::SOURCE_MOBILE) {
      smart_objects::SmartObjectSPtr response =
          MessageHelper::CreateBlockedByPoliciesResponse(
              static_cast<mobile_api::FunctionID::eType>(function_id()),
              check_result,
              correlation_id(),
              app->app_id());
      rpc_service_.SendMessageToMobile(response);
    }

    return false;
  }

  // If no parameters specified in policy table, no restriction will be
  // applied for parameters
  if (parameters_permissions_.allowed_params.empty() &&
      parameters_permissions_.disallowed_params.empty() &&
      parameters_permissions_.undefined_params.empty()) {
    return true;
  }

  RemoveDisallowedParameters();

  return true;
}

void CommandImpl::RemoveDisallowedParameters() {
  LOG4CXX_AUTO_TRACE(logger_);

  smart_objects::SmartObject& params = (*message_)[strings::msg_params];

  for (const auto& key : params.enumerate()) {
    if (parameters_permissions_.disallowed_params.end() !=
        parameters_permissions_.disallowed_params.find(key)) {
      // Remove from request all disallowed parameters
      params.erase(key);
      removed_parameters_permissions_.disallowed_params.insert(key);
      LOG4CXX_INFO(logger_,
                   "Following parameter is disallowed by user: " << key);
    }

    else if (removed_parameters_permissions_.undefined_params.end() !=
             removed_parameters_permissions_.undefined_params.find(key)) {
      // Remove from request all undefined yet parameters
      params.erase(key);
      removed_parameters_permissions_.undefined_params.insert(key);
      LOG4CXX_INFO(logger_,
                   "Following parameter is disallowed by policy: " << key);
    }

    else if (parameters_permissions_.allowed_params.end() ==
             parameters_permissions_.allowed_params.find(key)) {
      // Remove from request all parameters missed in allowed
      params.erase(key);
      removed_parameters_permissions_.undefined_params.insert(key);
      LOG4CXX_INFO(logger_,
                   "Following parameter is not found among allowed parameters '"
                       << key << "' and will be treated as disallowed.");
    }
  }
}

bool CommandImpl::ReplaceMobileWithHMIAppId(
    ns_smart_device_link::ns_smart_objects::SmartObject& message) {
  LOG4CXX_AUTO_TRACE(logger_);
  if (message.keyExists(strings::app_id)) {
    ApplicationSharedPtr application =
        application_manager_.application(message[strings::app_id].asUInt());
    if (!application) {
      LOG4CXX_ERROR(logger_, "Substitution mobile --> HMI id is failed.");
      return false;
    }
    LOG4CXX_DEBUG(logger_,
                  "ReplaceMobileWithHMIAppId from "
                      << message[strings::app_id].asInt() << " to "
                      << application->hmi_app_id());
    message[strings::app_id] = application->hmi_app_id();
  } else {
    switch (message.getType()) {
      case smart_objects::SmartType::SmartType_Array: {
        smart_objects::SmartArray* message_array = message.asArray();
        smart_objects::SmartArray::iterator it = message_array->begin();
        for (; it != message_array->end(); ++it) {
          if (!ReplaceMobileWithHMIAppId(*it)) {
            break;
          }
        }
        break;
      }
      case smart_objects::SmartType::SmartType_Map: {
        std::set<std::string> keys = message.enumerate();
        std::set<std::string>::const_iterator key = keys.begin();
        for (; key != keys.end(); ++key) {
          std::string k = *key;
          if (!ReplaceMobileWithHMIAppId(message[*key])) {
            break;
          }
        }
        break;
      }
      default: { break; }
    }
  }

  return true;
}

bool CommandImpl::ReplaceHMIWithMobileAppId(
    ns_smart_device_link::ns_smart_objects::SmartObject& message) {
  if (message.keyExists(strings::app_id)) {
    ApplicationSharedPtr application =
        application_manager_.application_by_hmi_app(
            message[strings::app_id].asUInt());

    if (!application) {
      LOG4CXX_ERROR(logger_, "Substitution HMI --> mobile id is failed.");
      return false;
    }
    LOG4CXX_DEBUG(logger_,
                  "ReplaceHMIWithMobileAppId from "
                      << message[strings::app_id].asInt() << " to "
                      << application->app_id());
    message[strings::app_id] = application->app_id();
  } else {
    switch (message.getType()) {
      case smart_objects::SmartType::SmartType_Array: {
        smart_objects::SmartArray* message_array = message.asArray();
        smart_objects::SmartArray::iterator it = message_array->begin();
        for (; it != message_array->end(); ++it) {
          if (!ReplaceHMIWithMobileAppId(*it)) {
            break;
          }
        }
        break;
      }
      case smart_objects::SmartType::SmartType_Map: {
        std::set<std::string> keys = message.enumerate();
        std::set<std::string>::const_iterator key = keys.begin();
        for (; key != keys.end(); ++key) {
          if (!ReplaceHMIWithMobileAppId(message[*key])) {
            break;
          }
        }
        break;
      }
      default: { break; }
    }
  }

  return true;
}

uint32_t CommandImpl::CalcCommandInternalConsecutiveNumber(
    ApplicationConstSharedPtr app) {
  LOG4CXX_AUTO_TRACE(logger_);
  const DataAccessor<CommandsMap> accessor = app->commands_map();
  const CommandsMap& commands = accessor.GetData();

  uint32_t last_command_number = 0u;
  if (!commands.empty()) {
    last_command_number = commands.rbegin()->first;
  }

  return last_command_number + 1;
}

bool CommandImpl::CheckSyntax(const std::string& str,
                              bool allow_empty_line) const {
  if (std::string::npos != str.find_first_of("\t\n")) {
    LOG4CXX_ERROR(logger_, "CheckSyntax failed! :" << str);
    return false;
  }
  if (std::string::npos != str.find("\\n") ||
      std::string::npos != str.find("\\t")) {
    LOG4CXX_ERROR(logger_, "CheckSyntax failed! :" << str);
    return false;
  }
  if (!allow_empty_line) {
    if ((std::string::npos == str.find_first_not_of(' '))) {
      return false;
    }
  }
  return true;
}

}  // namespace commands
}  // namespace application_manager<|MERGE_RESOLUTION|>--- conflicted
+++ resolved
@@ -113,9 +113,9 @@
   return (*message_)[strings::params][strings::connection_key].asUInt();
 }
 
-<<<<<<< HEAD
+
 void CommandImpl::HandleTimeOut() {}
-=======
+
 void CommandImpl::set_warning_info(const std::string info) {
   warning_info_ = info;
 }
@@ -123,9 +123,6 @@
 std::string CommandImpl::warning_info() const {
   return warning_info_;
 }
-
-void CommandImpl::onTimeOut() {}
->>>>>>> 81fb32e3
 
 bool CommandImpl::AllowedToTerminate() {
   return allowed_to_terminate_;
