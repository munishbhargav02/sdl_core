/*
 * Copyright (c) 2016, Ford Motor Company
 * All rights reserved.
 *
 * Redistribution and use in source and binary forms, with or without
 * modification, are permitted provided that the following conditions are met:
 *
 * Redistributions of source code must retain the above copyright notice, this
 * list of conditions and the following disclaimer.
 *
 * Redistributions in binary form must reproduce the above copyright notice,
 * this list of conditions and the following
 * disclaimer in the documentation and/or other materials provided with the
 * distribution.
 *
 * Neither the name of the Ford Motor Company nor the names of its contributors
 * may be used to endorse or promote products derived from this software
 * without specific prior written permission.
 *
 * THIS SOFTWARE IS PROVIDED BY THE COPYRIGHT HOLDERS AND CONTRIBUTORS "AS IS"
 * AND ANY EXPRESS OR IMPLIED WARRANTIES, INCLUDING, BUT NOT LIMITED TO, THE
 * IMPLIED WARRANTIES OF MERCHANTABILITY AND FITNESS FOR A PARTICULAR PURPOSE
 * ARE DISCLAIMED. IN NO EVENT SHALL THE COPYRIGHT HOLDER OR CONTRIBUTORS BE
 * LIABLE FOR ANY DIRECT, INDIRECT, INCIDENTAL, SPECIAL, EXEMPLARY, OR
 * CONSEQUENTIAL DAMAGES (INCLUDING, BUT NOT LIMITED TO, PROCUREMENT OF
 * SUBSTITUTE GOODS OR SERVICES; LOSS OF USE, DATA, OR PROFITS; OR BUSINESS
 * INTERRUPTION) HOWEVER CAUSED AND ON ANY THEORY OF LIABILITY, WHETHER IN
 * CONTRACT, STRICT LIABILITY, OR TORT (INCLUDING NEGLIGENCE OR OTHERWISE)
 * ARISING IN ANY WAY OUT OF THE USE OF THIS SOFTWARE, EVEN IF ADVISED OF THE
 * POSSIBILITY OF SUCH DAMAGE.
 */

#include <stdlib.h>  // for rand()

#include <climits>
#include <string>
#include <fstream>
#include <utility>
#include <bson_object.h>

#include "application_manager/application_manager_impl.h"
#include "application_manager/commands/command_impl.h"
#include "application_manager/commands/command_notification_impl.h"
#include "application_manager/message_helper.h"
#include "application_manager/rpc_service_impl.h"
#include "application_manager/rpc_handler_impl.h"
#include "application_manager/mobile_message_handler.h"
#include "application_manager/policies/policy_handler.h"
#include "application_manager/hmi_capabilities_impl.h"
#include "application_manager/resumption/resume_ctrl_impl.h"
#include "application_manager/app_launch/app_launch_ctrl_impl.h"
#include "application_manager/app_launch/app_launch_data_db.h"
#include "application_manager/app_launch/app_launch_data_json.h"
#include "application_manager/helpers/application_helper.h"
#include "application_manager/plugin_manager/rpc_plugin_manager_impl.h"
#include "protocol_handler/protocol_handler.h"
#include "hmi_message_handler/hmi_message_handler.h"
#include "application_manager/command_holder_impl.h"
#include "connection_handler/connection_handler_impl.h"
#include "formatters/formatter_json_rpc.h"
#include "formatters/CFormatterJsonSDLRPCv2.h"
#include "formatters/CFormatterJsonSDLRPCv1.h"
#include "protocol/bson_object_keys.h"

#include "utils/threads/thread.h"
#include "utils/file_system.h"
#include "utils/helpers.h"
#include "utils/timer_task_impl.h"
#include "smart_objects/enum_schema_item.h"
#include "interfaces/HMI_API_schema.h"
#include "application_manager/application_impl.h"
#include "media_manager/media_manager.h"
#include "policy/usage_statistics/counter.h"
#include "utils/custom_string.h"
#include <time.h>

namespace {
int get_rand_from_range(uint32_t from = 0, int to = RAND_MAX) {
  return std::rand() % to + from;
}
}  // namespace

namespace application_manager {

namespace {
DeviceTypes devicesType = {
    std::make_pair(std::string("USB_AOA"),
                   hmi_apis::Common_TransportType::USB_AOA),
    std::make_pair(std::string("USB_IOS"),
                   hmi_apis::Common_TransportType::USB_IOS),
    std::make_pair(std::string("BLUETOOTH"),
                   hmi_apis::Common_TransportType::BLUETOOTH),
    std::make_pair(std::string("BLUETOOTH_IOS"),
                   hmi_apis::Common_TransportType::BLUETOOTH),
    std::make_pair(std::string("WIFI"), hmi_apis::Common_TransportType::WIFI),
    std::make_pair(std::string("USB_IOS_HOST_MODE"),
                   hmi_apis::Common_TransportType::USB_IOS),
    std::make_pair(std::string("USB_IOS_DEVICE_MODE"),
                   hmi_apis::Common_TransportType::USB_IOS),
    std::make_pair(std::string("CARPLAY_WIRELESS_IOS"),
                   hmi_apis::Common_TransportType::WIFI),
    std::make_pair(std::string("CLOUD_WEBSOCKET"),
                   hmi_apis::Common_TransportType::CLOUD_WEBSOCKET)};
}

/**
 * @brief device_id_comparator is predicate to compare application device id
 * @param device_id Device id to compare with
 * @param app Application pointer
 * @return True if device id of application matches to device id passed
 */
bool device_id_comparator(const std::string& device_id,
                          ApplicationSharedPtr app) {
  DCHECK_OR_RETURN(app, false);
  LOG4CXX_DEBUG(logger_,
                "Data to compare: device_id : " << device_id << " app mac: "
                                                << app->mac_address());

  return device_id == app->mac_address();
}

/**
 * @brief policy_app_id_comparator is predicate to compare policy application
 * ids
 * @param policy_app_id Policy id of application
 * @param app Application pointer
 * @return True if policy id of application matches to policy id passed
 */
bool policy_app_id_comparator(const std::string& policy_app_id,
                              ApplicationSharedPtr app) {
  DCHECK_OR_RETURN(app, false);
  return app->policy_app_id() == policy_app_id;
}

uint32_t ApplicationManagerImpl::corelation_id_ = 0;
const uint32_t ApplicationManagerImpl::max_corelation_id_ = UINT_MAX;

namespace formatters = ns_smart_device_link::ns_json_handler::formatters;
namespace jhs = ns_smart_device_link::ns_json_handler::strings;

using namespace ns_smart_device_link::ns_smart_objects;

ApplicationManagerImpl::ApplicationManagerImpl(
    const ApplicationManagerSettings& am_settings,
    const policy::PolicySettings& policy_settings)
    : settings_(am_settings)
    , applications_list_lock_ptr_(
          std::make_shared<sync_primitives::RecursiveLock>())
    , apps_to_register_list_lock_ptr_(std::make_shared<sync_primitives::Lock>())
    , audio_pass_thru_active_(false)
    , audio_pass_thru_app_id_(0)
    , driver_distraction_state_(hmi_apis::Common_DriverDistractionState::DD_OFF)
    , is_vr_session_strated_(false)
    , hmi_cooperating_(false)
    , is_all_apps_allowed_(true)
    , media_manager_(NULL)
    , hmi_handler_(NULL)
    , connection_handler_(NULL)
    , policy_handler_(new policy::PolicyHandler(policy_settings, *this))
    , protocol_handler_(NULL)
    , request_ctrl_(am_settings)
    , hmi_so_factory_(NULL)
    , mobile_so_factory_(NULL)
    , hmi_capabilities_(new HMICapabilitiesImpl(*this))
    , unregister_reason_(
          mobile_api::AppInterfaceUnregisteredReason::INVALID_ENUM)
    , resume_ctrl_(new resumption::ResumeCtrlImpl(*this))
    , navi_close_app_timeout_(am_settings.stop_streaming_timeout())
    , navi_end_stream_timeout_(am_settings.stop_streaming_timeout())
    , state_ctrl_(*this)
    , pending_device_map_lock_ptr_(
          std::make_shared<sync_primitives::RecursiveLock>())
    , application_list_update_timer_(
          "AM ListUpdater",
          new TimerTaskImpl<ApplicationManagerImpl>(
              this, &ApplicationManagerImpl::OnApplicationListUpdateTimer))
    , tts_global_properties_timer_(
          "AM TTSGLPRTimer",
          new TimerTaskImpl<ApplicationManagerImpl>(
              this, &ApplicationManagerImpl::OnTimerSendTTSGlobalProperties))
    , is_low_voltage_(false)
    , apps_size_(0)
    , is_stopping_(false) {
  std::srand(std::time(nullptr));
  AddPolicyObserver(this);

  dir_type_to_string_map_ = {{TYPE_STORAGE, "Storage"},
                             {TYPE_SYSTEM, "System"},
                             {TYPE_ICONS, "Icons"}};

  sync_primitives::AutoLock lock(timer_pool_lock_);
  TimerSPtr clearing_timer(std::make_shared<timer::Timer>(
      "ClearTimerPoolTimer",
      new TimerTaskImpl<ApplicationManagerImpl>(
          this, &ApplicationManagerImpl::ClearTimerPool)));
  const uint32_t timeout_ms = 10000u;
  clearing_timer->Start(timeout_ms, timer::kSingleShot);
  timer_pool_.push_back(clearing_timer);
  rpc_handler_.reset(new rpc_handler::RPCHandlerImpl(*this));
  commands_holder_.reset(new CommandHolderImpl(*this));
  rpc_service_.reset(new rpc_service::RPCServiceImpl(*this,
                                                     request_ctrl_,
                                                     protocol_handler_,
                                                     hmi_handler_,
                                                     *commands_holder_));
}

ApplicationManagerImpl::~ApplicationManagerImpl() {
  LOG4CXX_AUTO_TRACE(logger_);

  is_stopping_ = true;
  SendOnSDLClose();
  media_manager_ = NULL;
  hmi_handler_ = NULL;
  connection_handler_ = NULL;
  if (hmi_so_factory_) {
    delete hmi_so_factory_;
    hmi_so_factory_ = NULL;
  }
  if (mobile_so_factory_) {
    delete mobile_so_factory_;
    mobile_so_factory_ = NULL;
  }
  protocol_handler_ = NULL;
  LOG4CXX_DEBUG(logger_, "Destroying Policy Handler");
  RemovePolicyObserver(this);

  sync_primitives::AutoLock lock(timer_pool_lock_);
  timer_pool_.clear();

  navi_app_to_stop_.clear();
  navi_app_to_end_stream_.clear();

  secondary_transport_devices_cache_.clear();
}

DataAccessor<ApplicationSet> ApplicationManagerImpl::applications() const {
  DataAccessor<ApplicationSet> accessor(applications_,
                                        applications_list_lock_ptr_);
  return accessor;
}

ApplicationSharedPtr ApplicationManagerImpl::application(
    uint32_t app_id) const {
  AppIdPredicate finder(app_id);
  DataAccessor<ApplicationSet> accessor = applications();
  return FindApp(accessor, finder);
}

ApplicationSharedPtr ApplicationManagerImpl::application_by_hmi_app(
    uint32_t hmi_app_id) const {
  HmiAppIdPredicate finder(hmi_app_id);
  DataAccessor<ApplicationSet> accessor = applications();
  return FindApp(accessor, finder);
}

ApplicationSharedPtr ApplicationManagerImpl::application_by_policy_id(
    const std::string& policy_app_id) const {
  PolicyAppIdPredicate finder(policy_app_id);
  DataAccessor<ApplicationSet> accessor = applications();
  return FindApp(accessor, finder);
}

bool ActiveAppPredicate(const ApplicationSharedPtr app) {
  return app ? app->IsFullscreen() : false;
}

ApplicationSharedPtr ApplicationManagerImpl::active_application() const {
  // TODO(DK) : check driver distraction
  DataAccessor<ApplicationSet> accessor = applications();
  return FindApp(accessor, ActiveAppPredicate);
}

bool LimitedAppPredicate(const ApplicationSharedPtr app) {
  return app ? app->hmi_level() == mobile_api::HMILevel::HMI_LIMITED : false;
}

ApplicationSharedPtr ApplicationManagerImpl::get_limited_media_application()
    const {
  DataAccessor<ApplicationSet> accessor = applications();
  return FindApp(accessor, LimitedAppPredicate);
}

bool LimitedNaviAppPredicate(const ApplicationSharedPtr app) {
  return app ? (app->is_navi() &&
                app->hmi_level() == mobile_api::HMILevel::HMI_LIMITED)
             : false;
}

ApplicationSharedPtr ApplicationManagerImpl::get_limited_navi_application()
    const {
  DataAccessor<ApplicationSet> accessor = applications();
  return FindApp(accessor, LimitedNaviAppPredicate);
}

bool LimitedVoiceAppPredicate(const ApplicationSharedPtr app) {
  return app ? (app->is_voice_communication_supported() &&
                app->hmi_level() == mobile_api::HMILevel::HMI_LIMITED)
             : false;
}

ApplicationSharedPtr ApplicationManagerImpl::get_limited_voice_application()
    const {
  DataAccessor<ApplicationSet> accessor = applications();
  return FindApp(accessor, LimitedVoiceAppPredicate);
}

bool NaviAppPredicate(const ApplicationSharedPtr app) {
  return app ? app->is_navi() : false;
}

std::vector<ApplicationSharedPtr>
ApplicationManagerImpl::applications_with_navi() {
  DataAccessor<ApplicationSet> accessor = applications();
  return FindAllApps(accessor, NaviAppPredicate);
}

bool LimitedMobileProjectionPredicate(const ApplicationSharedPtr app) {
  return app ? (app->mobile_projection_enabled() &&
                app->hmi_level() == mobile_api::HMILevel::HMI_LIMITED)
             : false;
}

ApplicationSharedPtr
ApplicationManagerImpl::get_limited_mobile_projection_application() const {
  DataAccessor<ApplicationSet> accessor = applications();
  return FindApp(accessor, LimitedMobileProjectionPredicate);
}

bool MobileProjectionPredicate(const ApplicationSharedPtr app) {
  return app ? app->mobile_projection_enabled() : false;
}

std::vector<ApplicationSharedPtr>
ApplicationManagerImpl::applications_with_mobile_projection() {
  DataAccessor<ApplicationSet> accessor = applications();
  return FindAllApps(accessor, MobileProjectionPredicate);
}

std::vector<ApplicationSharedPtr>
ApplicationManagerImpl::applications_by_button(uint32_t button) {
  SubscribedToButtonPredicate finder(
      static_cast<mobile_apis::ButtonName::eType>(button));
  DataAccessor<ApplicationSet> accessor = applications();
  return FindAllApps(accessor, finder);
}

struct IsApplication {
  IsApplication(connection_handler::DeviceHandle device_handle,
                const std::string& policy_app_id)
      : device_handle_(device_handle), policy_app_id_(policy_app_id) {}
  bool operator()(const ApplicationSharedPtr app) const {
    return app && app->device() == device_handle_ &&
           app->policy_app_id() == policy_app_id_;
  }

 private:
  connection_handler::DeviceHandle device_handle_;
  const std::string& policy_app_id_;
};
void ApplicationManagerImpl::IviInfoUpdated(
    mobile_apis::VehicleDataType::eType vehicle_info, int value) {
  // Notify Policy Manager if available about info it's interested in,
  // i.e. odometer etc
  switch (vehicle_info) {
    case mobile_apis::VehicleDataType::VEHICLEDATA_ODOMETER:
      GetPolicyHandler().KmsChanged(value);
      break;
    default:
      break;
  }
}

void ApplicationManagerImpl::OnApplicationRegistered(ApplicationSharedPtr app) {
  LOG4CXX_AUTO_TRACE(logger_);
  DCHECK_OR_RETURN_VOID(app);
  sync_primitives::AutoLock lock(applications_list_lock_ptr_);
  const mobile_apis::HMILevel::eType default_level = GetDefaultHmiLevel(app);
  state_ctrl_.OnApplicationRegistered(app, default_level);

  std::function<void(plugin_manager::RPCPlugin&)> on_app_registered =
      [app](plugin_manager::RPCPlugin& plugin) {
        plugin.OnApplicationEvent(plugin_manager::kApplicationRegistered, app);
      };
  plugin_manager_->ForEachPlugin(on_app_registered);
}

void ApplicationManagerImpl::OnApplicationSwitched(ApplicationSharedPtr app) {
  LOG4CXX_AUTO_TRACE(logger_);
  commands_holder_->Resume(app, CommandHolder::CommandType::kMobileCommand);
  commands_holder_->Resume(app, CommandHolder::CommandType::kHmiCommand);
}

bool ApplicationManagerImpl::IsAppTypeExistsInFullOrLimited(
    ApplicationConstSharedPtr app) const {
  LOG4CXX_AUTO_TRACE(logger_);
  bool voice_state = app->is_voice_communication_supported();
  bool media_state = app->is_media_application();
  bool navi_state = app->is_navi();
  bool mobile_projection_state = app->mobile_projection_enabled();
  ApplicationSharedPtr active_app = active_application();
  // Check app in FULL level
  if (active_app.use_count() != 0) {
    // If checking app hmi level FULL, we return false
    // because we couldn't have two applications with same HMIType in FULL and
    // LIMITED HMI level
    if (active_app->app_id() == app->app_id()) {
      return false;
    }

    if (voice_state && active_app->is_voice_communication_supported()) {
      return true;
    }

    if (media_state && active_app->is_media_application()) {
      return true;
    }

    if (navi_state && active_app->is_navi()) {
      return true;
    }

    if (mobile_projection_state && active_app->mobile_projection_enabled()) {
      return true;
    }
  }

  // Check LIMITED apps
  if (voice_state) {
    if ((get_limited_voice_application().use_count() != 0) &&
        (get_limited_voice_application()->app_id() != app->app_id())) {
      return true;
    }
  }

  if (media_state) {
    if ((get_limited_media_application().use_count() != 0) &&
        (get_limited_media_application()->app_id() != app->app_id())) {
      return true;
    }
  }

  if (navi_state) {
    if ((get_limited_navi_application().use_count() != 0) &&
        (get_limited_navi_application()->app_id() != app->app_id())) {
      return true;
    }
  }

  if (mobile_projection_state) {
    if ((get_limited_mobile_projection_application().use_count() != 0) &&
        (get_limited_mobile_projection_application()->app_id() !=
         app->app_id())) {
      return true;
    }
  }

  return false;
}

ApplicationSharedPtr ApplicationManagerImpl::RegisterApplication(
    const std::shared_ptr<smart_objects::SmartObject>&
        request_for_registration) {
  LOG4CXX_AUTO_TRACE(logger_);

  smart_objects::SmartObject& message = *request_for_registration;
  uint32_t connection_key =
      message[strings::params][strings::connection_key].asInt();

  // app_id is SDL "internal" ID
  // original app_id can be received via ApplicationImpl::mobile_app_id()
  uint32_t app_id = 0;
  std::list<int32_t> sessions_list;
  connection_handler::DeviceHandle device_id = 0;

  DCHECK_OR_RETURN(connection_handler_, ApplicationSharedPtr());
  if (connection_handler().get_session_observer().GetDataOnSessionKey(
          connection_key, &app_id, &sessions_list, &device_id) == -1) {
    LOG4CXX_ERROR(logger_, "Failed to create application: no connection info.");
    std::shared_ptr<smart_objects::SmartObject> response(
        MessageHelper::CreateNegativeResponse(
            connection_key,
            mobile_apis::FunctionID::RegisterAppInterfaceID,
            message[strings::params][strings::correlation_id].asUInt(),
            mobile_apis::Result::GENERIC_ERROR));
    rpc_service_->ManageMobileCommand(response, commands::Command::SOURCE_SDL);
    return ApplicationSharedPtr();
  }

  smart_objects::SmartObject& params = message[strings::msg_params];
  const std::string& policy_app_id =
      GetCorrectMobileIDFromMessage(request_for_registration);
  const custom_str::CustomString& app_name =
      message[strings::msg_params][strings::app_name].asCustomString();
  std::string device_mac;
  std::string connection_type;
  if (connection_handler().get_session_observer().GetDataOnDeviceID(
          device_id, NULL, NULL, &device_mac, &connection_type) == -1) {
    LOG4CXX_DEBUG(logger_, "Failed to extract device mac for id " << device_id);
  } else {
    LOG4CXX_DEBUG(logger_,
                  "Device mac for id" << device_id << " is " << device_mac);
  }

  LOG4CXX_DEBUG(logger_, "Restarting application list update timer");
  GetPolicyHandler().OnAppsSearchStarted();
  uint32_t timeout = get_settings().application_list_update_timeout();
  application_list_update_timer_.Start(timeout, timer::kSingleShot);

  if (!is_all_apps_allowed_) {
    LOG4CXX_WARN(logger_,
                 "RegisterApplication: access to app's disabled by user");
    std::shared_ptr<smart_objects::SmartObject> response(
        MessageHelper::CreateNegativeResponse(
            connection_key,
            mobile_apis::FunctionID::RegisterAppInterfaceID,
            message[strings::params][strings::correlation_id].asUInt(),
            mobile_apis::Result::DISALLOWED));
    rpc_service_->ManageMobileCommand(response, commands::Command::SOURCE_SDL);
    return ApplicationSharedPtr();
  }

  ApplicationSharedPtr application(
      new ApplicationImpl(app_id,
                          policy_app_id,
                          device_mac,
                          device_id,
                          app_name,
                          GetPolicyHandler().GetStatisticManager(),
                          *this));

  if (!application) {
    std::shared_ptr<smart_objects::SmartObject> response(
        MessageHelper::CreateNegativeResponse(
            connection_key,
            mobile_apis::FunctionID::RegisterAppInterfaceID,
            message[strings::params][strings::correlation_id].asUInt(),
            mobile_apis::Result::OUT_OF_MEMORY));
    rpc_service_->ManageMobileCommand(response, commands::Command::SOURCE_SDL);
    return ApplicationSharedPtr();
  }

  HmiStatePtr initial_state =
      CreateRegularState(std::shared_ptr<Application>(application),
                         mobile_apis::HMILevel::INVALID_ENUM,
                         mobile_apis::AudioStreamingState::INVALID_ENUM,
                         mobile_apis::VideoStreamingState::INVALID_ENUM,
                         mobile_api::SystemContext::SYSCTXT_MAIN);

  application->SetInitialState(initial_state);

  application->set_folder_name(policy_app_id + "_" +
                               application->mac_address());
  // To load persistent files, app folder name must be known first, which is now
  // depends on device_id and mobile_app_id
  application->LoadPersistentFiles();

  application->set_grammar_id(GenerateGrammarID());
  mobile_api::Language::eType launguage_desired =
      static_cast<mobile_api::Language::eType>(
          params[strings::language_desired].asInt());
  application->set_language(launguage_desired);
  application->usage_report().RecordAppRegistrationVuiLanguage(
      launguage_desired);

  mobile_api::Language::eType hmi_display_language_desired =
      static_cast<mobile_api::Language::eType>(
          params[strings::hmi_display_language_desired].asInt());
  application->set_ui_language(hmi_display_language_desired);
  application->usage_report().RecordAppRegistrationGuiLanguage(
      hmi_display_language_desired);

  Version version;
  int32_t min_version = message[strings::msg_params][strings::sync_msg_version]
                               [strings::minor_version].asInt();
  version.min_supported_api_version = static_cast<APIVersion>(min_version);

  int32_t max_version = message[strings::msg_params][strings::sync_msg_version]
                               [strings::major_version].asInt();
  version.max_supported_api_version = static_cast<APIVersion>(max_version);
  application->set_version(version);

  protocol_handler::MajorProtocolVersion protocol_version =
      static_cast<protocol_handler::MajorProtocolVersion>(
          message[strings::params][strings::protocol_version].asInt());
  application->set_protocol_version(protocol_version);

  if (protocol_handler::MajorProtocolVersion::PROTOCOL_VERSION_UNKNOWN !=
      protocol_version) {
    connection_handler().BindProtocolVersionWithSession(
        connection_key, static_cast<uint8_t>(protocol_version));
  }
  if ((protocol_version ==
       protocol_handler::MajorProtocolVersion::PROTOCOL_VERSION_3) &&
      (get_settings().heart_beat_timeout() != 0)) {
    connection_handler().StartSessionHeartBeat(connection_key);
  }

  // Keep HMI add id in case app is present in "waiting for registration" list
  apps_to_register_list_lock_ptr_->Acquire();
  PolicyAppIdPredicate finder(application->policy_app_id());
  ApplicationSet::iterator it =
      std::find_if(apps_to_register_.begin(), apps_to_register_.end(), finder);
  bool is_mismatched_cloud_app = false;

  if (apps_to_register_.end() == it) {
    DevicePredicate finder(application->device());
    it = std::find_if(
        apps_to_register_.begin(), apps_to_register_.end(), finder);

    bool found = apps_to_register_.end() != it;
    is_mismatched_cloud_app = found && (*it)->is_cloud_app() &&
                              policy_app_id != (*it)->policy_app_id();
  } else {
    application->set_hmi_application_id((*it)->hmi_app_id());

    // Set cloud app parameters
    application->set_cloud_app_endpoint((*it)->cloud_app_endpoint());
    application->set_cloud_app_certificate((*it)->cloud_app_certificate());
    application->set_cloud_app_auth_token((*it)->cloud_app_auth_token());
    application->set_cloud_app_transport_type(
        (*it)->cloud_app_transport_type());
    application->set_hybrid_app_preference((*it)->hybrid_app_preference());
    apps_to_register_.erase(it);
  }
  apps_to_register_list_lock_ptr_->Release();

  // Reject registration request if a cloud app registers with the incorrect
  // appID
  if (is_mismatched_cloud_app) {
    std::shared_ptr<smart_objects::SmartObject> response(
        MessageHelper::CreateNegativeResponse(
            connection_key,
            mobile_apis::FunctionID::RegisterAppInterfaceID,
            message[strings::params][strings::correlation_id].asUInt(),
            mobile_apis::Result::DISALLOWED));
    (*response)[strings::msg_params][strings::info] =
        "Cloud app registered with incorrect app id";
    rpc_service_->ManageMobileCommand(response, commands::Command::SOURCE_SDL);
    return ApplicationSharedPtr();
  }

  if (!application->hmi_app_id()) {
    const bool is_saved =
        resume_controller().IsApplicationSaved(policy_app_id, device_mac);
    application->set_hmi_application_id(
        is_saved
            ? resume_controller().GetHMIApplicationID(policy_app_id, device_mac)
            : GenerateNewHMIAppID());
  }

  if (params.keyExists(strings::app_info)) {
    const smart_objects::SmartObject& app_info = params[strings::app_info];
    const std::string& bundle_id = app_info[strings::bundle_id].asString();
    application->set_bundle_id(bundle_id);
  }

  const std::string app_icon_dir(settings_.app_icons_folder());
  const std::string full_icon_path(app_icon_dir + "/" + policy_app_id);
  if (file_system::FileExists(full_icon_path)) {
    application->set_app_icon_path(full_icon_path);
  }

  // Stops timer of saving data to resumption in order to
  // doesn't erase data from resumption storage.
  // Timer will be started after hmi level resumption.
  resume_controller().OnAppRegistrationStart(policy_app_id, device_mac);

  // Add application to registered app list and set appropriate mark.
  // Lock has to be released before adding app to policy DB to avoid possible
  // deadlock with simultaneous PTU processing
  applications_list_lock_ptr_->Acquire();
  application->MarkRegistered();
  applications_.insert(application);
  apps_size_ = applications_.size();
  applications_list_lock_ptr_->Release();

  // It is possible that secondary transport of this app has been already
  // established. Make sure that the information is reflected to application
  // instance.
  // Also, make sure that this is done *after* we updated applications_ list to
  // avoid timing issues.
  DeviceMap::iterator itr =
      secondary_transport_devices_cache_.find(connection_key);
  if (secondary_transport_devices_cache_.end() != itr) {
    connection_handler::DeviceHandle secondary_device_handle = itr->second;
    application->set_secondary_device(secondary_device_handle);
  }

  return application;
}

bool ApplicationManagerImpl::ActivateApplication(ApplicationSharedPtr app) {
  using namespace mobile_api;
  LOG4CXX_AUTO_TRACE(logger_);
  DCHECK_OR_RETURN(app, false);

  LOG4CXX_DEBUG(logger_, "Activating application with id:" << app->app_id());

  // remove from resumption if app was activated by user
  resume_controller().OnAppActivated(app);
  const HMILevel::eType hmi_level = HMILevel::HMI_FULL;
  const AudioStreamingState::eType audio_state =
      app->IsAudioApplication() ? AudioStreamingState::AUDIBLE
                                : AudioStreamingState::NOT_AUDIBLE;
  const VideoStreamingState::eType video_state =
      app->IsVideoApplication() ? VideoStreamingState::STREAMABLE
                                : VideoStreamingState::NOT_STREAMABLE;
  state_ctrl_.SetRegularState(app, hmi_level, audio_state, video_state, false);
  return true;
}

mobile_api::HMILevel::eType ApplicationManagerImpl::IsHmiLevelFullAllowed(
    ApplicationSharedPtr app) {
  LOG4CXX_AUTO_TRACE(logger_);
  if (!app) {
    LOG4CXX_ERROR(logger_, "Application pointer invalid");
    NOTREACHED();
    return mobile_api::HMILevel::INVALID_ENUM;
  }
  const bool is_audio_app = app->IsAudioApplication();
  const bool does_audio_app_with_same_type_exist =
      IsAppTypeExistsInFullOrLimited(app);
  const bool is_active_app_exist = (active_application().use_count() != 0);

  mobile_api::HMILevel::eType result = mobile_api::HMILevel::HMI_FULL;
  if (is_audio_app && does_audio_app_with_same_type_exist) {
    result = GetDefaultHmiLevel(app);
  } else if (is_active_app_exist && is_audio_app) {
    result = mobile_apis::HMILevel::HMI_LIMITED;
  } else if (is_active_app_exist && (!is_audio_app)) {
    result = GetDefaultHmiLevel(app);
  }
  LOG4CXX_ERROR(
      logger_,
      "is_audio_app : " << is_audio_app
                        << "; does_audio_app_with_same_type_exist : "
                        << does_audio_app_with_same_type_exist
                        << "; is_active_app_exist : " << is_active_app_exist
                        << "; result : " << result);
  return result;
}

void ApplicationManagerImpl::ConnectToDevice(const std::string& device_mac) {
  // TODO(VS): Call function from ConnectionHandler
  if (!connection_handler_) {
    LOG4CXX_WARN(logger_, "Connection handler is not set.");
    return;
  }

  connection_handler::DeviceHandle handle;
  if (!connection_handler().GetDeviceID(device_mac, &handle)) {
    LOG4CXX_ERROR(
        logger_,
        "Attempt to connect to invalid device with mac:" << device_mac);
    return;
  }
  connection_handler().ConnectToDevice(handle);
}

void ApplicationManagerImpl::OnHMIStartedCooperation() {
  LOG4CXX_AUTO_TRACE(logger_);
  hmi_cooperating_ = true;
  MessageHelper::SendGetSystemInfoRequest(*this);

  std::shared_ptr<smart_objects::SmartObject> is_vr_ready(
      MessageHelper::CreateModuleInfoSO(hmi_apis::FunctionID::VR_IsReady,
                                        *this));
  rpc_service_->ManageHMICommand(is_vr_ready);

  std::shared_ptr<smart_objects::SmartObject> is_tts_ready(
      MessageHelper::CreateModuleInfoSO(hmi_apis::FunctionID::TTS_IsReady,
                                        *this));
  rpc_service_->ManageHMICommand(is_tts_ready);

  std::shared_ptr<smart_objects::SmartObject> is_ui_ready(
      MessageHelper::CreateModuleInfoSO(hmi_apis::FunctionID::UI_IsReady,
                                        *this));
  rpc_service_->ManageHMICommand(is_ui_ready);

  std::shared_ptr<smart_objects::SmartObject> is_navi_ready(
      MessageHelper::CreateModuleInfoSO(
          hmi_apis::FunctionID::Navigation_IsReady, *this));
  rpc_service_->ManageHMICommand(is_navi_ready);

  std::shared_ptr<smart_objects::SmartObject> is_ivi_ready(
      MessageHelper::CreateModuleInfoSO(
          hmi_apis::FunctionID::VehicleInfo_IsReady, *this));
  rpc_service_->ManageHMICommand(is_ivi_ready);

  std::shared_ptr<smart_objects::SmartObject> is_rc_ready(
      MessageHelper::CreateModuleInfoSO(hmi_apis::FunctionID::RC_IsReady,
                                        *this));
  rpc_service_->ManageHMICommand(is_rc_ready);

  std::shared_ptr<smart_objects::SmartObject> button_capabilities(
      MessageHelper::CreateModuleInfoSO(
          hmi_apis::FunctionID::Buttons_GetCapabilities, *this));
  rpc_service_->ManageHMICommand(button_capabilities);

  std::shared_ptr<smart_objects::SmartObject> mixing_audio_supported_request(
      MessageHelper::CreateModuleInfoSO(
          hmi_apis::FunctionID::BasicCommunication_MixingAudioSupported,
          *this));
  rpc_service_->ManageHMICommand(mixing_audio_supported_request);
  resume_controller().ResetLaunchTime();

  RefreshCloudAppInformation();
}

void ApplicationManagerImpl::RefreshCloudAppInformation() {
  LOG4CXX_AUTO_TRACE(logger_);
  std::vector<std::string> enabled_apps;
  GetPolicyHandler().GetEnabledCloudApps(enabled_apps);
  std::vector<std::string>::iterator enabled_it = enabled_apps.begin();
  std::vector<std::string>::iterator enabled_end = enabled_apps.end();
  std::string endpoint = "";
  std::string certificate = "";
  std::string auth_token = "";
  std::string cloud_transport_type = "";
  std::string hybrid_app_preference = "";
  bool enabled = true;

  // Store old device map and clear the current map
  pending_device_map_lock_ptr_->Acquire();
  std::map<std::string, std::string> old_device_map = pending_device_map_;
  pending_device_map_ = std::map<std::string, std::string>();
  // Create a device for each newly enabled cloud app
  for (; enabled_it != enabled_end; ++enabled_it) {
    GetPolicyHandler().GetCloudAppParameters(*enabled_it,
                                             enabled,
                                             endpoint,
                                             certificate,
                                             auth_token,
                                             cloud_transport_type,
                                             hybrid_app_preference);

    pending_device_map_.insert(
        std::pair<std::string, std::string>(endpoint, *enabled_it));
    // Determine which endpoints were disabled by erasing all enabled apps from
    // the old device list
    auto old_device_it = old_device_map.find(endpoint);
    if (old_device_it != old_device_map.end()) {
      old_device_map.erase(old_device_it);
      continue;
    }

    connection_handler().AddCloudAppDevice(
        *enabled_it, endpoint, cloud_transport_type);
  }
  pending_device_map_lock_ptr_->Release();

  int removed_app_count = 0;
  // Clear out devices for existing cloud apps that were disabled
  for (auto& device : old_device_map) {
    std::string policy_app_id = device.second;
    // First search for the disabled app within the registered apps
    ApplicationSharedPtr app = application_by_policy_id(policy_app_id);
    if (app.use_count() == 0) {
      sync_primitives::AutoLock lock(apps_to_register_list_lock_ptr_);
      // If the disabled app is not present in the registered app list, check
      // the apps awaiting registration
      PolicyAppIdPredicate finder(policy_app_id);
      ApplicationSet::iterator it = std::find_if(
          apps_to_register_.begin(), apps_to_register_.end(), finder);
      if (it == apps_to_register_.end()) {
        LOG4CXX_DEBUG(logger_,
                      "Unable to find app to remove (" << policy_app_id
                                                       << "), skipping");
        continue;
      }
      app = *it;
      apps_to_register_.erase(it);
    }
    // If the disabled app is registered, unregistered it before destroying the
    // device
    if (app->IsRegistered() && app->is_cloud_app()) {
      LOG4CXX_DEBUG(logger_, "Disabled app is registered, unregistering now");
      GetRPCService().ManageMobileCommand(
          MessageHelper::GetOnAppInterfaceUnregisteredNotificationToMobile(
              app->app_id(),
              mobile_api::AppInterfaceUnregisteredReason::APP_UNAUTHORIZED),
          commands::Command::SOURCE_SDL);

      OnAppUnauthorized(app->app_id());
    }
    // Delete the cloud device
    connection_handler().RemoveCloudAppDevice(app->device());
    removed_app_count++;
  }

<<<<<<< HEAD
  // Update app list if disabled apps were removed
  if (removed_app_count > 0) {
    LOG4CXX_DEBUG(logger_, "Removed " << removed_app_count << " disabled apps");
    SendUpdateAppList();
=======
    connection_handler().AddCloudAppDevice(endpoint, cloud_transport_type);
>>>>>>> 8768bf96
  }
}

void ApplicationManagerImpl::CreatePendingApplication(
    const transport_manager::ConnectionUID connection_id,
    const transport_manager::DeviceInfo& device_info,
    connection_handler::DeviceHandle device_id) {
  LOG4CXX_AUTO_TRACE(logger_);

  std::string endpoint = "";
  std::string certificate = "";
  std::string auth_token = "";
  std::string cloud_transport_type = "";
  std::string hybrid_app_preference_str = "";
  bool enabled = true;
  std::string name = device_info.name();
  pending_device_map_lock_ptr_->Acquire();
  auto it = pending_device_map_.find(name);
  if (it == pending_device_map_.end()) {
    return;
  }
  pending_device_map_lock_ptr_->Release();

  const std::string policy_app_id = it->second;

  policy::StringArray nicknames;
  policy::StringArray app_hmi_types;

  GetPolicyHandler().GetInitialAppData(
      policy_app_id, &nicknames, &app_hmi_types);

  if (!nicknames.size()) {
    LOG4CXX_ERROR(logger_, "Cloud App missing nickname");
    return;
  }

  const std::string display_name = nicknames[0];

  ApplicationSharedPtr application(
      new ApplicationImpl(0,
                          policy_app_id,
                          device_info.mac_address(),
                          device_id,
                          custom_str::CustomString(display_name),
                          GetPolicyHandler().GetStatisticManager(),
                          *this));

  if (!application) {
    LOG4CXX_INFO(logger_, "Could not create application");
    return;
  }

  const std::string app_icon_dir(settings_.app_icons_folder());
  const std::string full_icon_path(app_icon_dir + "/" + policy_app_id);
  if (file_system::FileExists(full_icon_path)) {
    application->set_app_icon_path(full_icon_path);
  }

  GetPolicyHandler().GetCloudAppParameters(policy_app_id,
                                           enabled,
                                           endpoint,
                                           certificate,
                                           auth_token,
                                           cloud_transport_type,
                                           hybrid_app_preference_str);

  mobile_apis::HybridAppPreference::eType hybrid_app_preference_enum;

  bool convert_result = smart_objects::EnumConversionHelper<
      mobile_apis::HybridAppPreference::eType>::
      StringToEnum(hybrid_app_preference_str, &hybrid_app_preference_enum);

  if (!hybrid_app_preference_str.empty() && !convert_result) {
    LOG4CXX_ERROR(
        logger_,
        "Could not convert string to enum: " << hybrid_app_preference_str);
    return;
  }

  application->set_hmi_application_id(GenerateNewHMIAppID());
  application->set_cloud_app_endpoint(endpoint);
  application->set_cloud_app_auth_token(auth_token);
  application->set_cloud_app_transport_type(cloud_transport_type);
  application->set_hybrid_app_preference(hybrid_app_preference_enum);
  application->set_cloud_app_certificate(certificate);

  sync_primitives::AutoLock lock(apps_to_register_list_lock_ptr_);
  LOG4CXX_DEBUG(logger_,
                "apps_to_register_ size before: " << apps_to_register_.size());
  apps_to_register_.insert(application);
  LOG4CXX_DEBUG(logger_,
                "apps_to_register_ size after: " << apps_to_register_.size());

  SendUpdateAppList();
}

void ApplicationManagerImpl::OnConnectionStatusUpdated() {
  SendUpdateAppList();
}

hmi_apis::Common_CloudConnectionStatus::eType
ApplicationManagerImpl::GetCloudAppConnectionStatus(
    ApplicationConstSharedPtr app) const {
  transport_manager::ConnectionStatus status =
      connection_handler().GetConnectionStatus(app->device());
  switch (status) {
    case transport_manager::ConnectionStatus::CONNECTED:
      return hmi_apis::Common_CloudConnectionStatus::CONNECTED;
    case transport_manager::ConnectionStatus::RETRY:
      return hmi_apis::Common_CloudConnectionStatus::RETRY;
    case transport_manager::ConnectionStatus::PENDING:
    case transport_manager::ConnectionStatus::CLOSING:
      return hmi_apis::Common_CloudConnectionStatus::NOT_CONNECTED;
    default:
      return hmi_apis::Common_CloudConnectionStatus::INVALID_ENUM;
  }
}

uint32_t ApplicationManagerImpl::GetNextHMICorrelationID() {
  if (corelation_id_ < max_corelation_id_) {
    corelation_id_++;
  } else {
    corelation_id_ = 0;
  }

  return corelation_id_;
}

bool ApplicationManagerImpl::BeginAudioPassThru(uint32_t app_id) {
  sync_primitives::AutoLock lock(audio_pass_thru_lock_);
  if (audio_pass_thru_active_) {
    return false;
  } else {
    audio_pass_thru_active_ = true;
    audio_pass_thru_app_id_ = app_id;
    return true;
  }
}

bool ApplicationManagerImpl::EndAudioPassThru(uint32_t app_id) {
  sync_primitives::AutoLock lock(audio_pass_thru_lock_);
  if (audio_pass_thru_active_ && audio_pass_thru_app_id_ == app_id) {
    audio_pass_thru_active_ = false;
    audio_pass_thru_app_id_ = 0;
    return true;
  } else {
    return false;
  }
}

hmi_apis::Common_DriverDistractionState::eType
ApplicationManagerImpl::driver_distraction_state() const {
  return driver_distraction_state_;
}

void ApplicationManagerImpl::set_driver_distraction_state(
    const hmi_apis::Common_DriverDistractionState::eType state) {
  driver_distraction_state_ = state;
}

void ApplicationManagerImpl::SetAllAppsAllowed(const bool allowed) {
  is_all_apps_allowed_ = allowed;
}

HmiStatePtr ApplicationManagerImpl::CreateRegularState(
    std::shared_ptr<Application> app,
    mobile_apis::HMILevel::eType hmi_level,
    mobile_apis::AudioStreamingState::eType audio_state,
    mobile_apis::VideoStreamingState::eType video_state,
    mobile_apis::SystemContext::eType system_context) const {
  HmiStatePtr state(new HmiState(app, *this));
  state->set_hmi_level(hmi_level);
  state->set_audio_streaming_state(audio_state);
  state->set_video_streaming_state(video_state);
  state->set_system_context(system_context);
  return state;
}

void ApplicationManagerImpl::StartAudioPassThruThread(int32_t session_key,
                                                      int32_t correlation_id,
                                                      int32_t max_duration,
                                                      int32_t sampling_rate,
                                                      int32_t bits_per_sample,
                                                      int32_t audio_type) {
  LOG4CXX_AUTO_TRACE(logger_);
  LOG4CXX_INFO(logger_, "START MICROPHONE RECORDER");
  DCHECK_OR_RETURN_VOID(media_manager_);
  media_manager_->StartMicrophoneRecording(
      session_key, get_settings().recording_file_name(), max_duration);
}

void ApplicationManagerImpl::StopAudioPassThru(int32_t application_key) {
  LOG4CXX_AUTO_TRACE(logger_);
  sync_primitives::AutoLock lock(audio_pass_thru_lock_);
  DCHECK_OR_RETURN_VOID(media_manager_);
  media_manager_->StopMicrophoneRecording(application_key);
}

std::string ApplicationManagerImpl::GetDeviceName(
    connection_handler::DeviceHandle handle) {
  DCHECK(connection_handler_);
  std::string device_name = "";
  if (connection_handler().get_session_observer().GetDataOnDeviceID(
          handle, &device_name, NULL, NULL, NULL) == -1) {
    LOG4CXX_ERROR(logger_, "Failed to extract device name for id " << handle);
  } else {
    LOG4CXX_DEBUG(logger_, "\t\t\t\t\tDevice name is " << device_name);
  }

  return device_name;
}

hmi_apis::Common_TransportType::eType
ApplicationManagerImpl::GetDeviceTransportType(
    const std::string& transport_type) {
  hmi_apis::Common_TransportType::eType result =
      hmi_apis::Common_TransportType::INVALID_ENUM;

  DeviceTypes::const_iterator it = devicesType.find(transport_type);
  if (it != devicesType.end()) {
    return devicesType[transport_type];
  } else {
    LOG4CXX_ERROR(logger_, "Unknown transport type " << transport_type);
  }

  return result;
}

ApplicationConstSharedPtr ApplicationManagerImpl::WaitingApplicationByID(
    const uint32_t hmi_id) const {
  AppsWaitRegistrationSet app_list = AppsWaitingForRegistration().GetData();

  AppsWaitRegistrationSet::const_iterator it_end = app_list.end();

  HmiAppIdPredicate finder(hmi_id);
  ApplicationSharedPtr result;
  ApplicationSetConstIt it_app = std::find_if(app_list.begin(), it_end, finder);
  if (it_app != it_end) {
    result = *it_app;
  }
  return result;
}

DataAccessor<AppsWaitRegistrationSet>
ApplicationManagerImpl::AppsWaitingForRegistration() const {
  return DataAccessor<AppsWaitRegistrationSet>(apps_to_register_,
                                               apps_to_register_list_lock_ptr_);
}

bool ApplicationManagerImpl::IsAppsQueriedFrom(
    const connection_handler::DeviceHandle handle) const {
  sync_primitives::AutoLock lock(apps_to_register_list_lock_ptr_);
  AppsWaitRegistrationSet::iterator it = apps_to_register_.begin();
  AppsWaitRegistrationSet::const_iterator it_end = apps_to_register_.end();
  for (; it != it_end; ++it) {
    if (handle == (*it)->device()) {
      return true;
    }
  }
  return false;
}

StateController& ApplicationManagerImpl::state_controller() {
  return state_ctrl_;
}

const ApplicationManagerSettings& ApplicationManagerImpl::get_settings() const {
  return settings_;
}

// Extract the app ID to use for policy based on the UseFullAppID .ini setting
std::string ApplicationManagerImpl::GetCorrectMobileIDFromMessage(
    const commands::MessageSharedPtr& message) const {
  // If core is expecting a fullAppID
  if (get_settings().use_full_app_id()) {
    // fullAppID is present and core is configured to use it
    if ((*message)[strings::msg_params].keyExists(strings::full_app_id)) {
      return (*message)[strings::msg_params][strings::full_app_id].asString();
    } else {
      LOG4CXX_DEBUG(logger_, "UseFullAppID is on but only short ID given!");
    }
  }
  // If core isn't using full or no full given, use regular appID
  return (*message)[strings::msg_params][strings::app_id].asString();
}

void application_manager::ApplicationManagerImpl::MarkAppsGreyOut(
    const connection_handler::DeviceHandle handle, bool is_greyed_out) {
  sync_primitives::AutoLock lock(apps_to_register_list_lock_ptr_);
  AppsWaitRegistrationSet::iterator it = apps_to_register_.begin();
  AppsWaitRegistrationSet::const_iterator it_end = apps_to_register_.end();
  for (; it != it_end; ++it) {
    if (handle == (*it)->device()) {
      (*it)->set_greyed_out(is_greyed_out);
    }
  }
}

void ApplicationManagerImpl::OnDeviceListUpdated(
    const connection_handler::DeviceMap& device_list) {
  LOG4CXX_AUTO_TRACE(logger_);

  // add device to policy DB
  connection_handler::DeviceMap::const_iterator it = device_list.begin();
  for (; device_list.end() != it; ++it) {
    policy::DeviceParams dev_params;
    connection_handler().get_session_observer().GetDataOnDeviceID(
        it->second.device_handle(),
        &dev_params.device_name,
        NULL,
        &dev_params.device_mac_address,
        &dev_params.device_connection_type);

    policy::DeviceInfo device_info;
    device_info.AdoptDeviceType(dev_params.device_connection_type);

    GetPolicyHandler().AddDevice(dev_params.device_mac_address,
                                 device_info.connection_type);
    app_launch_ctrl().OnDeviceConnected(dev_params.device_mac_address);
  }

  smart_objects::SmartObjectSPtr msg_params =
      MessageHelper::CreateDeviceListSO(device_list, GetPolicyHandler(), *this);
  if (!msg_params) {
    LOG4CXX_WARN(logger_, "Failed to create sub-smart object.");
    return;
  }

  smart_objects::SmartObjectSPtr update_list =
      std::make_shared<smart_objects::SmartObject>();
  smart_objects::SmartObject& so_to_send = *update_list;
  so_to_send[jhs::S_PARAMS][jhs::S_FUNCTION_ID] =
      hmi_apis::FunctionID::BasicCommunication_UpdateDeviceList;
  so_to_send[jhs::S_PARAMS][jhs::S_MESSAGE_TYPE] =
      hmi_apis::messageType::request;
  so_to_send[jhs::S_PARAMS][jhs::S_PROTOCOL_VERSION] = 3;
  so_to_send[jhs::S_PARAMS][jhs::S_PROTOCOL_TYPE] = 1;
  so_to_send[jhs::S_PARAMS][jhs::S_CORRELATION_ID] = GetNextHMICorrelationID();
  so_to_send[jhs::S_MSG_PARAMS] = *msg_params;
  rpc_service_->ManageHMICommand(update_list);
}

void ApplicationManagerImpl::OnFindNewApplicationsRequest() {
  connection_handler().ConnectToAllDevices();
  LOG4CXX_DEBUG(logger_, "Starting application list update timer");
  uint32_t timeout = get_settings().application_list_update_timeout();
  application_list_update_timer_.Start(timeout, timer::kSingleShot);
  GetPolicyHandler().OnAppsSearchStarted();
}

void ApplicationManagerImpl::SendUpdateAppList() {
  LOG4CXX_AUTO_TRACE(logger_);

  using namespace smart_objects;
  using namespace hmi_apis;

  SmartObjectSPtr request = MessageHelper::CreateModuleInfoSO(
      FunctionID::BasicCommunication_UpdateAppList, *this);

  (*request)[strings::msg_params][strings::applications] =
      SmartObject(SmartType_Array);

  SmartObject& applications =
      (*request)[strings::msg_params][strings::applications];

  PrepareApplicationListSO(applications_, applications, *this);
  PrepareApplicationListSO(apps_to_register_, applications, *this);

  rpc_service_->ManageHMICommand(request);
}

void ApplicationManagerImpl::RemoveDevice(
    const connection_handler::DeviceHandle& device_handle) {
  LOG4CXX_DEBUG(logger_, "device_handle " << device_handle);
}

void ApplicationManagerImpl::OnDeviceSwitchingStart(
    const connection_handler::Device& device_from,
    const connection_handler::Device& device_to) {
  LOG4CXX_AUTO_TRACE(logger_);
  {
    auto apps_data_accessor = applications();

    std::copy_if(apps_data_accessor.GetData().begin(),
                 apps_data_accessor.GetData().end(),
                 std::back_inserter(reregister_wait_list_),
                 std::bind1st(std::ptr_fun(&device_id_comparator),
                              device_from.mac_address()));
  }

  {
    // During sending of UpdateDeviceList this lock is acquired also so making
    // it scoped
    sync_primitives::AutoLock lock(reregister_wait_list_lock_);
    for (auto i = reregister_wait_list_.begin();
         reregister_wait_list_.end() != i;
         ++i) {
      auto app = *i;
      request_ctrl_.terminateAppRequests(app->app_id());
      resume_ctrl_->SaveApplication(app);
    }
  }

  policy_handler_->OnDeviceSwitching(device_from.mac_address(),
                                     device_to.mac_address());

  connection_handler::DeviceMap device_list;
  device_list.insert(std::make_pair(device_to.device_handle(), device_to));

  smart_objects::SmartObjectSPtr msg_params =
      MessageHelper::CreateDeviceListSO(device_list, GetPolicyHandler(), *this);
  if (!msg_params) {
    LOG4CXX_ERROR(logger_, "Can't create UpdateDeviceList notification");
    return;
  }

  auto update_list = std::make_shared<smart_objects::SmartObject>();
  smart_objects::SmartObject& so_to_send = *update_list;
  so_to_send[jhs::S_PARAMS][jhs::S_FUNCTION_ID] =
      hmi_apis::FunctionID::BasicCommunication_UpdateDeviceList;
  so_to_send[jhs::S_PARAMS][jhs::S_MESSAGE_TYPE] =
      hmi_apis::messageType::request;
  so_to_send[jhs::S_PARAMS][jhs::S_PROTOCOL_VERSION] = 2;
  so_to_send[jhs::S_PARAMS][jhs::S_PROTOCOL_TYPE] = 1;
  so_to_send[jhs::S_PARAMS][jhs::S_CORRELATION_ID] = GetNextHMICorrelationID();
  so_to_send[jhs::S_MSG_PARAMS] = *msg_params;
  rpc_service_->ManageHMICommand(update_list);
}

void ApplicationManagerImpl::OnDeviceSwitchingFinish(
    const std::string& device_uid) {
  LOG4CXX_AUTO_TRACE(logger_);
  UNUSED(device_uid);
  sync_primitives::AutoLock lock(reregister_wait_list_lock_);

  const bool unexpected_disonnect = true;
  const bool is_resuming = true;
  for (auto app_it = reregister_wait_list_.begin();
       app_it != reregister_wait_list_.end();
       ++app_it) {
    auto app = *app_it;
    UnregisterApplication(app->app_id(),
                          mobile_apis::Result::INVALID_ENUM,
                          is_resuming,
                          unexpected_disonnect);
  }
  reregister_wait_list_.clear();
}

void ApplicationManagerImpl::SwitchApplication(ApplicationSharedPtr app,
                                               const uint32_t connection_key,
                                               const size_t device_id,
                                               const std::string& mac_address) {
  LOG4CXX_AUTO_TRACE(logger_);
  DCHECK_OR_RETURN_VOID(app);
  sync_primitives::AutoLock lock(applications_list_lock_ptr_);
  DCHECK_OR_RETURN_VOID(1 == applications_.erase(app));

  LOG4CXX_DEBUG(logger_,
                "Changing app id to " << connection_key
                                      << ". Changing device id to "
                                      << device_id);

  bool is_subscribed_to_way_points = IsAppSubscribedForWayPoints(app);
  if (is_subscribed_to_way_points) {
    UnsubscribeAppFromWayPoints(app);
  }
  SwitchApplicationParameters(app, connection_key, device_id, mac_address);
  if (is_subscribed_to_way_points) {
    SubscribeAppForWayPoints(app);
  }

  // Normally this is done during registration, however since switched apps are
  // not being registered again need to set protocol version on session.
  connection_handler().BindProtocolVersionWithSession(
      connection_key, static_cast<uint8_t>(app->protocol_version()));

  // Application need to be re-inserted in order to keep sorting in applications
  // container. Otherwise data loss on erasing is possible.
  applications_.insert(app);
}

mobile_apis::HMILevel::eType ApplicationManagerImpl::GetDefaultHmiLevel(
    ApplicationConstSharedPtr application) const {
  using namespace mobile_apis;
  LOG4CXX_AUTO_TRACE(logger_);
  HMILevel::eType default_hmi = HMILevel::HMI_NONE;

  if (GetPolicyHandler().PolicyEnabled()) {
    const std::string policy_app_id = application->policy_app_id();
    std::string default_hmi_string = "";
    if (GetPolicyHandler().GetDefaultHmi(policy_app_id, &default_hmi_string)) {
      if ("BACKGROUND" == default_hmi_string) {
        default_hmi = HMILevel::HMI_BACKGROUND;
      } else if ("FULL" == default_hmi_string) {
        default_hmi = HMILevel::HMI_FULL;
      } else if ("LIMITED" == default_hmi_string) {
        default_hmi = HMILevel::HMI_LIMITED;
      } else if ("NONE" == default_hmi_string) {
        default_hmi = HMILevel::HMI_NONE;
      } else {
        LOG4CXX_ERROR(
            logger_,
            "Unable to convert " + default_hmi_string + " to HMILevel");
      }
    } else {
      LOG4CXX_ERROR(logger_,
                    "Unable to get default hmi_level for " << policy_app_id);
    }
  }
  return default_hmi;
}

bool ApplicationManagerImpl::CheckResumptionRequiredTransportAvailable(
    ApplicationConstSharedPtr application) const {
  using namespace mobile_apis;
  LOG4CXX_AUTO_TRACE(logger_);

  const std::map<std::string, std::vector<std::string> >& transport_map =
      get_settings().transport_required_for_resumption_map();

  // retrieve transport type string used in .ini file
  const std::string transport_type =
      GetTransportTypeProfileString(application->device());
  const std::string secondary_transport_type =
      GetTransportTypeProfileString(application->secondary_device());

  const smart_objects::SmartObject* app_types_array = application->app_types();
  if (app_types_array == NULL || app_types_array->length() == 0) {
    // This app does not have any AppHMIType. In this case, check "EMPTY_APP"
    // entry
    std::map<std::string, std::vector<std::string> >::const_iterator it =
        transport_map.find(std::string("EMPTY_APP"));
    if (it == transport_map.end()) {
      // if "EMPTY_APP" is not specified, resumption is always enabled
      return true;
    }
    const std::vector<std::string>& required_transport_list = it->second;

    for (std::vector<std::string>::const_iterator itr =
             required_transport_list.begin();
         itr != required_transport_list.end();
         ++itr) {
      if (transport_type == *itr || secondary_transport_type == *itr) {
        return true;
      }
    }
    return false;
  } else {
    // check all AppHMITypes that the app has
    for (size_t i = 0; i < app_types_array->length(); i++) {
      const std::string app_type_string =
          AppHMITypeToString(static_cast<mobile_apis::AppHMIType::eType>(
              app_types_array->getElement(i).asUInt()));
      bool transport_is_found = false;

      std::map<std::string, std::vector<std::string> >::const_iterator it =
          transport_map.find(app_type_string);
      if (it == transport_map.end()) {
        // this AppHMIType is not listed in .ini file, so resumption is always
        // enabled
        continue;
      }

      const std::vector<std::string>& required_transport_list = it->second;
      for (std::vector<std::string>::const_iterator itr =
               required_transport_list.begin();
           itr != required_transport_list.end();
           ++itr) {
        if (transport_type == *itr || secondary_transport_type == *itr) {
          transport_is_found = true;
          break;
        }
      }

      // if neither primary or secondary transport type is included in the list,
      // then resumption will be disabled
      if (!transport_is_found) {
        return false;
      }
    }

    return true;
  }
}

uint32_t ApplicationManagerImpl::GenerateGrammarID() {
  return rand();
}

uint32_t ApplicationManagerImpl::GenerateNewHMIAppID() {
  LOG4CXX_AUTO_TRACE(logger_);
  uint32_t hmi_app_id = get_rand_from_range(1);
  LOG4CXX_DEBUG(logger_, "GenerateNewHMIAppID value is: " << hmi_app_id);

  while (resume_controller().IsHMIApplicationIdExist(hmi_app_id)) {
    LOG4CXX_DEBUG(logger_, "HMI appID " << hmi_app_id << " is exists.");
    hmi_app_id = get_rand_from_range(1);
    LOG4CXX_DEBUG(logger_, "Trying new value: " << hmi_app_id);
  }

  return hmi_app_id;
}

bool ApplicationManagerImpl::StartNaviService(
    uint32_t app_id,
    protocol_handler::ServiceType service_type,
    const BsonObject* params) {
  using namespace protocol_handler;
  LOG4CXX_AUTO_TRACE(logger_);

  if (HMILevelAllowsStreaming(app_id, service_type)) {
    {
      sync_primitives::AutoLock lock(navi_service_status_lock_);

      NaviServiceStatusMap::iterator it = navi_service_status_.find(app_id);
      if (navi_service_status_.end() == it) {
        std::pair<NaviServiceStatusMap::iterator, bool> res =
            navi_service_status_.insert(
                std::pair<uint32_t, std::pair<bool, bool> >(
                    app_id, std::make_pair(false, false)));
        if (!res.second) {
          LOG4CXX_WARN(logger_, "Navi service refused");
          return false;
        }
        it = res.first;
      }
    }

    if (service_type == ServiceType::kMobileNav) {
      smart_objects::SmartObject converted_params(smart_objects::SmartType_Map);
      ConvertVideoParamsToSO(converted_params, params);
      std::vector<std::string> rejected_params;
      if (converted_params.keyExists(strings::codec) &&
          converted_params[strings::codec] ==
              hmi_apis::Common_VideoStreamingCodec::INVALID_ENUM) {
        rejected_params.push_back(strings::codec);
      }
      if (converted_params.keyExists(strings::protocol) &&
          converted_params[strings::protocol] ==
              hmi_apis::Common_VideoStreamingProtocol::INVALID_ENUM) {
        rejected_params.push_back(strings::protocol);
      }

      if (!rejected_params.empty()) {
        OnStreamingConfigured(app_id, service_type, false, rejected_params);
        return false;
      } else if (!converted_params.empty()) {
        LOG4CXX_INFO(logger_, "Sending video configuration params");
        MessageHelper::PrintSmartObject(converted_params);
        bool request_sent =
            application(app_id)->SetVideoConfig(service_type, converted_params);
        if (request_sent) {
          return true;
        }
      }
    }
    // no configuration is needed, or SetVideoConfig is not sent
    std::vector<std::string> empty;
    OnStreamingConfigured(app_id, service_type, true, empty);
    return true;

  } else {
    LOG4CXX_WARN(logger_, "Refused navi service by HMI level");
  }
  std::vector<std::string> empty;
  OnStreamingConfigured(app_id, service_type, false, empty);
  return false;
}

void ApplicationManagerImpl::OnStreamingConfigured(
    uint32_t app_id,
    protocol_handler::ServiceType service_type,
    bool result,
    std::vector<std::string>& rejected_params) {
  using namespace protocol_handler;
  LOG4CXX_AUTO_TRACE(logger_);

  LOG4CXX_INFO(logger_,
               "OnStreamingConfigured called for service "
                   << service_type << ", result=" << result);

  if (result) {
    std::vector<std::string> empty;
    {
      sync_primitives::AutoLock lock(navi_service_status_lock_);

      NaviServiceStatusMap::iterator it = navi_service_status_.find(app_id);
      if (navi_service_status_.end() == it) {
        LOG4CXX_WARN(logger_, "Application not found in navi status map");
        connection_handler().NotifyServiceStartedResult(app_id, false, empty);
        return;
      }

      // Fill NaviServices map. Set true to first value of pair if
      // we've started video service or to second value if we've
      // started audio service
      service_type == ServiceType::kMobileNav ? it->second.first = true
                                              : it->second.second = true;
    }

    application(app_id)->StartStreaming(service_type);
    connection_handler().NotifyServiceStartedResult(app_id, true, empty);
  } else {
    std::vector<std::string> converted_params =
        ConvertRejectedParamList(rejected_params);
    connection_handler().NotifyServiceStartedResult(
        app_id, false, converted_params);
  }
}

void ApplicationManagerImpl::StopNaviService(
    uint32_t app_id, protocol_handler::ServiceType service_type) {
  using namespace protocol_handler;
  LOG4CXX_AUTO_TRACE(logger_);

  {
    sync_primitives::AutoLock lock(navi_service_status_lock_);

    NaviServiceStatusMap::iterator it = navi_service_status_.find(app_id);
    if (navi_service_status_.end() == it) {
      LOG4CXX_WARN(logger_,
                   "No Information about navi service " << service_type);
    } else {
      // Fill NaviServices map. Set false to first value of pair if
      // we've stopped video service or to second value if we've
      // stopped audio service
      service_type == ServiceType::kMobileNav ? it->second.first = false
                                              : it->second.second = false;
    }
  }

  ApplicationSharedPtr app = application(app_id);
  if (!app) {
    LOG4CXX_WARN(logger_, "An application is not registered.");
    return;
  }

  app->StopStreaming(service_type);
}

void ApplicationManagerImpl::OnServiceStartedCallback(
    const connection_handler::DeviceHandle& device_handle,
    const int32_t& session_key,
    const protocol_handler::ServiceType& type,
    const BsonObject* params) {
  using namespace helpers;
  using namespace protocol_handler;
  LOG4CXX_AUTO_TRACE(logger_);
  LOG4CXX_DEBUG(logger_,
                "ServiceType = " << type << ". Session = " << std::hex
                                 << session_key);
  std::vector<std::string> empty;

  if (type == kRpc) {
    LOG4CXX_DEBUG(logger_, "RPC service is about to be started.");
    connection_handler().NotifyServiceStartedResult(session_key, true, empty);
    return;
  }
  ApplicationSharedPtr app = application(session_key);
  if (!app) {
    LOG4CXX_WARN(logger_,
                 "The application with id:" << session_key
                                            << " doesn't exists.");
    connection_handler().NotifyServiceStartedResult(session_key, false, empty);
    return;
  }

  if (Compare<ServiceType, EQ, ONE>(
          type, ServiceType::kMobileNav, ServiceType::kAudio)) {
    if (app->is_navi() || app->mobile_projection_enabled()) {
      if (!StartNaviService(session_key, type, params)) {
        LOG4CXX_WARN(logger_, "Starting Navigation service failed");
      }
      return;
    } else {
      LOG4CXX_WARN(logger_, "Refuse not navi/projection application");
    }
  } else {
    LOG4CXX_WARN(logger_, "Refuse unknown service");
  }
  connection_handler().NotifyServiceStartedResult(session_key, false, empty);
}

void ApplicationManagerImpl::OnServiceEndedCallback(
    const int32_t& session_key,
    const protocol_handler::ServiceType& type,
    const connection_handler::CloseSessionReason& close_reason) {
  using namespace helpers;
  using namespace protocol_handler;
  using namespace connection_handler;
  using namespace mobile_apis;

  LOG4CXX_DEBUG(logger_,
                "OnServiceEndedCallback for service "
                    << type << " with reason " << close_reason
                    << " in session 0x" << std::hex << session_key);

  auto app = application(static_cast<uint32_t>(session_key));
  if (!app) {
    return;
  }

  if (IsAppInReconnectMode(app->policy_app_id())) {
    LOG4CXX_DEBUG(logger_,
                  "Application is in reconnection list and won't be closed.");
    return;
  }

  if (type == kRpc) {
    LOG4CXX_INFO(logger_, "Remove application.");
    /* In case it was unexpected disconnect or some special case
     (malformed message, flood) application will be removed
     and we will unregister application correctly, but in case it was
     closed by mobile and already unregistered we will be unable
     to find it in the list
    */

    Result::eType reason;
    bool is_resuming;
    bool is_unexpected_disconnect;
    switch (close_reason) {
      case CloseSessionReason::kFlood: {
        reason = Result::TOO_MANY_PENDING_REQUESTS;
        is_resuming = true;
        is_unexpected_disconnect = false;

        rpc_service_->ManageMobileCommand(
            MessageHelper::GetOnAppInterfaceUnregisteredNotificationToMobile(
                session_key, AppInterfaceUnregisteredReason::TOO_MANY_REQUESTS),
            commands::Command::SOURCE_SDL);
        break;
      }
      case CloseSessionReason::kMalformed: {
        reason = Result::INVALID_ENUM;
        is_resuming = false;
        is_unexpected_disconnect = false;
        break;
      }
      case CloseSessionReason::kUnauthorizedApp: {
        reason = Result::INVALID_ENUM;
        is_resuming = true;
        is_unexpected_disconnect = false;
        break;
      }
      default: {
        reason = Result::INVALID_ENUM;
        is_resuming = true;
        is_unexpected_disconnect = true;
        break;
      }
    }
    UnregisterApplication(
        session_key, reason, is_resuming, is_unexpected_disconnect);
    return;
  }

  if (Compare<ServiceType, EQ, ONE>(
          type, ServiceType::kMobileNav, ServiceType::kAudio)) {
    StopNaviService(session_key, type);
  }
}

void ApplicationManagerImpl::OnSecondaryTransportStartedCallback(
    const connection_handler::DeviceHandle device_handle,
    const int32_t session_key) {
  LOG4CXX_AUTO_TRACE(logger_);

  if (device_handle == 0) {
    LOG4CXX_WARN(logger_,
                 "Invalid device handle passed for secondary transport of app "
                     << session_key);
    return;
  }

  secondary_transport_devices_cache_[session_key] = device_handle;

  {
    sync_primitives::AutoLock auto_lock(applications_list_lock_ptr_);
    ApplicationSharedPtr app = application(session_key);
    if (!app) {
      // It is possible that secondary transport is established prior to
      // RegisterAppInterface request being processed. In this case, we will
      // update the app's information during RegisterApplication().
      LOG4CXX_DEBUG(logger_,
                    "Application with id: " << session_key << " is not found");
      return;
    }
    app->set_secondary_device(device_handle);
  }

  // notify the event to HMI through BC.UpdateAppList request
  SendUpdateAppList();

  // if resumption has not been enabled, run it now
  resume_controller().RetryResumption(session_key);
}

void ApplicationManagerImpl::OnSecondaryTransportEndedCallback(
    const int32_t session_key) {
  LOG4CXX_AUTO_TRACE(logger_);

  DeviceMap::iterator it = secondary_transport_devices_cache_.find(session_key);
  if (it == secondary_transport_devices_cache_.end()) {
    LOG4CXX_WARN(
        logger_,
        "Unknown session_key specified while removing secondary transport: "
            << session_key);
  } else {
    secondary_transport_devices_cache_.erase(it);
  }

  {
    sync_primitives::AutoLock auto_lock(applications_list_lock_ptr_);
    ApplicationSharedPtr app = application(session_key);
    if (!app) {
      LOG4CXX_DEBUG(logger_,
                    "Application with id: " << session_key << " is not found");
      return;
    }

    connection_handler::DeviceHandle device_handle = app->secondary_device();
    if (device_handle == 0) {
      LOG4CXX_WARN(logger_,
                   "Secondary transport of app " << session_key
                                                 << " is not found");
      return;
    }

    app->set_secondary_device(0);
  }

  // notify the event to HMI through BC.UpdateAppList request
  SendUpdateAppList();
}

bool ApplicationManagerImpl::CheckAppIsNavi(const uint32_t app_id) const {
  LOG4CXX_AUTO_TRACE(logger_);
  ApplicationSharedPtr app = application(app_id);
  if (app) {
    return app->is_navi();
  }
  return false;
}

#ifdef ENABLE_SECURITY
bool ApplicationManagerImpl::OnHandshakeDone(
    uint32_t connection_key,
    security_manager::SSLContext::HandshakeResult result) {
  LOG4CXX_AUTO_TRACE(logger_);

  using security_manager::SSLContext;
  using namespace helpers;

  ApplicationSharedPtr app = application(connection_key);
  DCHECK_OR_RETURN(app, false);
  if (Compare<SSLContext::HandshakeResult, EQ, ONE>(
          result,
          SSLContext::Handshake_Result_CertExpired,
          SSLContext::Handshake_Result_CertNotSigned,
          SSLContext::Handshake_Result_AppIDMismatch,
          SSLContext::Handshake_Result_AppNameMismatch,
          SSLContext::Handshake_Result_NotYetValid)) {
    app->usage_report().RecordTLSError();
  }
  return false;
}

bool ApplicationManagerImpl::OnHandshakeFailed() {
  LOG4CXX_AUTO_TRACE(logger_);
  return false;
}

void ApplicationManagerImpl::OnCertificateUpdateRequired() {
  LOG4CXX_AUTO_TRACE(logger_);
  GetPolicyHandler().OnPTExchangeNeeded();
}

bool ApplicationManagerImpl::GetPolicyCertificateData(std::string& data) const {
  LOG4CXX_AUTO_TRACE(logger_);
  data = GetPolicyHandler().RetrieveCertificate();
  return true;
}

security_manager::SSLContext::HandshakeContext
ApplicationManagerImpl::GetHandshakeContext(uint32_t key) const {
  LOG4CXX_AUTO_TRACE(logger_);
  using security_manager::SSLContext;
  ApplicationConstSharedPtr app = application(key);
  if (app) {
    return SSLContext::HandshakeContext(
        custom_str::CustomString(app->policy_app_id()), app->name());
  }
  return SSLContext::HandshakeContext();
}
#endif  // ENABLE_SECURITY

void ApplicationManagerImpl::set_hmi_message_handler(
    hmi_message_handler::HMIMessageHandler* handler) {
  hmi_handler_ = handler;
  rpc_service_->set_hmi_message_handler(handler);
}

void ApplicationManagerImpl::set_connection_handler(
    connection_handler::ConnectionHandler* handler) {
  connection_handler_ = handler;
}

connection_handler::ConnectionHandler&
ApplicationManagerImpl::connection_handler() const {
  return *connection_handler_;
}

protocol_handler::ProtocolHandler& ApplicationManagerImpl::protocol_handler()
    const {
  return *protocol_handler_;
}

void ApplicationManagerImpl::set_protocol_handler(
    protocol_handler::ProtocolHandler* handler) {
  protocol_handler_ = handler;
  rpc_service_->set_protocol_handler(handler);
}

void ApplicationManagerImpl::StartDevicesDiscovery() {
  connection_handler().get_device_discovery_starter().StartDevicesDiscovery();
}

void ApplicationManagerImpl::TerminateRequest(const uint32_t connection_key,
                                              const uint32_t corr_id,
                                              const int32_t function_id) {
  request_ctrl_.TerminateRequest(corr_id, connection_key, function_id, true);
}

void ApplicationManagerImpl::RemoveHMIFakeParameters(
    application_manager::commands::MessageSharedPtr& message,
    const hmi_apis::FunctionID::eType& function_id) {
  LOG4CXX_AUTO_TRACE(logger_);
  hmi_apis::HMI_API factory;
  if (!(*message)[jhs::S_PARAMS].keyExists(jhs::S_FUNCTION_ID)) {
    LOG4CXX_ERROR(logger_,
                  "RemoveHMIFakeParameters message missing function id");
    return;
  }
  mobile_apis::FunctionID::eType mobile_function_id =
      static_cast<mobile_apis::FunctionID::eType>(
          (*message)[jhs::S_PARAMS][jhs::S_FUNCTION_ID].asInt());
  (*message)[jhs::S_PARAMS][jhs::S_FUNCTION_ID] = function_id;
  factory.attachSchema(*message, true);
  (*message)[jhs::S_PARAMS][jhs::S_FUNCTION_ID] = mobile_function_id;
}

bool ApplicationManagerImpl::Init(resumption::LastState& last_state,
                                  media_manager::MediaManager* media_manager) {
  LOG4CXX_TRACE(logger_, "Init application manager");
  plugin_manager_.reset(new plugin_manager::RPCPluginManagerImpl(
      *this, *rpc_service_, *hmi_capabilities_, *policy_handler_));
  if (!plugin_manager_->LoadPlugins(get_settings().plugins_folder())) {
    LOG4CXX_ERROR(logger_, "Plugins are not loaded");
    return false;
  }
  const std::string app_storage_folder = get_settings().app_storage_folder();
  if (!InitDirectory(app_storage_folder, TYPE_STORAGE) ||
      !IsReadWriteAllowed(app_storage_folder, TYPE_STORAGE)) {
    return false;
  }
  if (!resume_controller().Init(last_state)) {
    LOG4CXX_ERROR(logger_, "Problem with initialization of resume controller");
    return false;
  }
  hmi_capabilities_->Init(&last_state);

  if (!(file_system::IsWritingAllowed(app_storage_folder) &&
        file_system::IsReadingAllowed(app_storage_folder))) {
    LOG4CXX_ERROR(logger_,
                  "Storage directory doesn't have read/write permissions");
    return false;
  }

  const std::string system_files_path = get_settings().system_files_path();
  if (!InitDirectory(system_files_path, TYPE_SYSTEM) ||
      !IsReadWriteAllowed(system_files_path, TYPE_SYSTEM)) {
    return false;
  }
  const std::string app_icons_folder = get_settings().app_icons_folder();
  if (!InitDirectory(app_icons_folder, TYPE_ICONS)) {
    return false;
  }
  // In case there is no R/W permissions for this location, SDL just has to
  // log this and proceed
  IsReadWriteAllowed(app_icons_folder, TYPE_ICONS);
  if (GetPolicyHandler().PolicyEnabled()) {
    if (!GetPolicyHandler().LoadPolicyLibrary()) {
      LOG4CXX_ERROR(logger_,
                    "Policy library is not loaded. Check LD_LIBRARY_PATH");
      return false;
    }
    LOG4CXX_INFO(logger_, "Policy library is loaded, now initing PT");
    if (!GetPolicyHandler().InitPolicyTable()) {
      LOG4CXX_ERROR(logger_, "Policy table is not initialized.");
      return false;
    }
  } else {
    LOG4CXX_WARN(logger_,
                 "System is configured to work without policy functionality.");
  }
  media_manager_ = media_manager;

  if (settings_.use_db_for_resumption()) {
    app_launch_dto_.reset(new app_launch::AppLaunchDataDB(settings_));
  } else {
    app_launch_dto_.reset(
        new app_launch::AppLaunchDataJson(settings_, last_state));
  }
  app_launch_ctrl_.reset(new app_launch::AppLaunchCtrlImpl(
      *app_launch_dto_.get(), *this, settings_));
  return true;
}

bool ApplicationManagerImpl::Stop() {
  LOG4CXX_AUTO_TRACE(logger_);
  stopping_application_mng_lock_.Acquire();
  is_stopping_ = true;
  stopping_application_mng_lock_.Release();
  application_list_update_timer_.Stop();
  try {
    SetUnregisterAllApplicationsReason(
        mobile_api::AppInterfaceUnregisteredReason::IGNITION_OFF);
    UnregisterAllApplications();
  } catch (...) {
    LOG4CXX_ERROR(logger_,
                  "An error occurred during unregistering applications.");
  }
  request_ctrl_.DestroyThreadpool();

  // for PASA customer policy backup should happen :AllApp(SUSPEND)
  LOG4CXX_DEBUG(logger_, "Unloading policy library.");
  GetPolicyHandler().UnloadPolicyLibrary();

  return true;
}

bool ApplicationManagerImpl::ConvertSOtoMessage(
    const smart_objects::SmartObject& message, Message& output) {
  LOG4CXX_AUTO_TRACE(logger_);

  if (smart_objects::SmartType_Null == message.getType() ||
      smart_objects::SmartType_Invalid == message.getType()) {
    LOG4CXX_WARN(logger_, "Invalid smart object received.");
    return false;
  }

  LOG4CXX_DEBUG(
      logger_,
      "Message with protocol: " << message.getElement(jhs::S_PARAMS)
                                       .getElement(jhs::S_PROTOCOL_TYPE)
                                       .asInt());

  std::string output_string;
  const int64_t protocol_type = message.getElement(jhs::S_PARAMS)
                                    .getElement(jhs::S_PROTOCOL_TYPE)
                                    .asInt();
  const int64_t protocol_version = message.getElement(jhs::S_PARAMS)
                                       .getElement(jhs::S_PROTOCOL_VERSION)
                                       .asInt();
  switch (protocol_type) {
    case 0: {
      if (protocol_version == 1) {
        if (!formatters::CFormatterJsonSDLRPCv1::toString(message,
                                                          output_string)) {
          LOG4CXX_WARN(logger_, "Failed to serialize smart object");
          return false;
        }
        output.set_protocol_version(
            protocol_handler::MajorProtocolVersion::PROTOCOL_VERSION_1);
      } else {
        if (!formatters::CFormatterJsonSDLRPCv2::toString(message,
                                                          output_string)) {
          LOG4CXX_WARN(logger_, "Failed to serialize smart object");
          return false;
        }
        output.set_protocol_version(
            static_cast<protocol_handler::MajorProtocolVersion>(
                protocol_version));
      }

      break;
    }
    case 1: {
      if (!formatters::FormatterJsonRpc::ToString(message, output_string)) {
        LOG4CXX_WARN(logger_, "Failed to serialize smart object");
        return false;
      }
      output.set_protocol_version(
          protocol_handler::MajorProtocolVersion::PROTOCOL_VERSION_HMI);
      break;
    }
    default:
      NOTREACHED();
      return false;
  }

  LOG4CXX_DEBUG(logger_, "Convertion result: " << output_string);

  output.set_connection_key(message.getElement(jhs::S_PARAMS)
                                .getElement(strings::connection_key)
                                .asInt());

  output.set_function_id(
      message.getElement(jhs::S_PARAMS).getElement(jhs::S_FUNCTION_ID).asInt());

  output.set_correlation_id(message.getElement(jhs::S_PARAMS)
                                .getElement(jhs::S_CORRELATION_ID)
                                .asInt());
  output.set_message_type(
      static_cast<MessageType>(message.getElement(jhs::S_PARAMS)
                                   .getElement(jhs::S_MESSAGE_TYPE)
                                   .asInt()));

  // Currently formatter creates JSON = 3 bytes for empty SmartObject.
  // workaround for notification. JSON must be empty
  if (mobile_apis::FunctionID::OnAudioPassThruID !=
      message.getElement(jhs::S_PARAMS)
          .getElement(strings::function_id)
          .asInt()) {
    output.set_json_message(output_string);
  }

  if (message.getElement(jhs::S_PARAMS).keyExists(strings::binary_data)) {
    const application_manager::BinaryData binaryData(
        message.getElement(jhs::S_PARAMS)
            .getElement(strings::binary_data)
            .asBinary());

    output.set_binary_data(&binaryData);
  }

  LOG4CXX_DEBUG(logger_, "Successfully parsed smart object into message");
  return true;
}

hmi_apis::HMI_API& ApplicationManagerImpl::hmi_so_factory() {
  if (!hmi_so_factory_) {
    hmi_so_factory_ = new hmi_apis::HMI_API;
    if (!hmi_so_factory_) {
      LOG4CXX_ERROR(logger_, "Out of memory");
      NOTREACHED();
    }
  }
  return *hmi_so_factory_;
}

mobile_apis::MOBILE_API& ApplicationManagerImpl::mobile_so_factory() {
  if (!mobile_so_factory_) {
    mobile_so_factory_ = new mobile_apis::MOBILE_API;
    if (!mobile_so_factory_) {
      LOG4CXX_ERROR(logger_, "Out of memory.");
      NOTREACHED();
    }
  }
  return *mobile_so_factory_;
}

HMICapabilities& ApplicationManagerImpl::hmi_capabilities() {
  return *hmi_capabilities_;
}

const HMICapabilities& ApplicationManagerImpl::hmi_capabilities() const {
  return *hmi_capabilities_;
}

void ApplicationManagerImpl::PullLanguagesInfo(const SmartObject& app_data,
                                               SmartObject& ttsName,
                                               SmartObject& vrSynonym) {
  LOG4CXX_AUTO_TRACE(logger_);
  if (!app_data.keyExists(json::languages)) {
    LOG4CXX_WARN(logger_, "\"languages\" not exists");
    return;
  }

  const HMICapabilities& hmi_cap = hmi_capabilities();
  std::string cur_vr_lang(
      MessageHelper::CommonLanguageToString(hmi_cap.active_vr_language()));
  const SmartObject& languages = app_data[json::languages];

  std::transform(
      cur_vr_lang.begin(), cur_vr_lang.end(), cur_vr_lang.begin(), ::toupper);

  ssize_t default_idx = -1;
  ssize_t specific_idx = -1;

  const size_t size = languages.length();
  for (size_t idx = 0; idx < size; ++idx) {
    if (languages[idx].keyExists(cur_vr_lang)) {
      LOG4CXX_DEBUG(logger_, "Found active HMI language " << cur_vr_lang);
      specific_idx = idx;
    } else if (languages[idx].keyExists(json::default_)) {
      LOG4CXX_DEBUG(logger_, "Found default language");
      default_idx = idx;
    }
  }

  if ((-1 == specific_idx) && (-1 == default_idx)) {
    LOG4CXX_DEBUG(logger_, "No suitable language found");
    return;
  }

  if (app_data[json::languages][specific_idx][cur_vr_lang].keyExists(
          json::ttsName)) {
    LOG4CXX_DEBUG(logger_, "Get ttsName from " << cur_vr_lang << " language");
    ttsName =
        app_data[json::languages][specific_idx][cur_vr_lang][json::ttsName];
  } else {
    LOG4CXX_DEBUG(logger_,
                  "No data for ttsName for " << cur_vr_lang << " language");
  }

  if (app_data[json::languages][specific_idx][cur_vr_lang].keyExists(
          json::vrSynonyms)) {
    LOG4CXX_DEBUG(logger_,
                  "Get vrSynonyms from " << cur_vr_lang << " language");
    vrSynonym =
        app_data[json::languages][specific_idx][cur_vr_lang][json::vrSynonyms];
  } else {
    LOG4CXX_DEBUG(logger_,
                  "No data for vrSynonyms for " << cur_vr_lang << " language");
  }
}

void ApplicationManagerImpl::CreateApplications(SmartArray& obj_array,
                                                const uint32_t connection_key) {
  LOG4CXX_AUTO_TRACE(logger_);
  using namespace policy;

  const std::size_t arr_size(obj_array.size());
  for (std::size_t idx = 0; idx < arr_size; ++idx) {
    const SmartObject& app_data = obj_array[idx];

    if (!(app_data.keyExists(json::name) && app_data.keyExists(json::appId))) {
      LOG4CXX_DEBUG(logger_, "The entry in query apps json is not valid");
      continue;
    }

    const std::string policy_app_id(app_data[json::appId].asString());
    ApplicationSharedPtr registered_app =
        application_by_policy_id(policy_app_id);
    if (registered_app) {
      LOG4CXX_DEBUG(logger_,
                    "Application with the same id: "
                        << policy_app_id << " is registered already.");
      continue;
    }

    std::string url_scheme;
    std::string package_name;
    std::string os_type;
    SmartObject vrSynonym;
    SmartObject ttsName;

    const custom_str::CustomString appName(
        app_data[json::name].asCustomString());

    if (app_data.keyExists(json::ios)) {
      os_type = json::ios;
      url_scheme = app_data[os_type][json::urlScheme].asString();
    } else if (app_data.keyExists(json::android)) {
      os_type = json::android;
      package_name = app_data[os_type][json::packageName].asString();
    }

    PullLanguagesInfo(app_data[os_type], ttsName, vrSynonym);

    if (ttsName.empty()) {
      ttsName = SmartObject(SmartType_Array);
      ttsName[0] = appName;
    }
    if (vrSynonym.empty()) {
      vrSynonym = SmartObject(SmartType_Array);
      vrSynonym[0] = appName;
    }

    const std::string app_icon_dir(settings_.app_icons_folder());
    const std::string full_icon_path(app_icon_dir + "/" + policy_app_id);

    connection_handler::DeviceHandle device_id = 0;

    if (-1 ==
        connection_handler().get_session_observer().GetDataOnSessionKey(
            connection_key, NULL, NULL, &device_id)) {
      LOG4CXX_ERROR(logger_,
                    "Failed to create application: no connection info.");
      continue;
    }

    std::string device_mac;
    connection_handler().get_session_observer().GetDataOnDeviceID(
        device_id, NULL, NULL, &device_mac, NULL);

    const uint32_t hmi_app_id =
        resume_controller().IsApplicationSaved(policy_app_id, device_mac)
            ? resume_controller().GetHMIApplicationID(policy_app_id, device_mac)
            : GenerateNewHMIAppID();

    // AppId = 0 because this is query_app(provided by hmi for download, but not
    // yet registered)
    ApplicationSharedPtr app(
        new ApplicationImpl(0,
                            policy_app_id,
                            device_mac,
                            device_id,
                            appName,
                            GetPolicyHandler().GetStatisticManager(),
                            *this));
    DCHECK_OR_RETURN_VOID(app);
    app->SetShemaUrl(url_scheme);
    app->SetPackageName(package_name);
    app->set_app_icon_path(full_icon_path);
    app->set_hmi_application_id(hmi_app_id);

    app->set_vr_synonyms(vrSynonym);
    app->set_tts_name(ttsName);

    sync_primitives::AutoLock lock(apps_to_register_list_lock_ptr_);
    LOG4CXX_DEBUG(
        logger_, "apps_to_register_ size before: " << apps_to_register_.size());
    apps_to_register_.insert(app);
    LOG4CXX_DEBUG(logger_,
                  "apps_to_register_ size after: " << apps_to_register_.size());
  }
}

void ApplicationManagerImpl::ProcessQueryApp(
    const smart_objects::SmartObject& sm_object,
    const uint32_t connection_key) {
  LOG4CXX_AUTO_TRACE(logger_);
  using namespace policy;

  if (!sm_object.keyExists(json::response)) {
    LOG4CXX_DEBUG(logger_, "The response key is not exists.");
    return;
  }

  SmartArray* obj_array = sm_object[json::response].asArray();
  if (NULL != obj_array) {
    CreateApplications(*obj_array, connection_key);
    SendUpdateAppList();

    AppsWaitRegistrationSet::const_iterator it = apps_to_register_.begin();
    for (; it != apps_to_register_.end(); ++it) {
      const std::string full_icon_path((*it)->app_icon_path());
      if (file_system::FileExists(full_icon_path)) {
        MessageHelper::SendSetAppIcon(
            (*it)->hmi_app_id(), full_icon_path, *this);
      }
    }
  }
}

bool ApplicationManagerImpl::is_attenuated_supported() const {
  return hmi_capabilities().attenuated_supported() &&
         get_settings().is_mixing_audio_supported();
}

#ifdef TELEMETRY_MONITOR
void ApplicationManagerImpl::SetTelemetryObserver(
    AMTelemetryObserver* observer) {
  rpc_handler_->SetTelemetryObserver(observer);
}
#endif  // TELEMETRY_MONITOR

void ApplicationManagerImpl::addNotification(const CommandSharedPtr ptr) {
  request_ctrl_.addNotification(ptr);
}

void ApplicationManagerImpl::removeNotification(
    const commands::Command* notification) {
  request_ctrl_.removeNotification(notification);
}

void ApplicationManagerImpl::updateRequestTimeout(
    uint32_t connection_key,
    uint32_t mobile_correlation_id,
    uint32_t new_timeout_value) {
  LOG4CXX_AUTO_TRACE(logger_);
  request_ctrl_.updateRequestTimeout(
      connection_key, mobile_correlation_id, new_timeout_value);
}

uint32_t ApplicationManagerImpl::application_id(const int32_t correlation_id) {
  // ykazakov: there is no erase for const iterator for QNX
  std::map<const int32_t, const uint32_t>::iterator it =
      appID_list_.find(correlation_id);
  if (appID_list_.end() != it) {
    const uint32_t app_id = it->second;
    appID_list_.erase(it);
    return app_id;
  } else {
    return 0;
  }
}

void ApplicationManagerImpl::set_application_id(const int32_t correlation_id,
                                                const uint32_t app_id) {
  appID_list_.insert(
      std::pair<const int32_t, const uint32_t>(correlation_id, app_id));
}

uint32_t ApplicationManagerImpl::get_current_audio_source() const {
  return current_audio_source_;
}

void ApplicationManagerImpl::set_current_audio_source(const uint32_t source) {
  current_audio_source_ = source;
}

void ApplicationManagerImpl::AddPolicyObserver(
    policy::PolicyHandlerObserver* listener) {
  GetPolicyHandler().add_listener(listener);
}

void ApplicationManagerImpl::RemovePolicyObserver(
    policy::PolicyHandlerObserver* listener) {
  GetPolicyHandler().remove_listener(listener);
}

void ApplicationManagerImpl::SetUnregisterAllApplicationsReason(
    mobile_api::AppInterfaceUnregisteredReason::eType reason) {
  LOG4CXX_AUTO_TRACE(logger_);
  LOG4CXX_TRACE(logger_, "reason = " << reason);
  unregister_reason_ = reason;
}

void ApplicationManagerImpl::HeadUnitReset(
    mobile_api::AppInterfaceUnregisteredReason::eType reason) {
  LOG4CXX_AUTO_TRACE(logger_);
  stopping_application_mng_lock_.Acquire();
  is_stopping_ = true;
  stopping_application_mng_lock_.Release();
  switch (reason) {
    case mobile_api::AppInterfaceUnregisteredReason::MASTER_RESET: {
      LOG4CXX_TRACE(logger_, "Performing MASTER_RESET");
      UnregisterAllApplications();
      GetPolicyHandler().ResetPolicyTable();
      GetPolicyHandler().UnloadPolicyLibrary();

      resume_controller().StopSavePersistentDataTimer();

      const std::string storage_folder = get_settings().app_storage_folder();
      file_system::RemoveDirectory(storage_folder, true);
      ClearAppsPersistentData();
      break;
    }
    case mobile_api::AppInterfaceUnregisteredReason::FACTORY_DEFAULTS: {
      LOG4CXX_TRACE(logger_, "Performing FACTORY_DEFAULTS");
      GetPolicyHandler().ClearUserConsent();

      resume_controller().StopSavePersistentDataTimer();

      ClearAppsPersistentData();
      break;
    }
    default: {
      LOG4CXX_ERROR(logger_, "Bad AppInterfaceUnregisteredReason");
      return;
    }
  }
}

void ApplicationManagerImpl::ClearAppsPersistentData() {
  LOG4CXX_AUTO_TRACE(logger_);
  typedef std::vector<std::string> FilesList;
  const std::string apps_info_storage_file = get_settings().app_info_storage();
  file_system::DeleteFile(apps_info_storage_file);

  const std::string storage_folder = get_settings().app_storage_folder();

  FilesList files = file_system::ListFiles(storage_folder);
  FilesList::iterator element_to_skip =
      std::find(files.begin(), files.end(), "policy.sqlite");
  if (element_to_skip != files.end()) {
    files.erase(element_to_skip);
  }

  FilesList::iterator it = files.begin();
  for (; it != files.end(); ++it) {
    const std::string path_to_item = storage_folder + "/";
    const std::string item_to_remove = path_to_item + (*it);
    LOG4CXX_TRACE(logger_, "Removing : " << item_to_remove);
    if (file_system::IsDirectory(item_to_remove)) {
      LOG4CXX_TRACE(logger_,
                    "Removal result : " << file_system::RemoveDirectory(
                        item_to_remove, true));
    } else {
      LOG4CXX_TRACE(
          logger_,
          "Removal result : " << file_system::DeleteFile(item_to_remove));
    }
  }

  const std::string apps_icons_folder = get_settings().app_icons_folder();
  if (storage_folder != apps_icons_folder) {
    file_system::RemoveDirectory(apps_icons_folder, true);
  }
}

void ApplicationManagerImpl::SendOnSDLClose() {
  LOG4CXX_AUTO_TRACE(logger_);
  if (IsLowVoltage()) {
    LOG4CXX_TRACE(logger_, "SDL is in Low Voltage State");
    return;
  }
  // must be sent to PASA HMI on shutdown synchronously
  smart_objects::SmartObjectSPtr msg =
      std::make_shared<smart_objects::SmartObject>(
          smart_objects::SmartType_Map);

  (*msg)[strings::params][strings::function_id] =
      hmi_apis::FunctionID::BasicCommunication_OnSDLClose;
  (*msg)[strings::params][strings::message_type] = MessageType::kNotification;
  (*msg)[strings::params][strings::protocol_type] =
      commands::CommandImpl::hmi_protocol_type_;
  (*msg)[strings::params][strings::protocol_version] =
      commands::CommandImpl::protocol_version_;

  if (!msg) {
    LOG4CXX_WARN(logger_, "Null-pointer message received.");
    NOTREACHED();
    return;
  }

  // SmartObject |message| has no way to declare priority for now
  std::shared_ptr<Message> message_to_send(
      new Message(protocol_handler::MessagePriority::kDefault));

  hmi_so_factory().attachSchema(*msg, false);
  LOG4CXX_DEBUG(
      logger_,
      "Attached schema to message, result if valid: " << msg->isValid());

  if (!ConvertSOtoMessage(*msg, *message_to_send)) {
    LOG4CXX_WARN(logger_,
                 "Cannot send message to HMI: failed to create string");
    return;
  }

  if (!hmi_handler_) {
    LOG4CXX_WARN(logger_, "No HMI Handler set");
    return;
  }

  hmi_handler_->SendMessageToHMI(message_to_send);
}

void ApplicationManagerImpl::UnregisterAllApplications() {
  LOG4CXX_DEBUG(logger_, "Unregister reason  " << unregister_reason_);

  hmi_cooperating_ = false;
  bool is_ignition_off = false;
  using namespace mobile_api::AppInterfaceUnregisteredReason;
  using namespace helpers;

  is_ignition_off =
      Compare<eType, EQ, ONE>(unregister_reason_, IGNITION_OFF, INVALID_ENUM);

  bool is_unexpected_disconnect = Compare<eType, NEQ, ALL>(
      unregister_reason_, IGNITION_OFF, MASTER_RESET, FACTORY_DEFAULTS);

  ClearTTSGlobalPropertiesList();

  {  // A local scope to limit accessor's lifetime and release app list lock.
    DataAccessor<ApplicationSet> accessor = applications();
    ApplicationSetConstIt it = accessor.GetData().begin();
    while (it != accessor.GetData().end()) {
      ApplicationSharedPtr app_to_remove = *it;
      rpc_service_->ManageMobileCommand(
          MessageHelper::GetOnAppInterfaceUnregisteredNotificationToMobile(
              app_to_remove->app_id(), unregister_reason_),
          commands::Command::SOURCE_SDL);
      UnregisterApplication(app_to_remove->app_id(),
                            mobile_apis::Result::INVALID_ENUM,
                            is_ignition_off,
                            is_unexpected_disconnect);
      connection_handler().CloseSession(app_to_remove->app_id(),
                                        connection_handler::kCommon);
      it = accessor.GetData().begin();
    }
  }
  if (is_ignition_off) {
    resume_controller().OnIgnitionOff();
  }
  request_ctrl_.terminateAllHMIRequests();
}

void ApplicationManagerImpl::RemoveAppsWaitingForRegistration(
    const connection_handler::DeviceHandle handle) {
  DevicePredicate device_finder(handle);
  apps_to_register_list_lock_ptr_->Acquire();
  AppsWaitRegistrationSet::iterator it_app = std::find_if(
      apps_to_register_.begin(), apps_to_register_.end(), device_finder);

  while (apps_to_register_.end() != it_app) {
    LOG4CXX_DEBUG(logger_,
                  "Waiting app: " << (*it_app)->name().c_str()
                                  << " is removed.");
    apps_to_register_.erase(it_app);
    it_app = std::find_if(
        apps_to_register_.begin(), apps_to_register_.end(), device_finder);
  }

  apps_to_register_list_lock_ptr_->Release();
}

void ApplicationManagerImpl::UnregisterApplication(
    const uint32_t& app_id,
    mobile_apis::Result::eType reason,
    bool is_resuming,
    bool is_unexpected_disconnect) {
  LOG4CXX_DEBUG(logger_,
                "app_id = " << app_id << "; reason = " << reason
                            << "; is_resuming = " << is_resuming
                            << "; is_unexpected_disconnect = "
                            << is_unexpected_disconnect);
  size_t subscribed_for_way_points_app_count = 0;

  // SDL sends UnsubscribeWayPoints only for last application
  {
    sync_primitives::AutoLock lock(subscribed_way_points_apps_lock_);
    subscribed_for_way_points_app_count =
        subscribed_way_points_apps_list_.size();
  }
  if (1 == subscribed_for_way_points_app_count) {
    LOG4CXX_ERROR(logger_, "Send UnsubscribeWayPoints");
    MessageHelper::SendUnsubscribedWayPoints(*this);
  }

  {
    sync_primitives::AutoLock lock(navi_service_status_lock_);

    NaviServiceStatusMap::iterator it = navi_service_status_.find(app_id);
    if (navi_service_status_.end() != it) {
      navi_service_status_.erase(it);
    }
  }

  // remove appID from tts_global_properties_app_list_
  RemoveAppFromTTSGlobalPropertiesList(app_id);

  switch (reason) {
    case mobile_apis::Result::SUCCESS:
      break;
    case mobile_apis::Result::DISALLOWED:
      break;
    case mobile_apis::Result::USER_DISALLOWED:
      break;
    case mobile_apis::Result::INVALID_CERT:
      break;
    case mobile_apis::Result::EXPIRED_CERT:
      break;
    case mobile_apis::Result::TOO_MANY_PENDING_REQUESTS: {
      ApplicationSharedPtr app_ptr = application(app_id);
      if (app_ptr) {
        app_ptr->usage_report().RecordRemovalsForBadBehavior();
        if (reason == mobile_apis::Result::TOO_MANY_PENDING_REQUESTS) {
          LOG4CXX_DEBUG(
              logger_,
              "INSERT: " << GetHashedAppID(app_id, app_ptr->policy_app_id()));
          forbidden_applications.insert(
              GetHashedAppID(app_id, app_ptr->policy_app_id()));
        }
      }
      break;
    }
    default: {
      LOG4CXX_ERROR(logger_, "Unknown unregister reason " << reason);
      break;
    }
  }
  ApplicationSharedPtr app_to_remove;
  connection_handler::DeviceHandle handle = 0;
  {
    sync_primitives::AutoLock lock(applications_list_lock_ptr_);
    auto it_app = applications_.begin();
    while (applications_.end() != it_app) {
      if (app_id == (*it_app)->app_id()) {
        app_to_remove = *it_app;
        applications_.erase(it_app++);
      } else {
        ++it_app;
      }
    }
    if (!app_to_remove) {
      LOG4CXX_ERROR(logger_, "Cant find application with app_id = " << app_id);

      // Just to terminate RAI in case of connection is dropped (rare case)
      // App won't be unregistered since RAI has not been started yet
      LOG4CXX_DEBUG(logger_, "Trying to terminate possible RAI request.");
      request_ctrl_.terminateAppRequests(app_id);

      return;
    }

    if (is_resuming) {
      resume_controller().SaveApplication(app_to_remove);
    } else {
      resume_controller().RemoveApplicationFromSaved(app_to_remove);
    }

    (hmi_capabilities_->get_hmi_language_handler())
        .OnUnregisterApplication(app_id);
    AppV4DevicePredicate finder(handle);
    ApplicationSharedPtr app = FindApp(applications(), finder);
    if (!app) {
      LOG4CXX_DEBUG(
          logger_, "There is no more SDL4 apps with device handle: " << handle);

      RemoveAppsWaitingForRegistration(handle);
      SendUpdateAppList();
    }
  }

  commands_holder_->Clear(app_to_remove);

  if (EndAudioPassThru(app_id)) {
    // May be better to put this code in MessageHelper?
    StopAudioPassThru(app_id);
    MessageHelper::SendStopAudioPathThru(*this);
  }
  auto on_app_unregistered =
      [app_to_remove](plugin_manager::RPCPlugin& plugin) {
        plugin.OnApplicationEvent(plugin_manager::kApplicationUnregistered,
                                  app_to_remove);
      };
  plugin_manager_->ForEachPlugin(on_app_unregistered);

  MessageHelper::SendOnAppUnregNotificationToHMI(
      app_to_remove, is_unexpected_disconnect, *this);
  request_ctrl_.terminateAppRequests(app_id);
  return;
}

void ApplicationManagerImpl::OnAppUnauthorized(const uint32_t& app_id) {
  connection_handler().CloseSession(app_id,
                                    connection_handler::kUnauthorizedApp);
}

mobile_apis::Result::eType ApplicationManagerImpl::CheckPolicyPermissions(
    const ApplicationSharedPtr app,
    const std::string& function_id,
    const RPCParams& rpc_params,
    CommandParametersPermissions* params_permissions) {
  LOG4CXX_AUTO_TRACE(logger_);
  // TODO(AOleynik): Remove check of policy_enable, when this flag will be
  // unused in config file
  if (!GetPolicyHandler().PolicyEnabled()) {
    return mobile_apis::Result::SUCCESS;
  }

  DCHECK(app);
  policy::CheckPermissionResult result;
  GetPolicyHandler().CheckPermissions(app, function_id, rpc_params, result);

  if (NULL != params_permissions) {
    params_permissions->allowed_params = result.list_of_allowed_params;
    params_permissions->disallowed_params = result.list_of_disallowed_params;
    params_permissions->undefined_params = result.list_of_undefined_params;
  }

  if (app->hmi_level() == mobile_apis::HMILevel::HMI_NONE &&
      function_id != MessageHelper::StringifiedFunctionID(
                         mobile_apis::FunctionID::UnregisterAppInterfaceID)) {
    if (result.hmi_level_permitted != policy::kRpcAllowed) {
      app->usage_report().RecordRpcSentInHMINone();
    }
  }

#ifdef ENABLE_LOG
  const std::string log_msg =
      "Application: " + app->policy_app_id() + ", RPC: " + function_id +
      ", HMI status: " + MessageHelper::StringifiedHMILevel(app->hmi_level());
#endif  // ENABLE_LOG
  if (result.hmi_level_permitted != policy::kRpcAllowed) {
    LOG4CXX_WARN(logger_, "Request is blocked by policies. " << log_msg);

    app->usage_report().RecordPolicyRejectedRpcCall();

    switch (result.hmi_level_permitted) {
      case policy::kRpcDisallowed:
        return mobile_apis::Result::DISALLOWED;
      case policy::kRpcUserDisallowed:
        return mobile_apis::Result::USER_DISALLOWED;
      default:
        return mobile_apis::Result::INVALID_ENUM;
    }
  }
  LOG4CXX_DEBUG(logger_, "Request is allowed by policies. " << log_msg);
  return mobile_api::Result::SUCCESS;
}

bool ApplicationManagerImpl::is_stopping() const {
  sync_primitives::AutoLock lock(stopping_application_mng_lock_);
  return is_stopping_;
}

bool ApplicationManagerImpl::is_audio_pass_thru_active() const {
  return audio_pass_thru_active_;
}

void ApplicationManagerImpl::OnLowVoltage() {
  LOG4CXX_AUTO_TRACE(logger_);
  is_low_voltage_ = true;
  resume_ctrl_->SaveLowVoltageTime();
  resume_ctrl_->StopSavePersistentDataTimer();
  request_ctrl_.OnLowVoltage();
}

bool ApplicationManagerImpl::IsLowVoltage() const {
  LOG4CXX_TRACE(logger_, "Result: " << is_low_voltage_);
  return is_low_voltage_;
}

void ApplicationManagerImpl::OnWakeUp() {
  LOG4CXX_AUTO_TRACE(logger_);
  is_low_voltage_ = false;
  resume_ctrl_->SaveWakeUpTime();
  resume_ctrl_->StartSavePersistentDataTimer();
  request_ctrl_.OnWakeUp();
}

std::string ApplicationManagerImpl::GetHashedAppID(
    uint32_t connection_key, const std::string& mobile_app_id) const {
  connection_handler::DeviceHandle device_id = 0;
  connection_handler().get_session_observer().GetDataOnSessionKey(
      connection_key, 0, NULL, &device_id);
  std::string device_name;
  connection_handler().get_session_observer().GetDataOnDeviceID(
      device_id, &device_name, NULL, NULL, NULL);

  return mobile_app_id + device_name;
}

bool ApplicationManagerImpl::HMILevelAllowsStreaming(
    uint32_t app_id, protocol_handler::ServiceType service_type) const {
  LOG4CXX_AUTO_TRACE(logger_);
  using namespace mobile_apis::HMILevel;
  using namespace helpers;

  ApplicationSharedPtr app = application(app_id);
  if (!app) {
    LOG4CXX_WARN(logger_, "An application is not registered.");
    return false;
  }
  return Compare<eType, EQ, ONE>(app->hmi_level(), HMI_FULL, HMI_LIMITED);
}

bool ApplicationManagerImpl::CanAppStream(
    uint32_t app_id, protocol_handler::ServiceType service_type) const {
  using namespace protocol_handler;
  LOG4CXX_AUTO_TRACE(logger_);

  ApplicationSharedPtr app = application(app_id);
  if (!app) {
    LOG4CXX_WARN(logger_, "An application is not registered.");
    return false;
  }

  bool is_allowed = false;
  if (ServiceType::kMobileNav == service_type) {
    is_allowed = app->video_streaming_allowed();
  } else if (ServiceType::kAudio == service_type) {
    is_allowed = app->audio_streaming_allowed();
  } else {
    LOG4CXX_WARN(logger_, "Unsupported service_type " << service_type);
  }

  return HMILevelAllowsStreaming(app_id, service_type) && is_allowed;
}

void ApplicationManagerImpl::ForbidStreaming(uint32_t app_id) {
  using namespace mobile_apis::AppInterfaceUnregisteredReason;
  using namespace mobile_apis::Result;

  LOG4CXX_AUTO_TRACE(logger_);

  ApplicationSharedPtr app = application(app_id);
  if (!app || (!app->is_navi() && !app->mobile_projection_enabled())) {
    LOG4CXX_DEBUG(
        logger_,
        "There is no navi or projection application with id: " << app_id);
    return;
  }

  if (navi_app_to_stop_.end() != std::find(navi_app_to_stop_.begin(),
                                           navi_app_to_stop_.end(),
                                           app_id) ||
      navi_app_to_end_stream_.end() !=
          std::find(navi_app_to_end_stream_.begin(),
                    navi_app_to_end_stream_.end(),
                    app_id)) {
    return;
  }

  bool unregister = false;
  {
    sync_primitives::AutoLock lock(navi_service_status_lock_);

    NaviServiceStatusMap::iterator it = navi_service_status_.find(app_id);
    if (navi_service_status_.end() == it ||
        (!it->second.first && !it->second.second)) {
      unregister = true;
    }
  }
  if (unregister) {
    rpc_service_->ManageMobileCommand(
        MessageHelper::GetOnAppInterfaceUnregisteredNotificationToMobile(
            app_id, PROTOCOL_VIOLATION),
        commands::Command::SOURCE_SDL);
    UnregisterApplication(app_id, ABORTED);
    return;
  }
  EndNaviServices(app_id);
}

void ApplicationManagerImpl::OnAppStreaming(
    uint32_t app_id, protocol_handler::ServiceType service_type, bool state) {
  LOG4CXX_AUTO_TRACE(logger_);

  ApplicationSharedPtr app = application(app_id);
  if (!app || (!app->is_navi() && !app->mobile_projection_enabled())) {
    LOG4CXX_DEBUG(
        logger_,
        " There is no navi or projection application with id: " << app_id);
    return;
  }
  DCHECK_OR_RETURN_VOID(media_manager_);

  if (state) {
    state_ctrl_.OnVideoStreamingStarted(app);
    media_manager_->StartStreaming(app_id, service_type);
  } else {
    media_manager_->StopStreaming(app_id, service_type);
    state_ctrl_.OnVideoStreamingStopped(app);
  }
}

void ApplicationManagerImpl::EndNaviServices(uint32_t app_id) {
  using namespace protocol_handler;
  LOG4CXX_AUTO_TRACE(logger_);

  ApplicationSharedPtr app = application(app_id);
  if (!app || (!app->is_navi() && !app->mobile_projection_enabled())) {
    LOG4CXX_DEBUG(
        logger_,
        "There is no navi or projection application with id: " << app_id);
    return;
  }

  bool end_video = false;
  bool end_audio = false;
  {
    sync_primitives::AutoLock lock(navi_service_status_lock_);

    NaviServiceStatusMap::iterator it = navi_service_status_.find(app_id);
    if (navi_service_status_.end() == it) {
      LOG4CXX_ERROR(logger_, "No info about navi servicies for app");
      return;
    }
    end_video = it->second.first;
    end_audio = it->second.second;
  }

  if (connection_handler_) {
    if (end_video) {
      LOG4CXX_DEBUG(logger_, "Going to end video service");
      connection_handler().SendEndService(app_id, ServiceType::kMobileNav);
      app->StopStreamingForce(ServiceType::kMobileNav);
    }
    if (end_audio) {
      LOG4CXX_DEBUG(logger_, "Going to end audio service");
      connection_handler().SendEndService(app_id, ServiceType::kAudio);
      app->StopStreamingForce(ServiceType::kAudio);
    }
    DisallowStreaming(app_id);

    navi_app_to_stop_.push_back(app_id);

    TimerSPtr close_timer(std::make_shared<timer::Timer>(
        "CloseNaviAppTimer",
        new TimerTaskImpl<ApplicationManagerImpl>(
            this, &ApplicationManagerImpl::CloseNaviApp)));
    close_timer->Start(navi_close_app_timeout_, timer::kSingleShot);

    sync_primitives::AutoLock lock(timer_pool_lock_);
    timer_pool_.push_back(close_timer);
  }
}

void ApplicationManagerImpl::OnHMILevelChanged(
    uint32_t app_id,
    mobile_apis::HMILevel::eType from,
    mobile_apis::HMILevel::eType to) {
  LOG4CXX_AUTO_TRACE(logger_);
  ProcessPostponedMessages(app_id);
  ProcessApp(app_id, from, to);
}

void ApplicationManagerImpl::ProcessPostponedMessages(const uint32_t app_id) {
  LOG4CXX_AUTO_TRACE(logger_);

  ApplicationSharedPtr app = application(app_id);
  if (!app) {
    LOG4CXX_WARN(logger_, "The app with id: " << app_id << " does not exist");
    return;
  }
  MobileMessageQueue messages;
  app->SwapMobileMessageQueue(messages);
  auto push_allowed_messages = [this, &app](
      smart_objects::SmartObjectSPtr message) {
    const std::string function_id = MessageHelper::StringifiedFunctionID(
        static_cast<mobile_apis::FunctionID::eType>(
            (*message)[strings::params][strings::function_id].asUInt()));
    const RPCParams params;
    const mobile_apis::Result::eType check_result =
        CheckPolicyPermissions(app, function_id, params);
    if (mobile_api::Result::SUCCESS == check_result) {
      rpc_service_->ManageMobileCommand(message, commands::Command::SOURCE_SDL);
    } else {
      app->PushMobileMessage(message);
    }
  };
  std::for_each(messages.begin(), messages.end(), push_allowed_messages);
}

void ApplicationManagerImpl::ProcessApp(const uint32_t app_id,
                                        const mobile_apis::HMILevel::eType from,
                                        const mobile_apis::HMILevel::eType to) {
  using namespace mobile_apis::HMILevel;
  using namespace helpers;

  if (from == to) {
    LOG4CXX_TRACE(logger_, "HMILevel from = to");
    return;
  }

  ApplicationSharedPtr app = application(app_id);
  if (!app || (!app->is_navi() && !app->mobile_projection_enabled())) {
    LOG4CXX_ERROR(logger_, "Navi/Projection application not found");
    return;
  }

  if (to == HMI_FULL || to == HMI_LIMITED) {
    LOG4CXX_TRACE(logger_, "HMILevel to FULL or LIMITED");
    if (from == HMI_BACKGROUND) {
      LOG4CXX_TRACE(logger_, "HMILevel from BACKGROUND");
      AllowStreaming(app_id);
    }
  } else if (to == HMI_BACKGROUND) {
    LOG4CXX_TRACE(logger_, "HMILevel to BACKGROUND");
    if (from == HMI_FULL || from == HMI_LIMITED) {
      LOG4CXX_TRACE(logger_, "HMILevel from FULL or LIMITED");
      navi_app_to_end_stream_.push_back(app_id);
      TimerSPtr end_stream_timer(std::make_shared<timer::Timer>(
          "AppShouldFinishStreaming",
          new TimerTaskImpl<ApplicationManagerImpl>(
              this, &ApplicationManagerImpl::EndNaviStreaming)));
      end_stream_timer->Start(navi_end_stream_timeout_, timer::kPeriodic);

      sync_primitives::AutoLock lock(timer_pool_lock_);
      timer_pool_.push_back(end_stream_timer);
    }
  } else if (to == HMI_NONE) {
    LOG4CXX_TRACE(logger_, "HMILevel to NONE");
    if (from == HMI_FULL || from == HMI_LIMITED || from == HMI_BACKGROUND) {
      EndNaviServices(app_id);
    }
  }
}

void ApplicationManagerImpl::SendHMIStatusNotification(
    const std::shared_ptr<Application> app) {
  LOG4CXX_AUTO_TRACE(logger_);
  DCHECK_OR_RETURN_VOID(app);
  smart_objects::SmartObjectSPtr notification =
      std::make_shared<smart_objects::SmartObject>();
  smart_objects::SmartObject& message = *notification;

  message[strings::params][strings::function_id] =
      static_cast<int32_t>(mobile_api::FunctionID::OnHMIStatusID);

  message[strings::params][strings::message_type] =
      static_cast<int32_t>(application_manager::MessageType::kNotification);

  message[strings::params][strings::connection_key] =
      static_cast<int32_t>(app->app_id());

  message[strings::msg_params][strings::hmi_level] =
      static_cast<int32_t>(app->hmi_level());

  message[strings::msg_params][strings::audio_streaming_state] =
      static_cast<int32_t>(app->audio_streaming_state());

  message[strings::msg_params][strings::video_streaming_state] =
      static_cast<int32_t>(app->video_streaming_state());

  message[strings::msg_params][strings::system_context] =
      static_cast<int32_t>(app->system_context());

  rpc_service_->ManageMobileCommand(notification,
                                    commands::Command::SOURCE_SDL);
}

void ApplicationManagerImpl::ClearTimerPool() {
  LOG4CXX_AUTO_TRACE(logger_);

  std::vector<TimerSPtr> new_timer_pool;

  sync_primitives::AutoLock lock(timer_pool_lock_);
  new_timer_pool.push_back(timer_pool_[0]);

  for (size_t i = 1; i < timer_pool_.size(); ++i) {
    if (timer_pool_[i]->is_running()) {
      new_timer_pool.push_back(timer_pool_[i]);
    }
  }

  timer_pool_.swap(new_timer_pool);
  new_timer_pool.clear();
}

void ApplicationManagerImpl::CloseNaviApp() {
  LOG4CXX_AUTO_TRACE(logger_);
  using namespace mobile_apis::AppInterfaceUnregisteredReason;
  using namespace mobile_apis::Result;
  DCHECK_OR_RETURN_VOID(!navi_app_to_stop_.empty());
  uint32_t app_id = navi_app_to_stop_.front();
  navi_app_to_stop_.pop_front();

  bool unregister = false;
  {
    sync_primitives::AutoLock lock(navi_service_status_lock_);

    NaviServiceStatusMap::iterator it = navi_service_status_.find(app_id);
    if (navi_service_status_.end() != it) {
      if (it->second.first || it->second.second) {
        unregister = true;
      }
    }
  }
  if (unregister) {
    LOG4CXX_INFO(logger_,
                 "App haven't answered for EndService. Unregister it.");
    rpc_service_->ManageMobileCommand(
        MessageHelper::GetOnAppInterfaceUnregisteredNotificationToMobile(
            app_id, PROTOCOL_VIOLATION),
        commands::Command::SOURCE_SDL);
    UnregisterApplication(app_id, ABORTED);
  }
}

void ApplicationManagerImpl::EndNaviStreaming() {
  LOG4CXX_AUTO_TRACE(logger_);
  using namespace mobile_apis::AppInterfaceUnregisteredReason;
  using namespace mobile_apis::Result;

  if (!navi_app_to_end_stream_.empty()) {
    const uint32_t app_id = navi_app_to_end_stream_.front();
    navi_app_to_end_stream_.pop_front();

    if (navi_app_to_stop_.end() ==
        std::find(navi_app_to_stop_.begin(), navi_app_to_stop_.end(), app_id)) {
      DisallowStreaming(app_id);
    }
  }
}

void ApplicationManagerImpl::DisallowStreaming(uint32_t app_id) {
  using namespace protocol_handler;
  LOG4CXX_AUTO_TRACE(logger_);

  ApplicationSharedPtr app = application(app_id);
  if (!app || (!app->is_navi() && !app->mobile_projection_enabled())) {
    LOG4CXX_ERROR(logger_, "Navi/Projection application not found");
    return;
  }

  {
    sync_primitives::AutoLock lock(navi_service_status_lock_);

    NaviServiceStatusMap::iterator it = navi_service_status_.find(app_id);
    if (navi_service_status_.end() != it) {
      if (it->second.first) {
        app->set_video_streaming_allowed(false);
      }
      if (it->second.second) {
        app->set_audio_streaming_allowed(false);
      }
    }
  }
}

void ApplicationManagerImpl::AllowStreaming(uint32_t app_id) {
  using namespace protocol_handler;
  LOG4CXX_AUTO_TRACE(logger_);

  ApplicationSharedPtr app = application(app_id);
  if (!app || (!app->is_navi() && !app->mobile_projection_enabled())) {
    LOG4CXX_ERROR(logger_, "Navi/Projection application not found");
    return;
  }

  {
    sync_primitives::AutoLock lock(navi_service_status_lock_);

    NaviServiceStatusMap::iterator it = navi_service_status_.find(app_id);
    if (navi_service_status_.end() != it) {
      if (it->second.first) {
        app->set_video_streaming_allowed(true);
      }
      if (it->second.second) {
        app->set_audio_streaming_allowed(true);
      }
    }
  }
}

bool ApplicationManagerImpl::IsApplicationForbidden(
    uint32_t connection_key, const std::string& mobile_app_id) const {
  const std::string name = GetHashedAppID(connection_key, mobile_app_id);
  return forbidden_applications.find(name) != forbidden_applications.end();
}

bool ApplicationManagerImpl::IsAppInReconnectMode(
    const std::string& policy_app_id) const {
  LOG4CXX_AUTO_TRACE(logger_);
  sync_primitives::AutoLock lock(reregister_wait_list_lock_);
  return reregister_wait_list_.end() !=
         std::find_if(reregister_wait_list_.begin(),
                      reregister_wait_list_.end(),
                      std::bind1st(std::ptr_fun(&policy_app_id_comparator),
                                   policy_app_id));
}

policy::DeviceConsent ApplicationManagerImpl::GetUserConsentForDevice(
    const std::string& device_id) const {
  return GetPolicyHandler().GetUserConsentForDevice(device_id);
}

mobile_apis::Result::eType ApplicationManagerImpl::SaveBinary(
    const std::vector<uint8_t>& binary_data,
    const std::string& file_path,
    const std::string& file_name,
    const uint64_t offset) {
  LOG4CXX_DEBUG(logger_,
                "SaveBinaryWithOffset  binary_size = "
                    << binary_data.size() << " offset = " << offset);

  if (binary_data.size() > file_system::GetAvailableDiskSpace(file_path)) {
    LOG4CXX_ERROR(logger_, "Out of free disc space.");
    return mobile_apis::Result::OUT_OF_MEMORY;
  }

  const std::string full_file_path = file_path + "/" + file_name;
  const uint64_t file_size = file_system::FileSize(full_file_path);
  std::ofstream* file_stream;
  if (offset != 0) {
    if (file_size != offset) {
      LOG4CXX_DEBUG(logger_,
                    "ApplicationManagerImpl::SaveBinaryWithOffset offset"
                        << " does'n match existing file size");
      return mobile_apis::Result::INVALID_DATA;
    }
    file_stream = file_system::Open(full_file_path, std::ios_base::app);
  } else {
    LOG4CXX_DEBUG(
        logger_,
        "ApplicationManagerImpl::SaveBinaryWithOffset offset is 0, rewrite");
    // if offset == 0: rewrite file
    file_stream = file_system::Open(full_file_path, std::ios_base::out);
  }

  if (!file_system::Write(
          file_stream, binary_data.data(), binary_data.size())) {
    file_system::Close(file_stream);
    delete file_stream;
    file_stream = NULL;
    return mobile_apis::Result::GENERIC_ERROR;
  }

  file_system::Close(file_stream);
  delete file_stream;
  file_stream = NULL;
  LOG4CXX_INFO(logger_, "Successfully write data to file");
  return mobile_apis::Result::SUCCESS;
}

uint32_t ApplicationManagerImpl::GetAvailableSpaceForApp(
    const std::string& folder_name) {
  const uint32_t app_quota = settings_.app_dir_quota();
  std::string app_storage_path = settings_.app_storage_folder();

  app_storage_path += "/";
  app_storage_path += folder_name;

  if (file_system::DirectoryExists(app_storage_path)) {
    size_t size_of_directory = file_system::DirectorySize(app_storage_path);
    if (app_quota < size_of_directory) {
      return 0;
    }

    uint32_t current_app_quota = app_quota - size_of_directory;
    uint32_t available_disk_space =
        file_system::GetAvailableDiskSpace(app_storage_path);

    if (current_app_quota > available_disk_space) {
      return available_disk_space;
    } else {
      return current_app_quota;
    }
  } else {
    return app_quota;
  }
}

bool ApplicationManagerImpl::IsHMICooperating() const {
  return hmi_cooperating_;
}

void ApplicationManagerImpl::OnApplicationListUpdateTimer() {
  LOG4CXX_DEBUG(logger_, "Application list update timer finished");

  apps_to_register_list_lock_ptr_->Acquire();
  const bool trigger_ptu = apps_size_ != applications_.size();
  apps_to_register_list_lock_ptr_->Release();
  SendUpdateAppList();
  GetPolicyHandler().OnAppsSearchCompleted(trigger_ptu);
}

void ApplicationManagerImpl::OnTimerSendTTSGlobalProperties() {
  std::vector<uint32_t> app_list;
  {
    sync_primitives::AutoLock lock(tts_global_properties_app_list_lock_);
    std::map<uint32_t, date_time::TimeDuration>::iterator it =
        tts_global_properties_app_list_.begin();
    std::map<uint32_t, date_time::TimeDuration>::iterator it_end =
        tts_global_properties_app_list_.end();
    date_time::TimeCompare time_comp;
    for (; it != it_end; ++it) {
      time_comp =
          date_time::compareTime(date_time::getCurrentTime(), it->second);
      if (date_time::GREATER == time_comp || date_time::EQUAL == time_comp) {
        app_list.push_back(it->first);
      }
    }
  }
  if (!app_list.empty()) {
    for (uint32_t i = 0; i < app_list.size(); ++i) {
      LOG4CXX_INFO(logger_,
                   "Send TTS GlobalProperties to HMI with default helpPrompt");
      MessageHelper::SendTTSGlobalProperties(
          application(app_list[i]), true, *this);
      RemoveAppFromTTSGlobalPropertiesList(app_list[i]);
    }
  }
}

void ApplicationManagerImpl::AddAppToTTSGlobalPropertiesList(
    const uint32_t app_id) {
  LOG4CXX_AUTO_TRACE(logger_);
  uint16_t timeout = get_settings().tts_global_properties_timeout();
  date_time::TimeDuration current_time = date_time::getCurrentTime();
  current_time += date_time::seconds(timeout);
  // please avoid AutoLock usage to avoid deadlock
  tts_global_properties_app_list_lock_.Acquire();
  if (tts_global_properties_app_list_.end() ==
      tts_global_properties_app_list_.find(app_id)) {
    tts_global_properties_app_list_[app_id] = current_time;
  }
  // if add first item need to start timer on one second
  if (1 == tts_global_properties_app_list_.size()) {
    LOG4CXX_INFO(logger_, "Start tts_global_properties_timer_");
    tts_global_properties_app_list_lock_.Release();
    const uint32_t timeout_ms = 1000;
    tts_global_properties_timer_.Start(timeout_ms, timer::kSingleShot);
    return;
  }
  tts_global_properties_app_list_lock_.Release();
}

void ApplicationManagerImpl::RemoveAppFromTTSGlobalPropertiesList(
    const uint32_t app_id) {
  LOG4CXX_AUTO_TRACE(logger_);
  // please avoid AutoLock usage to avoid deadlock
  tts_global_properties_app_list_lock_.Acquire();
  std::map<uint32_t, date_time::TimeDuration>::iterator it =
      tts_global_properties_app_list_.find(app_id);
  if (tts_global_properties_app_list_.end() != it) {
    tts_global_properties_app_list_.erase(it);
    if (tts_global_properties_app_list_.empty()) {
      LOG4CXX_DEBUG(logger_, "Stop tts_global_properties_timer_");
      // if container is empty need to stop timer
      tts_global_properties_app_list_lock_.Release();
      tts_global_properties_timer_.Stop();
      return;
    }
  }
  tts_global_properties_app_list_lock_.Release();
}

mobile_apis::AppHMIType::eType ApplicationManagerImpl::StringToAppHMIType(
    std::string str) {
  LOG4CXX_AUTO_TRACE(logger_);
  if ("DEFAULT" == str) {
    return mobile_apis::AppHMIType::DEFAULT;
  } else if ("COMMUNICATION" == str) {
    return mobile_apis::AppHMIType::COMMUNICATION;
  } else if ("MEDIA" == str) {
    return mobile_apis::AppHMIType::MEDIA;
  } else if ("MESSAGING" == str) {
    return mobile_apis::AppHMIType::MESSAGING;
  } else if ("NAVIGATION" == str) {
    return mobile_apis::AppHMIType::NAVIGATION;
  } else if ("PROJECTION" == str) {
    return mobile_apis::AppHMIType::PROJECTION;
  } else if ("INFORMATION" == str) {
    return mobile_apis::AppHMIType::INFORMATION;
  } else if ("SOCIAL" == str) {
    return mobile_apis::AppHMIType::SOCIAL;
  } else if ("BACKGROUND_PROCESS" == str) {
    return mobile_apis::AppHMIType::BACKGROUND_PROCESS;
  } else if ("TESTING" == str) {
    return mobile_apis::AppHMIType::TESTING;
  } else if ("SYSTEM" == str) {
    return mobile_apis::AppHMIType::SYSTEM;
  } else {
    return mobile_apis::AppHMIType::INVALID_ENUM;
  }
}

const std::string ApplicationManagerImpl::AppHMITypeToString(
    mobile_apis::AppHMIType::eType type) const {
  LOG4CXX_AUTO_TRACE(logger_);
  switch (type) {
    case mobile_apis::AppHMIType::DEFAULT:
      return "DEFAULT";
    case mobile_apis::AppHMIType::COMMUNICATION:
      return "COMMUNICATION";
    case mobile_apis::AppHMIType::MEDIA:
      return "MEDIA";
    case mobile_apis::AppHMIType::MESSAGING:
      return "MESSAGING";
    case mobile_apis::AppHMIType::NAVIGATION:
      return "NAVIGATION";
    case mobile_apis::AppHMIType::INFORMATION:
      return "INFORMATION";
    case mobile_apis::AppHMIType::SOCIAL:
      return "SOCIAL";
    case mobile_apis::AppHMIType::BACKGROUND_PROCESS:
      return "BACKGROUND_PROCESS";
    case mobile_apis::AppHMIType::TESTING:
      return "TESTING";
    case mobile_apis::AppHMIType::SYSTEM:
      return "SYSTEM";
    case mobile_apis::AppHMIType::PROJECTION:
      return "PROJECTION";
    case mobile_apis::AppHMIType::REMOTE_CONTROL:
      return "REMOTE_CONTROL";
    default:
      return "INVALID_ENUM";
  }
}

bool ApplicationManagerImpl::CompareAppHMIType(
    const smart_objects::SmartObject& from_policy,
    const smart_objects::SmartObject& from_application) {
  LOG4CXX_AUTO_TRACE(logger_);
  bool equal = false;
  uint32_t lenght_policy_app_types = from_policy.length();
  uint32_t lenght_application_app_types = from_application.length();

  for (uint32_t i = 0; i < lenght_application_app_types; ++i) {
    for (uint32_t k = 0; k < lenght_policy_app_types; ++k) {
      if (from_application[i] == from_policy[k]) {
        equal = true;
        break;
      }
    }
    if (!equal) {
      return false;
    }
    equal = false;
  }
  return true;
}

void ApplicationManagerImpl::OnUpdateHMIAppType(
    std::map<std::string, std::vector<std::string> > app_hmi_types) {
  LOG4CXX_AUTO_TRACE(logger_);

  std::map<std::string, std::vector<std::string> >::iterator
      it_app_hmi_types_from_policy;
  std::vector<std::string> hmi_types_from_policy;
  smart_objects::SmartObject transform_app_hmi_types(
      smart_objects::SmartType_Array);
  bool flag_diffirence_app_hmi_type = false;
  DataAccessor<ApplicationSet> accessor(applications());
  for (ApplicationSetIt it = accessor.GetData().begin();
       it != accessor.GetData().end();
       ++it) {
    it_app_hmi_types_from_policy = app_hmi_types.find(((*it)->policy_app_id()));

    if (it_app_hmi_types_from_policy != app_hmi_types.end() &&
        ((it_app_hmi_types_from_policy->second).size())) {
      flag_diffirence_app_hmi_type = false;
      hmi_types_from_policy = (it_app_hmi_types_from_policy->second);

      if (transform_app_hmi_types.length()) {
        transform_app_hmi_types =
            smart_objects::SmartObject(smart_objects::SmartType_Array);
      }

      for (uint32_t i = 0; i < hmi_types_from_policy.size(); ++i) {
        transform_app_hmi_types[i] =
            StringToAppHMIType(hmi_types_from_policy[i]);
      }

      ApplicationConstSharedPtr app = *it;
      const smart_objects::SmartObject* save_application_hmi_type =
          app->app_types();

      if (save_application_hmi_type == NULL ||
          ((*save_application_hmi_type).length() !=
           transform_app_hmi_types.length())) {
        flag_diffirence_app_hmi_type = true;
      } else {
        flag_diffirence_app_hmi_type = !(CompareAppHMIType(
            transform_app_hmi_types, *save_application_hmi_type));
      }

      if (flag_diffirence_app_hmi_type) {
        (*it)->set_app_types(transform_app_hmi_types);
        (*it)->ChangeSupportingAppHMIType();
        if ((*it)->hmi_level() == mobile_api::HMILevel::HMI_BACKGROUND) {
          MessageHelper::SendUIChangeRegistrationRequestToHMI(*it, *this);
        } else if (((*it)->hmi_level() == mobile_api::HMILevel::HMI_FULL) ||
                   ((*it)->hmi_level() == mobile_api::HMILevel::HMI_LIMITED)) {
          MessageHelper::SendUIChangeRegistrationRequestToHMI(*it, *this);
          state_controller().SetRegularState(
              *it, mobile_apis::HMILevel::HMI_BACKGROUND, true);
        }
      }
    }
  }
}

void ApplicationManagerImpl::EraseAppFromReconnectionList(
    const ApplicationSharedPtr& app) {
  LOG4CXX_AUTO_TRACE(logger_);
  if (!app) {
    LOG4CXX_WARN(logger_, "Application is not valid.");
    return;
  }

  const auto policy_app_id = app->policy_app_id();
  sync_primitives::AutoLock lock(reregister_wait_list_lock_);
  auto app_it = std::find_if(
      reregister_wait_list_.begin(),
      reregister_wait_list_.end(),
      std::bind1st(std::ptr_fun(&policy_app_id_comparator), policy_app_id));
  if (reregister_wait_list_.end() != app_it) {
    reregister_wait_list_.erase(app_it);
  }
}

void ApplicationManagerImpl::ProcessReconnection(
    ApplicationSharedPtr application, const uint32_t connection_key) {
  LOG4CXX_AUTO_TRACE(logger_);
  DCHECK_OR_RETURN_VOID(application);

  connection_handler::DeviceHandle new_device_id = 0;
  connection_handler().get_session_observer().GetDataOnSessionKey(
      connection_key, NULL, NULL, &new_device_id);
  DCHECK_OR_RETURN_VOID(new_device_id);

  std::string device_mac;
  std::string connection_type;
  connection_handler().get_session_observer().GetDataOnDeviceID(
      new_device_id, NULL, NULL, &device_mac, &connection_type);

  EraseAppFromReconnectionList(application);

  SwitchApplication(application, connection_key, new_device_id, device_mac);

  // Update connection type for existed device.
  GetPolicyHandler().AddDevice(device_mac, connection_type);
}

void ApplicationManagerImpl::OnPTUFinished(const bool ptu_result) {
  LOG4CXX_AUTO_TRACE(logger_);
  if (!ptu_result) {
    return;
  }
  RefreshCloudAppInformation();
  auto on_app_policy_updated = [](plugin_manager::RPCPlugin& plugin) {
    plugin.OnPolicyEvent(plugin_manager::kApplicationPolicyUpdated);
  };

  plugin_manager_->ForEachPlugin(on_app_policy_updated);
}

void ApplicationManagerImpl::SendDriverDistractionState(
    ApplicationSharedPtr application) {
  LOG4CXX_AUTO_TRACE(logger_);
  if (hmi_apis::Common_DriverDistractionState::INVALID_ENUM ==
      driver_distraction_state()) {
    LOG4CXX_WARN(logger_, "DriverDistractionState is INVALID_ENUM");
    return;
  }
  smart_objects::SmartObjectSPtr on_driver_distraction =
      std::make_shared<smart_objects::SmartObject>();

  (*on_driver_distraction)[strings::params][strings::message_type] =
      static_cast<int32_t>(application_manager::MessageType::kNotification);
  (*on_driver_distraction)[strings::params][strings::function_id] =
      mobile_api::FunctionID::OnDriverDistractionID;
  (*on_driver_distraction)[strings::msg_params][mobile_notification::state] =
      driver_distraction_state();
  (*on_driver_distraction)[strings::params][strings::connection_key] =
      application->app_id();

  const std::string function_id = MessageHelper::StringifiedFunctionID(
      static_cast<mobile_apis::FunctionID::eType>(
          (*on_driver_distraction)[strings::params][strings::function_id]
              .asUInt()));
  const RPCParams params;
  const mobile_apis::Result::eType check_result =
      CheckPolicyPermissions(application, function_id, params);
  if (mobile_api::Result::SUCCESS == check_result) {
    rpc_service_->ManageMobileCommand(on_driver_distraction,
                                      commands::Command::SOURCE_SDL);
  } else {
    application->PushMobileMessage(on_driver_distraction);
  }
}

protocol_handler::MajorProtocolVersion
ApplicationManagerImpl::SupportedSDLVersion() const {
  LOG4CXX_AUTO_TRACE(logger_);
  return static_cast<protocol_handler::MajorProtocolVersion>(
      get_settings().max_supported_protocol_version());
}

event_engine::EventDispatcher& ApplicationManagerImpl::event_dispatcher() {
  return event_dispatcher_;
}

app_launch::AppLaunchCtrl& ApplicationManagerImpl::app_launch_ctrl() {
  return *app_launch_ctrl_;
}

const std::string ApplicationManagerImpl::DirectoryTypeToString(
    ApplicationManagerImpl::DirectoryType type) const {
  DirectoryTypeMap::const_iterator it = dir_type_to_string_map_.find(type);
  if (it != dir_type_to_string_map_.end()) {
    return it->second;
  }
  return "Unknown";
}

bool ApplicationManagerImpl::InitDirectory(
    const std::string& path, ApplicationManagerImpl::DirectoryType type) const {
  const std::string directory_type = DirectoryTypeToString(type);
  if (!file_system::DirectoryExists(path)) {
    LOG4CXX_WARN(logger_, directory_type << " directory doesn't exist.");
    // if storage directory doesn't exist try to create it
    if (!file_system::CreateDirectoryRecursively(path)) {
      LOG4CXX_ERROR(logger_,
                    "Unable to create " << directory_type << " directory "
                                        << path);
      return false;
    }
    LOG4CXX_DEBUG(logger_,
                  directory_type << " directory has been created: " << path);
  }

  return true;
}

bool ApplicationManagerImpl::IsReadWriteAllowed(const std::string& path,
                                                DirectoryType type) const {
  const std::string directory_type = DirectoryTypeToString(type);
  if (!(file_system::IsWritingAllowed(path) &&
        file_system::IsReadingAllowed(path))) {
    LOG4CXX_ERROR(logger_,
                  directory_type
                      << " directory doesn't have read/write permissions.");
    return false;
  }

  LOG4CXX_DEBUG(logger_,
                directory_type << " directory has read/write permissions.");

  return true;
}

void ApplicationManagerImpl::ClearTTSGlobalPropertiesList() {
  LOG4CXX_AUTO_TRACE(logger_);
  sync_primitives::AutoLock lock(tts_global_properties_app_list_lock_);
  tts_global_properties_app_list_.clear();
}

bool ApplicationManagerImpl::IsAppSubscribedForWayPoints(
    ApplicationSharedPtr app) const {
  LOG4CXX_AUTO_TRACE(logger_);
  sync_primitives::AutoLock lock(subscribed_way_points_apps_lock_);
  LOG4CXX_DEBUG(logger_,
                "There are applications subscribed: "
                    << subscribed_way_points_apps_list_.size());
  if (subscribed_way_points_apps_list_.find(app->app_id()) ==
      subscribed_way_points_apps_list_.end()) {
    return false;
  }
  return true;
}

void ApplicationManagerImpl::SubscribeAppForWayPoints(
    ApplicationSharedPtr app) {
  LOG4CXX_AUTO_TRACE(logger_);
  sync_primitives::AutoLock lock(subscribed_way_points_apps_lock_);
  LOG4CXX_DEBUG(logger_, "Subscribing " << app->app_id());
  subscribed_way_points_apps_list_.insert(app->app_id());
  LOG4CXX_DEBUG(logger_,
                "There are applications subscribed: "
                    << subscribed_way_points_apps_list_.size());
}

void ApplicationManagerImpl::UnsubscribeAppFromWayPoints(
    ApplicationSharedPtr app) {
  LOG4CXX_AUTO_TRACE(logger_);
  sync_primitives::AutoLock lock(subscribed_way_points_apps_lock_);
  LOG4CXX_DEBUG(logger_, "Unsubscribing " << app->app_id());
  subscribed_way_points_apps_list_.erase(app->app_id());
  LOG4CXX_DEBUG(logger_,
                "There are applications subscribed: "
                    << subscribed_way_points_apps_list_.size());
}

bool ApplicationManagerImpl::IsAnyAppSubscribedForWayPoints() const {
  LOG4CXX_AUTO_TRACE(logger_);
  sync_primitives::AutoLock lock(subscribed_way_points_apps_lock_);
  LOG4CXX_DEBUG(logger_,
                "There are applications subscribed: "
                    << subscribed_way_points_apps_list_.size());
  return !subscribed_way_points_apps_list_.empty();
}

const std::set<uint32_t> ApplicationManagerImpl::GetAppsSubscribedForWayPoints()
    const {
  LOG4CXX_AUTO_TRACE(logger_);
  sync_primitives::AutoLock lock(subscribed_way_points_apps_lock_);
  return subscribed_way_points_apps_list_;
}

// retrieve transport type string used in .ini file, e.g. "TCP_WIFI"
const std::string ApplicationManagerImpl::GetTransportTypeProfileString(
    connection_handler::DeviceHandle device_handle) const {
  LOG4CXX_AUTO_TRACE(logger_);

  return connection_handler()
      .get_session_observer()
      .TransportTypeProfileStringFromDeviceHandle(device_handle);
}

static hmi_apis::Common_VideoStreamingProtocol::eType ConvertVideoProtocol(
    const char* str) {
  if (strcmp(str, "RAW") == 0) {
    return hmi_apis::Common_VideoStreamingProtocol::RAW;
  } else if (strcmp(str, "RTP") == 0) {
    return hmi_apis::Common_VideoStreamingProtocol::RTP;
  } else if (strcmp(str, "RTSP") == 0) {
    return hmi_apis::Common_VideoStreamingProtocol::RTSP;
  } else if (strcmp(str, "RTMP") == 0) {
    return hmi_apis::Common_VideoStreamingProtocol::RTMP;
  } else if (strcmp(str, "WEBM") == 0) {
    return hmi_apis::Common_VideoStreamingProtocol::WEBM;
  }
  return hmi_apis::Common_VideoStreamingProtocol::INVALID_ENUM;
}

static hmi_apis::Common_VideoStreamingCodec::eType ConvertVideoCodec(
    const char* str) {
  if (strcmp(str, "H264") == 0) {
    return hmi_apis::Common_VideoStreamingCodec::H264;
  } else if (strcmp(str, "H265") == 0) {
    return hmi_apis::Common_VideoStreamingCodec::H265;
  } else if (strcmp(str, "Theora") == 0) {
    return hmi_apis::Common_VideoStreamingCodec::Theora;
  } else if (strcmp(str, "VP8") == 0) {
    return hmi_apis::Common_VideoStreamingCodec::VP8;
  } else if (strcmp(str, "VP9") == 0) {
    return hmi_apis::Common_VideoStreamingCodec::VP9;
  }
  return hmi_apis::Common_VideoStreamingCodec::INVALID_ENUM;
}

// static
void ApplicationManagerImpl::ConvertVideoParamsToSO(
    smart_objects::SmartObject& output, const BsonObject* input) {
  if (input == NULL) {
    return;
  }
  BsonObject* obj = const_cast<BsonObject*>(input);

  const char* protocol =
      bson_object_get_string(obj, protocol_handler::strings::video_protocol);
  if (protocol != NULL) {
    output[strings::protocol] = ConvertVideoProtocol(protocol);
  }
  const char* codec =
      bson_object_get_string(obj, protocol_handler::strings::video_codec);
  if (codec != NULL) {
    output[strings::codec] = ConvertVideoCodec(codec);
  }
  BsonElement* element =
      bson_object_get(obj, protocol_handler::strings::height);
  if (element != NULL && element->type == TYPE_INT32) {
    output[strings::height] =
        bson_object_get_int32(obj, protocol_handler::strings::height);
  }
  element = bson_object_get(obj, protocol_handler::strings::width);
  if (element != NULL && element->type == TYPE_INT32) {
    output[strings::width] =
        bson_object_get_int32(obj, protocol_handler::strings::width);
  }
}

// static
std::vector<std::string> ApplicationManagerImpl::ConvertRejectedParamList(
    const std::vector<std::string>& input) {
  std::vector<std::string> output;
  for (std::vector<std::string>::const_iterator it = input.begin();
       it != input.end();
       ++it) {
    if (*it == strings::protocol) {
      output.push_back(protocol_handler::strings::video_protocol);
    } else if (*it == strings::codec) {
      output.push_back(protocol_handler::strings::video_codec);
    } else if (*it == strings::height) {
      output.push_back(protocol_handler::strings::height);
    } else if (*it == strings::width) {
      output.push_back(protocol_handler::strings::width);
    }
    // ignore unknown parameters
  }
  return output;
}

bool ApplicationManagerImpl::IsSOStructValid(
    const hmi_apis::StructIdentifiers::eType struct_id,
    const smart_objects::SmartObject& display_capabilities) {
  smart_objects::SmartObject display_capabilities_so = display_capabilities;
  if (hmi_so_factory().AttachSchema(struct_id, display_capabilities_so)) {
    if (display_capabilities_so.isValid()) {
      return true;
    } else {
      return false;
    }
  } else {
    LOG4CXX_ERROR(logger_, "Could not find struct id: " << struct_id);
    return false;
  }
  return true;
}

#ifdef BUILD_TESTS
void ApplicationManagerImpl::AddMockApplication(ApplicationSharedPtr mock_app) {
  applications_list_lock_ptr_->Acquire();
  applications_.insert(mock_app);
  apps_size_ = applications_.size();
  applications_list_lock_ptr_->Release();
}

void ApplicationManagerImpl::AddMockPendingApplication(
    ApplicationSharedPtr mock_app) {
  apps_to_register_list_lock_ptr_->Acquire();
  apps_to_register_.insert(mock_app);
  apps_to_register_list_lock_ptr_->Release();
}

void ApplicationManagerImpl::SetMockMediaManager(
    media_manager::MediaManager* mock_media_manager) {
  media_manager_ = mock_media_manager;
}
#endif  // BUILD_TESTS
struct MobileAppIdPredicate {
  std::string policy_app_id_;
  MobileAppIdPredicate(const std::string& policy_app_id)
      : policy_app_id_(policy_app_id) {}
  bool operator()(const ApplicationSharedPtr app) const {
    return app ? policy_app_id_ == app->policy_app_id() : false;
  }
};

struct TakeDeviceHandle {
 public:
  TakeDeviceHandle(const ApplicationManager& app_mngr) : app_mngr_(app_mngr) {}
  std::string operator()(ApplicationSharedPtr& app) {
    DCHECK_OR_RETURN(app, "");
    return MessageHelper::GetDeviceMacAddressForHandle(app->device(),
                                                       app_mngr_);
  }

 private:
  const ApplicationManager& app_mngr_;
};

ApplicationSharedPtr ApplicationManagerImpl::application(
    const std::string& device_id, const std::string& policy_app_id) const {
  connection_handler::DeviceHandle device_handle;
  if (!connection_handler().GetDeviceID(device_id, &device_handle)) {
    LOG4CXX_DEBUG(logger_, "No such device : " << device_id);
    return ApplicationSharedPtr();
  }

  DataAccessor<ApplicationSet> accessor = applications();
  ApplicationSharedPtr app =
      FindApp(accessor, IsApplication(device_handle, policy_app_id));

  LOG4CXX_DEBUG(logger_,
                " policy_app_id << " << policy_app_id << "Found = " << app);
  return app;
}

std::vector<std::string> ApplicationManagerImpl::devices(
    const std::string& policy_app_id) const {
  MobileAppIdPredicate matcher(policy_app_id);
  AppSharedPtrs apps = FindAllApps(applications(), matcher);
  std::vector<std::string> devices;
  std::transform(apps.begin(),
                 apps.end(),
                 std::back_inserter(devices),
                 TakeDeviceHandle(*this));
  return devices;
}

void ApplicationManagerImpl::ChangeAppsHMILevel(
    uint32_t app_id, mobile_apis::HMILevel::eType level) {
  LOG4CXX_AUTO_TRACE(logger_);
  LOG4CXX_DEBUG(logger_, "AppID to change: " << app_id << " -> " << level);
  ApplicationSharedPtr app = application(app_id);
  if (!app) {
    LOG4CXX_ERROR(logger_, "There is no app with id: " << app_id);
    return;
  }
  const mobile_apis::HMILevel::eType old_level = app->hmi_level();
  if (old_level != level) {
    app->set_hmi_level(level);
    OnHMILevelChanged(app_id, old_level, level);
  } else {
    LOG4CXX_WARN(logger_, "Redundant changing HMI level: " << level);
  }
}

}  // namespace application_manager<|MERGE_RESOLUTION|>--- conflicted
+++ resolved
@@ -845,8 +845,7 @@
       continue;
     }
 
-    connection_handler().AddCloudAppDevice(
-        *enabled_it, endpoint, cloud_transport_type);
+    connection_handler().AddCloudAppDevice(endpoint, cloud_transport_type);
   }
   pending_device_map_lock_ptr_->Release();
 
@@ -889,14 +888,10 @@
     removed_app_count++;
   }
 
-<<<<<<< HEAD
   // Update app list if disabled apps were removed
   if (removed_app_count > 0) {
     LOG4CXX_DEBUG(logger_, "Removed " << removed_app_count << " disabled apps");
     SendUpdateAppList();
-=======
-    connection_handler().AddCloudAppDevice(endpoint, cloud_transport_type);
->>>>>>> 8768bf96
   }
 }
 
