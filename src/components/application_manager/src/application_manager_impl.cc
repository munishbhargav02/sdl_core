/*
 * Copyright (c) 2016, Ford Motor Company
 * All rights reserved.
 *
 * Redistribution and use in source and binary forms, with or without
 * modification, are permitted provided that the following conditions are met:
 *
 * Redistributions of source code must retain the above copyright notice, this
 * list of conditions and the following disclaimer.
 *
 * Redistributions in binary form must reproduce the above copyright notice,
 * this list of conditions and the following
 * disclaimer in the documentation and/or other materials provided with the
 * distribution.
 *
 * Neither the name of the Ford Motor Company nor the names of its contributors
 * may be used to endorse or promote products derived from this software
 * without specific prior written permission.
 *
 * THIS SOFTWARE IS PROVIDED BY THE COPYRIGHT HOLDERS AND CONTRIBUTORS "AS IS"
 * AND ANY EXPRESS OR IMPLIED WARRANTIES, INCLUDING, BUT NOT LIMITED TO, THE
 * IMPLIED WARRANTIES OF MERCHANTABILITY AND FITNESS FOR A PARTICULAR PURPOSE
 * ARE DISCLAIMED. IN NO EVENT SHALL THE COPYRIGHT HOLDER OR CONTRIBUTORS BE
 * LIABLE FOR ANY DIRECT, INDIRECT, INCIDENTAL, SPECIAL, EXEMPLARY, OR
 * CONSEQUENTIAL DAMAGES (INCLUDING, BUT NOT LIMITED TO, PROCUREMENT OF
 * SUBSTITUTE GOODS OR SERVICES; LOSS OF USE, DATA, OR PROFITS; OR BUSINESS
 * INTERRUPTION) HOWEVER CAUSED AND ON ANY THEORY OF LIABILITY, WHETHER IN
 * CONTRACT, STRICT LIABILITY, OR TORT (INCLUDING NEGLIGENCE OR OTHERWISE)
 * ARISING IN ANY WAY OUT OF THE USE OF THIS SOFTWARE, EVEN IF ADVISED OF THE
 * POSSIBILITY OF SUCH DAMAGE.
 */

#include <stdlib.h>  // for rand()

#include <climits>
#include <string>
#include <fstream>
#include <utility>
#include <bson_object.h>

#include "application_manager/application_manager_impl.h"
#include "application_manager/mobile_command_factory.h"
#include "application_manager/commands/command_impl.h"
#include "application_manager/commands/command_notification_impl.h"
#include "application_manager/message_helper.h"
#include "application_manager/mobile_message_handler.h"
#include "application_manager/policies/policy_handler.h"
#include "application_manager/hmi_capabilities_impl.h"
#include "application_manager/resumption/resume_ctrl_impl.h"
#include "application_manager/app_launch/app_launch_ctrl_impl.h"
#include "application_manager/app_launch/app_launch_data_db.h"
#include "application_manager/app_launch/app_launch_data_json.h"
#include "protocol_handler/protocol_handler.h"
#include "hmi_message_handler/hmi_message_handler.h"
#include "connection_handler/connection_handler_impl.h"
#include "formatters/formatter_json_rpc.h"
#include "formatters/CFormatterJsonSDLRPCv2.h"
#include "formatters/CFormatterJsonSDLRPCv1.h"
#include "protocol/bson_object_keys.h"

#include "utils/threads/thread.h"
#include "utils/file_system.h"
#include "utils/helpers.h"
#include "utils/make_shared.h"
#include "utils/timer_task_impl.h"
#include "smart_objects/enum_schema_item.h"
#include "interfaces/HMI_API_schema.h"
#include "application_manager/application_impl.h"
#include "media_manager/media_manager.h"
#include "policy/usage_statistics/counter.h"
#include "utils/custom_string.h"
#include <time.h>

#ifdef SDL_REMOTE_CONTROL
#include "policy/usage_statistics/counter.h"
#include "functional_module/plugin_manager.h"
#include "application_manager/core_service.h"
#endif  // SDL_REMOTE_CONTROL

namespace {
int get_rand_from_range(uint32_t from = 0, int to = RAND_MAX) {
  return std::rand() % to + from;
}
}

namespace application_manager {

namespace {
DeviceTypes devicesType = {
    std::make_pair(std::string("USB_AOA"),
                   hmi_apis::Common_TransportType::USB_AOA),
    std::make_pair(std::string("USB_IOS"),
                   hmi_apis::Common_TransportType::USB_IOS),
    std::make_pair(std::string("BLUETOOTH"),
                   hmi_apis::Common_TransportType::BLUETOOTH),
    std::make_pair(std::string("WIFI"), hmi_apis::Common_TransportType::WIFI)};
}

uint32_t ApplicationManagerImpl::corelation_id_ = 0;
const uint32_t ApplicationManagerImpl::max_corelation_id_ = UINT_MAX;

namespace formatters = NsSmartDeviceLink::NsJSONHandler::Formatters;
namespace jhs = NsSmartDeviceLink::NsJSONHandler::strings;

using namespace NsSmartDeviceLink::NsSmartObjects;

ApplicationManagerImpl::ApplicationManagerImpl(
    const ApplicationManagerSettings& am_settings,
    const policy::PolicySettings& policy_settings)
    : settings_(am_settings)
    , applications_list_lock_(true)
    , audio_pass_thru_active_(false)
    , is_distracting_driver_(false)
    , is_vr_session_strated_(false)
    , hmi_cooperating_(false)
    , is_all_apps_allowed_(true)
    , media_manager_(NULL)
    , hmi_handler_(NULL)
    , connection_handler_(NULL)
    , policy_handler_(new policy::PolicyHandler(policy_settings, *this))
    , protocol_handler_(NULL)
    , request_ctrl_(am_settings)
    , hmi_so_factory_(NULL)
    , mobile_so_factory_(NULL)
    , messages_from_mobile_("AM FromMobile", this)
    , messages_to_mobile_("AM ToMobile", this)
    , messages_from_hmi_("AM FromHMI", this)
    , messages_to_hmi_("AM ToHMI", this)
    , audio_pass_thru_messages_("AudioPassThru", this)
    , hmi_capabilities_(new HMICapabilitiesImpl(*this))
    , unregister_reason_(
          mobile_api::AppInterfaceUnregisteredReason::INVALID_ENUM)
    , resume_ctrl_(new resumption::ResumeCtrlImpl(*this))
    , navi_close_app_timeout_(am_settings.stop_streaming_timeout())
    , navi_end_stream_timeout_(am_settings.stop_streaming_timeout())
    , stopping_application_mng_lock_(true)
    , state_ctrl_(*this)
#ifdef TELEMETRY_MONITOR
    , metric_observer_(NULL)
#endif  // TELEMETRY_MONITOR
    , application_list_update_timer_(
          "AM ListUpdater",
          new TimerTaskImpl<ApplicationManagerImpl>(
              this, &ApplicationManagerImpl::OnApplicationListUpdateTimer))
    , tts_global_properties_timer_(
          "AM TTSGLPRTimer",
          new TimerTaskImpl<ApplicationManagerImpl>(
              this, &ApplicationManagerImpl::OnTimerSendTTSGlobalProperties))
    , is_low_voltage_(false)
    , apps_size_(0)
    , is_stopping_(false) {
  std::srand(std::time(0));
  AddPolicyObserver(this);

  dir_type_to_string_map_ = {{TYPE_STORAGE, "Storage"},
                             {TYPE_SYSTEM, "System"},
                             {TYPE_ICONS, "Icons"}};

  sync_primitives::AutoLock lock(timer_pool_lock_);
  TimerSPtr clearing_timer(utils::MakeShared<timer::Timer>(
      "ClearTimerPoolTimer",
      new TimerTaskImpl<ApplicationManagerImpl>(
          this, &ApplicationManagerImpl::ClearTimerPool)));
  const uint32_t timeout_ms = 10000u;
  clearing_timer->Start(timeout_ms, timer::kSingleShot);
  timer_pool_.push_back(clearing_timer);
}

ApplicationManagerImpl::~ApplicationManagerImpl() {
  LOG4CXX_AUTO_TRACE(logger_);

  is_stopping_ = true;
  SendOnSDLClose();
  media_manager_ = NULL;
  hmi_handler_ = NULL;
  connection_handler_ = NULL;
  if (hmi_so_factory_) {
    delete hmi_so_factory_;
    hmi_so_factory_ = NULL;
  }
  if (mobile_so_factory_) {
    delete mobile_so_factory_;
    mobile_so_factory_ = NULL;
  }
  protocol_handler_ = NULL;
  LOG4CXX_DEBUG(logger_, "Destroying Policy Handler");
  RemovePolicyObserver(this);

  sync_primitives::AutoLock lock(timer_pool_lock_);
  timer_pool_.clear();

  navi_app_to_stop_.clear();
  navi_app_to_end_stream_.clear();
}

template <class UnaryPredicate>
ApplicationSharedPtr FindApp(DataAccessor<ApplicationSet> accessor,
                             UnaryPredicate finder) {
  ApplicationSet::iterator it = std::find_if(
      accessor.GetData().begin(), accessor.GetData().end(), finder);
  if (accessor.GetData().end() == it) {
    LOG4CXX_DEBUG(logger_, "Unable to find application");
    return ApplicationSharedPtr();
  }
  ApplicationSharedPtr app = *it;
  LOG4CXX_DEBUG(logger_, " Found Application app_id = " << app->app_id());
  return app;
}

template <class UnaryPredicate>
std::vector<ApplicationSharedPtr> FindAllApps(
    DataAccessor<ApplicationSet> accessor, UnaryPredicate finder) {
  std::vector<ApplicationSharedPtr> result;
  ApplicationSetConstIt it = std::find_if(
      accessor.GetData().begin(), accessor.GetData().end(), finder);
  while (it != accessor.GetData().end()) {
    result.push_back(*it);
    it = std::find_if(++it, accessor.GetData().end(), finder);
  }
  return result;
}

DataAccessor<ApplicationSet> ApplicationManagerImpl::applications() const {
  DataAccessor<ApplicationSet> accessor(applications_, applications_list_lock_);
  return accessor;
}

ApplicationSharedPtr ApplicationManagerImpl::application(
    uint32_t app_id) const {
  AppIdPredicate finder(app_id);
  DataAccessor<ApplicationSet> accessor = applications();
  return FindApp(accessor, finder);
}

ApplicationSharedPtr ApplicationManagerImpl::application_by_hmi_app(
    uint32_t hmi_app_id) const {
  HmiAppIdPredicate finder(hmi_app_id);
  DataAccessor<ApplicationSet> accessor = applications();
  return FindApp(accessor, finder);
}

ApplicationSharedPtr ApplicationManagerImpl::application_by_policy_id(
    const std::string& policy_app_id) const {
  PolicyAppIdPredicate finder(policy_app_id);
  DataAccessor<ApplicationSet> accessor = applications();
  return FindApp(accessor, finder);
}

bool ActiveAppPredicate(const ApplicationSharedPtr app) {
  return app ? app->IsFullscreen() : false;
}

ApplicationSharedPtr ApplicationManagerImpl::active_application() const {
  // TODO(DK) : check driver distraction
  DataAccessor<ApplicationSet> accessor = applications();
  return FindApp(accessor, ActiveAppPredicate);
}

bool LimitedAppPredicate(const ApplicationSharedPtr app) {
  return app ? app->hmi_level() == mobile_api::HMILevel::HMI_LIMITED : false;
}

ApplicationSharedPtr ApplicationManagerImpl::get_limited_media_application()
    const {
  DataAccessor<ApplicationSet> accessor = applications();
  return FindApp(accessor, LimitedAppPredicate);
}

bool LimitedNaviAppPredicate(const ApplicationSharedPtr app) {
  return app ? (app->is_navi() &&
                app->hmi_level() == mobile_api::HMILevel::HMI_LIMITED)
             : false;
}

ApplicationSharedPtr ApplicationManagerImpl::get_limited_navi_application()
    const {
  DataAccessor<ApplicationSet> accessor = applications();
  return FindApp(accessor, LimitedNaviAppPredicate);
}

bool LimitedVoiceAppPredicate(const ApplicationSharedPtr app) {
  return app ? (app->is_voice_communication_supported() &&
                app->hmi_level() == mobile_api::HMILevel::HMI_LIMITED)
             : false;
}

ApplicationSharedPtr ApplicationManagerImpl::get_limited_voice_application()
    const {
  DataAccessor<ApplicationSet> accessor = applications();
  return FindApp(accessor, LimitedVoiceAppPredicate);
}

bool NaviAppPredicate(const ApplicationSharedPtr app) {
  return app ? app->is_navi() : false;
}

std::vector<ApplicationSharedPtr>
ApplicationManagerImpl::applications_with_navi() {
  DataAccessor<ApplicationSet> accessor = applications();
  return FindAllApps(accessor, NaviAppPredicate);
}

bool LimitedMobileProjectionPredicate(const ApplicationSharedPtr app) {
  return app ? (app->mobile_projection_enabled() &&
                app->hmi_level() == mobile_api::HMILevel::HMI_LIMITED)
             : false;
}

ApplicationSharedPtr
ApplicationManagerImpl::get_limited_mobile_projection_application() const {
  DataAccessor<ApplicationSet> accessor = applications();
  return FindApp(accessor, LimitedMobileProjectionPredicate);
}

bool MobileProjectionPredicate(const ApplicationSharedPtr app) {
  return app ? app->mobile_projection_enabled() : false;
}

std::vector<ApplicationSharedPtr>
ApplicationManagerImpl::applications_with_mobile_projection() {
  DataAccessor<ApplicationSet> accessor = applications();
  return FindAllApps(accessor, MobileProjectionPredicate);
}

std::vector<ApplicationSharedPtr>
ApplicationManagerImpl::applications_by_button(uint32_t button) {
  SubscribedToButtonPredicate finder(
      static_cast<mobile_apis::ButtonName::eType>(button));
  DataAccessor<ApplicationSet> accessor = applications();
  return FindAllApps(accessor, finder);
}

struct SubscribedToIVIPredicate {
  int32_t vehicle_info_;
  SubscribedToIVIPredicate(int32_t vehicle_info)
      : vehicle_info_(vehicle_info) {}
  bool operator()(const ApplicationSharedPtr app) const {
    return app ? app->IsSubscribedToIVI(vehicle_info_) : false;
  }
};

struct IsApplication {
  IsApplication(connection_handler::DeviceHandle device_handle,
                const std::string& policy_app_id)
      : device_handle_(device_handle), policy_app_id_(policy_app_id) {}
  bool operator()(const ApplicationSharedPtr app) const {
    return app && app->device() == device_handle_ &&
           app->policy_app_id() == policy_app_id_;
  }

 private:
  connection_handler::DeviceHandle device_handle_;
  const std::string& policy_app_id_;
};

std::vector<ApplicationSharedPtr> ApplicationManagerImpl::IviInfoUpdated(
    VehicleDataType vehicle_info, int value) {
  // Notify Policy Manager if available about info it's interested in,
  // i.e. odometer etc
  switch (vehicle_info) {
    case ODOMETER:
      GetPolicyHandler().KmsChanged(value);
      break;
    default:
      break;
  }

  SubscribedToIVIPredicate finder(static_cast<int32_t>(vehicle_info));
  DataAccessor<ApplicationSet> accessor = applications();
  return FindAllApps(accessor, finder);
}

void ApplicationManagerImpl::OnApplicationRegistered(ApplicationSharedPtr app) {
  LOG4CXX_AUTO_TRACE(logger_);
  DCHECK_OR_RETURN_VOID(app);
  sync_primitives::AutoLock lock(applications_list_lock_);
  const mobile_apis::HMILevel::eType default_level = GetDefaultHmiLevel(app);
  state_ctrl_.OnApplicationRegistered(app, default_level);

  // TODO(AOleynik): Is neccessary to be able to know that registration process
  // has been completed and default HMI level is set, otherwise policy will
  // block all the requests/notifications to mobile
  // APPLINK-20764 - introduce usage of internal events or re-implement
  event_engine::Event event(
      hmi_apis::FunctionID::BasicCommunication_OnAppRegistered);

  smart_objects::SmartObject msg;
  msg[strings::params][strings::message_type] =
      hmi_apis::messageType::notification;
  msg[strings::params][strings::app_id] = app->app_id();

  event.set_smart_object(msg);
  event.raise(event_dispatcher());
}

bool ApplicationManagerImpl::IsAppTypeExistsInFullOrLimited(
    ApplicationConstSharedPtr app) const {
  bool voice_state = app->is_voice_communication_supported();
  bool media_state = app->is_media_application();
  bool navi_state = app->is_navi();
  bool mobile_projection_state = app->mobile_projection_enabled();
  ApplicationSharedPtr active_app = active_application();
  // Check app in FULL level
  if (active_app.valid()) {
    // If checking app hmi level FULL, we return false
    // because we couldn't have two applications with same HMIType in FULL and
    // LIMITED HMI level
    if (active_app->app_id() == app->app_id()) {
      return false;
    }

    if (voice_state && active_app->is_voice_communication_supported()) {
      return true;
    }

    if (media_state && active_app->is_media_application()) {
      return true;
    }

    if (navi_state && active_app->is_navi()) {
      return true;
    }

    if (mobile_projection_state && active_app->mobile_projection_enabled()) {
      return true;
    }
  }

  // Check LIMITED apps
  if (voice_state) {
    if (get_limited_voice_application().valid() &&
        (get_limited_voice_application()->app_id() != app->app_id())) {
      return true;
    }
  }

  if (media_state) {
    if (get_limited_media_application().valid() &&
        (get_limited_media_application()->app_id() != app->app_id())) {
      return true;
    }
  }

  if (navi_state) {
    if (get_limited_navi_application().valid() &&
        (get_limited_navi_application()->app_id() != app->app_id())) {
      return true;
    }
  }

  if (mobile_projection_state) {
    if (get_limited_mobile_projection_application().valid() &&
        (get_limited_mobile_projection_application()->app_id() !=
         app->app_id())) {
      return true;
    }
  }

  return false;
}

ApplicationSharedPtr ApplicationManagerImpl::RegisterApplication(
    const utils::SharedPtr<smart_objects::SmartObject>&
        request_for_registration) {
  LOG4CXX_AUTO_TRACE(logger_);

  smart_objects::SmartObject& message = *request_for_registration;
  uint32_t connection_key =
      message[strings::params][strings::connection_key].asInt();

  // app_id is SDL "internal" ID
  // original app_id can be received via ApplicationImpl::mobile_app_id()
  uint32_t app_id = 0;
  std::list<int32_t> sessions_list;
  uint32_t device_id = 0;

  DCHECK_OR_RETURN(connection_handler_, ApplicationSharedPtr());
  if (connection_handler().GetDataOnSessionKey(
          connection_key, &app_id, &sessions_list, &device_id) == -1) {
    LOG4CXX_ERROR(logger_, "Failed to create application: no connection info.");
    utils::SharedPtr<smart_objects::SmartObject> response(
        MessageHelper::CreateNegativeResponse(
            connection_key,
            mobile_apis::FunctionID::RegisterAppInterfaceID,
            message[strings::params][strings::correlation_id].asUInt(),
            mobile_apis::Result::GENERIC_ERROR));
    ManageMobileCommand(response, commands::Command::ORIGIN_SDL);
    return ApplicationSharedPtr();
  }

  LOG4CXX_DEBUG(logger_, "Restarting application list update timer");
  GetPolicyHandler().OnAppsSearchStarted();
  uint32_t timeout = get_settings().application_list_update_timeout();
  application_list_update_timer_.Start(timeout, timer::kSingleShot);

  if (!is_all_apps_allowed_) {
    LOG4CXX_WARN(logger_,
                 "RegisterApplication: access to app's disabled by user");
    utils::SharedPtr<smart_objects::SmartObject> response(
        MessageHelper::CreateNegativeResponse(
            connection_key,
            mobile_apis::FunctionID::RegisterAppInterfaceID,
            message[strings::params][strings::correlation_id].asUInt(),
            mobile_apis::Result::DISALLOWED));
    ManageMobileCommand(response, commands::Command::ORIGIN_SDL);
    return ApplicationSharedPtr();
  }

  smart_objects::SmartObject& params = message[strings::msg_params];
  const std::string& policy_app_id = params[strings::app_id].asString();
  const custom_str::CustomString& app_name =
      message[strings::msg_params][strings::app_name].asCustomString();
  std::string device_mac = "";
  if (connection_handler().get_session_observer().GetDataOnDeviceID(
          device_id, NULL, NULL, &device_mac, NULL) == -1) {
    LOG4CXX_ERROR(logger_, "Failed to extract device mac for id " << device_id);
  } else {
    LOG4CXX_DEBUG(logger_,
                  "Device mac for id" << device_id << " is " << device_mac);
  }
  ApplicationSharedPtr application(
      new ApplicationImpl(app_id,
                          policy_app_id,
                          device_mac,
                          app_name,
                          GetPolicyHandler().GetStatisticManager(),
                          *this));
  if (!application) {
    utils::SharedPtr<smart_objects::SmartObject> response(
        MessageHelper::CreateNegativeResponse(
            connection_key,
            mobile_apis::FunctionID::RegisterAppInterfaceID,
            message[strings::params][strings::correlation_id].asUInt(),
            mobile_apis::Result::OUT_OF_MEMORY));
    ManageMobileCommand(response, commands::Command::ORIGIN_SDL);
    return ApplicationSharedPtr();
  }

  application->set_folder_name(policy_app_id + "_" +
                               application->mac_address());
  // To load persistent files, app folder name must be known first, which is now
  // depends on device_id and mobile_app_id
  application->LoadPersistentFiles();
  application->set_device(device_id);

  application->set_grammar_id(GenerateGrammarID());
  mobile_api::Language::eType launguage_desired =
      static_cast<mobile_api::Language::eType>(
          params[strings::language_desired].asInt());
  application->set_language(launguage_desired);
  application->usage_report().RecordAppRegistrationVuiLanguage(
      launguage_desired);

  mobile_api::Language::eType hmi_display_language_desired =
      static_cast<mobile_api::Language::eType>(
          params[strings::hmi_display_language_desired].asInt());
  application->set_ui_language(hmi_display_language_desired);
  application->usage_report().RecordAppRegistrationGuiLanguage(
      hmi_display_language_desired);

  Version version;
  int32_t min_version = message[strings::msg_params][strings::sync_msg_version]
                               [strings::minor_version].asInt();
  version.min_supported_api_version = static_cast<APIVersion>(min_version);

  int32_t max_version = message[strings::msg_params][strings::sync_msg_version]
                               [strings::major_version].asInt();
  version.max_supported_api_version = static_cast<APIVersion>(max_version);
  application->set_version(version);

  protocol_handler::MajorProtocolVersion protocol_version =
      static_cast<protocol_handler::MajorProtocolVersion>(
          message[strings::params][strings::protocol_version].asInt());
  application->set_protocol_version(protocol_version);

  if (protocol_handler::MajorProtocolVersion::PROTOCOL_VERSION_UNKNOWN !=
      protocol_version) {
    connection_handler().BindProtocolVersionWithSession(
        connection_key, static_cast<uint8_t>(protocol_version));
  }
  if ((protocol_version ==
       protocol_handler::MajorProtocolVersion::PROTOCOL_VERSION_3) &&
      (get_settings().heart_beat_timeout() != 0)) {
    connection_handler().StartSessionHeartBeat(connection_key);
  }

  // Keep HMI add id in case app is present in "waiting for registration" list
  apps_to_register_list_lock_.Acquire();
  AppsWaitRegistrationSet::iterator it = apps_to_register_.find(application);
  if (apps_to_register_.end() != it) {
    application->set_hmi_application_id((*it)->hmi_app_id());
    apps_to_register_.erase(application);
  }
  apps_to_register_list_lock_.Release();

  if (!application->hmi_app_id()) {
    const bool is_saved =
        resume_controller().IsApplicationSaved(policy_app_id, device_mac);
    application->set_hmi_application_id(
        is_saved
            ? resume_controller().GetHMIApplicationID(policy_app_id, device_mac)
            : GenerateNewHMIAppID());
  }

  if (params.keyExists(strings::app_info)) {
    const smart_objects::SmartObject& app_info = params[strings::app_info];
    const std::string& bundle_id = app_info[strings::bundle_id].asString();
    application->set_bundle_id(bundle_id);
  }
  // Stops timer of saving data to resumption in order to
  // doesn't erase data from resumption storage.
  // Timer will be started after hmi level resumption.
  resume_controller().OnAppRegistrationStart(policy_app_id, device_mac);

  // Add application to registered app list and set appropriate mark.
  // Lock has to be released before adding app to policy DB to avoid possible
  // deadlock with simultaneous PTU processing
  applications_list_lock_.Acquire();
  application->MarkRegistered();
  applications_.insert(application);
  apps_size_ = applications_.size();
  applications_list_lock_.Release();

  return application;
}

bool ApplicationManagerImpl::RemoveAppDataFromHMI(ApplicationSharedPtr app) {
  return true;
}

bool ApplicationManagerImpl::LoadAppDataToHMI(ApplicationSharedPtr app) {
  return true;
}

bool ApplicationManagerImpl::ActivateApplication(ApplicationSharedPtr app) {
  using namespace mobile_api;
  LOG4CXX_AUTO_TRACE(logger_);
  DCHECK_OR_RETURN(app, false);

  // remove from resumption if app was activated by user
  resume_controller().OnAppActivated(app);
  HMILevel::eType hmi_level = HMILevel::HMI_FULL;
  AudioStreamingState::eType audio_state;
  app->IsAudioApplication() ? audio_state = AudioStreamingState::AUDIBLE
                            : audio_state = AudioStreamingState::NOT_AUDIBLE;
  state_ctrl_.SetRegularState(app, hmi_level, audio_state, false);
  return true;
}

mobile_api::HMILevel::eType ApplicationManagerImpl::IsHmiLevelFullAllowed(
    ApplicationSharedPtr app) {
  LOG4CXX_AUTO_TRACE(logger_);
  if (!app) {
    LOG4CXX_ERROR(logger_, "Application pointer invalid");
    NOTREACHED();
    return mobile_api::HMILevel::INVALID_ENUM;
  }
  bool is_audio_app = app->IsAudioApplication();
  bool does_audio_app_with_same_type_exist =
      IsAppTypeExistsInFullOrLimited(app);
  bool is_active_app_exist = active_application().valid();

  mobile_api::HMILevel::eType result = mobile_api::HMILevel::HMI_FULL;
  if (is_audio_app && does_audio_app_with_same_type_exist) {
    result = GetDefaultHmiLevel(app);
  } else if (is_active_app_exist && is_audio_app) {
    result = mobile_apis::HMILevel::HMI_LIMITED;
  } else if (is_active_app_exist && (!is_audio_app)) {
    result = GetDefaultHmiLevel(app);
  }
  LOG4CXX_ERROR(
      logger_,
      "is_audio_app : " << is_audio_app
                        << "; does_audio_app_with_same_type_exist : "
                        << does_audio_app_with_same_type_exist
                        << "; is_active_app_exist : " << is_active_app_exist
                        << "; result : " << result);
  return result;
}

void ApplicationManagerImpl::ConnectToDevice(const std::string& device_mac) {
  // TODO(VS): Call function from ConnectionHandler
  if (!connection_handler_) {
    LOG4CXX_WARN(logger_, "Connection handler is not set.");
    return;
  }

  connection_handler::DeviceHandle handle;
  if (!connection_handler().GetDeviceID(device_mac, &handle)) {
    LOG4CXX_ERROR(
        logger_,
        "Attempt to connect to invalid device with mac:" << device_mac);
    return;
  }
  connection_handler().ConnectToDevice(handle);
}

void ApplicationManagerImpl::OnHMIStartedCooperation() {
  LOG4CXX_AUTO_TRACE(logger_);
  hmi_cooperating_ = true;
  MessageHelper::SendGetSystemInfoRequest(*this);

  utils::SharedPtr<smart_objects::SmartObject> is_vr_ready(
      MessageHelper::CreateModuleInfoSO(hmi_apis::FunctionID::VR_IsReady,
                                        *this));
  ManageHMICommand(is_vr_ready);

  utils::SharedPtr<smart_objects::SmartObject> is_tts_ready(
      MessageHelper::CreateModuleInfoSO(hmi_apis::FunctionID::TTS_IsReady,
                                        *this));
  ManageHMICommand(is_tts_ready);

  utils::SharedPtr<smart_objects::SmartObject> is_ui_ready(
      MessageHelper::CreateModuleInfoSO(hmi_apis::FunctionID::UI_IsReady,
                                        *this));
  ManageHMICommand(is_ui_ready);

  utils::SharedPtr<smart_objects::SmartObject> is_navi_ready(
      MessageHelper::CreateModuleInfoSO(
          hmi_apis::FunctionID::Navigation_IsReady, *this));
  ManageHMICommand(is_navi_ready);

  utils::SharedPtr<smart_objects::SmartObject> is_ivi_ready(
      MessageHelper::CreateModuleInfoSO(
          hmi_apis::FunctionID::VehicleInfo_IsReady, *this));
  ManageHMICommand(is_ivi_ready);

#ifdef SDL_REMOTE_CONTROL
  utils::SharedPtr<smart_objects::SmartObject> is_rc_ready(
      MessageHelper::CreateModuleInfoSO(hmi_apis::FunctionID::RC_IsReady,
                                        *this));
  ManageHMICommand(is_rc_ready);
#endif

  utils::SharedPtr<smart_objects::SmartObject> button_capabilities(
      MessageHelper::CreateModuleInfoSO(
          hmi_apis::FunctionID::Buttons_GetCapabilities, *this));
  ManageHMICommand(button_capabilities);

  utils::SharedPtr<smart_objects::SmartObject> mixing_audio_supported_request(
      MessageHelper::CreateModuleInfoSO(
          hmi_apis::FunctionID::BasicCommunication_MixingAudioSupported,
          *this));
  ManageHMICommand(mixing_audio_supported_request);
  resume_controller().ResetLaunchTime();
}

uint32_t ApplicationManagerImpl::GetNextHMICorrelationID() {
  if (corelation_id_ < max_corelation_id_) {
    corelation_id_++;
  } else {
    corelation_id_ = 0;
  }

  return corelation_id_;
}

bool ApplicationManagerImpl::BeginAudioPassThrough() {
  sync_primitives::AutoLock lock(audio_pass_thru_lock_);
  if (audio_pass_thru_active_) {
    return false;
  } else {
    audio_pass_thru_active_ = true;
    return true;
  }
}

bool ApplicationManagerImpl::EndAudioPassThrough() {
  sync_primitives::AutoLock lock(audio_pass_thru_lock_);
  if (audio_pass_thru_active_) {
    audio_pass_thru_active_ = false;
    return true;
  } else {
    return false;
  }
}

void ApplicationManagerImpl::set_driver_distraction(const bool is_distracting) {
  is_distracting_driver_ = is_distracting;
}

void ApplicationManagerImpl::set_vr_session_started(const bool state) {
  is_vr_session_strated_ = state;
}

void ApplicationManagerImpl::SetAllAppsAllowed(const bool allowed) {
  is_all_apps_allowed_ = allowed;
}

HmiStatePtr ApplicationManagerImpl::CreateRegularState(
    uint32_t app_id,
    mobile_apis::HMILevel::eType hmi_level,
    mobile_apis::AudioStreamingState::eType audio_state,
    mobile_apis::SystemContext::eType system_context) const {
  HmiStatePtr state(new HmiState(app_id, *this));
  state->set_hmi_level(hmi_level);
  state->set_audio_streaming_state(audio_state);
  state->set_system_context(system_context);
  return state;
}

bool ApplicationManagerImpl::IsStateActive(HmiState::StateID state_id) const {
  LOG4CXX_AUTO_TRACE(logger_);
  LOG4CXX_DEBUG(logger_, "Checking for active state id " << state_id);
  return state_ctrl_.IsStateActive(state_id);
}

void ApplicationManagerImpl::StartAudioPassThruThread(int32_t session_key,
                                                      int32_t correlation_id,
                                                      int32_t max_duration,
                                                      int32_t sampling_rate,
                                                      int32_t bits_per_sample,
                                                      int32_t audio_type) {
  LOG4CXX_AUTO_TRACE(logger_);
  LOG4CXX_INFO(logger_, "START MICROPHONE RECORDER");
  DCHECK_OR_RETURN_VOID(media_manager_);
  media_manager_->StartMicrophoneRecording(
      session_key, get_settings().recording_file_name(), max_duration);
}

void ApplicationManagerImpl::SendAudioPassThroughNotification(
    uint32_t session_key, std::vector<uint8_t>& binary_data) {
  LOG4CXX_AUTO_TRACE(logger_);

  if (!audio_pass_thru_active_) {
    LOG4CXX_ERROR(logger_,
                  "Trying to send PassThroughNotification"
                  " when PassThrough is not active");
    return;
  }

  impl::AudioData data;
  data.session_key = session_key;
  data.binary_data = binary_data;
  audio_pass_thru_messages_.PostMessage(data);
}

void ApplicationManagerImpl::StopAudioPassThru(int32_t application_key) {
  LOG4CXX_AUTO_TRACE(logger_);
  sync_primitives::AutoLock lock(audio_pass_thru_lock_);
  DCHECK_OR_RETURN_VOID(media_manager_);
  media_manager_->StopMicrophoneRecording(application_key);
}

std::string ApplicationManagerImpl::GetDeviceName(
    connection_handler::DeviceHandle handle) {
  DCHECK(connection_handler_);
  std::string device_name = "";
  if (connection_handler().get_session_observer().GetDataOnDeviceID(
          handle, &device_name, NULL, NULL, NULL) == -1) {
    LOG4CXX_ERROR(logger_, "Failed to extract device name for id " << handle);
  } else {
    LOG4CXX_DEBUG(logger_, "\t\t\t\t\tDevice name is " << device_name);
  }

  return device_name;
}

hmi_apis::Common_TransportType::eType
ApplicationManagerImpl::GetDeviceTransportType(
    const std::string& transport_type) {
  hmi_apis::Common_TransportType::eType result =
      hmi_apis::Common_TransportType::INVALID_ENUM;

  DeviceTypes::const_iterator it = devicesType.find(transport_type);
  if (it != devicesType.end()) {
    return devicesType[transport_type];
  } else {
    LOG4CXX_ERROR(logger_, "Unknown transport type " << transport_type);
  }

  return result;
}

void ApplicationManagerImpl::OnMessageReceived(
    const ::protocol_handler::RawMessagePtr message) {
  LOG4CXX_AUTO_TRACE(logger_);

  if (!message) {
    LOG4CXX_ERROR(logger_, "Null-pointer message received.");
    NOTREACHED();
    return;
  }

  utils::SharedPtr<Message> outgoing_message = ConvertRawMsgToMessage(message);

  if (outgoing_message) {
    LOG4CXX_DEBUG(logger_, "Posting new Message");
    messages_from_mobile_.PostMessage(
        impl::MessageFromMobile(outgoing_message));
  }
}

void ApplicationManagerImpl::OnMobileMessageSent(
    const ::protocol_handler::RawMessagePtr message) {
  LOG4CXX_AUTO_TRACE(logger_);
}

void ApplicationManagerImpl::OnMessageReceived(
    hmi_message_handler::MessageSharedPointer message) {
  LOG4CXX_AUTO_TRACE(logger_);

  if (!message) {
    LOG4CXX_ERROR(logger_, "Null-pointer message received.");
    NOTREACHED();
    return;
  }

  messages_from_hmi_.PostMessage(impl::MessageFromHmi(message));
}

ApplicationConstSharedPtr ApplicationManagerImpl::WaitingApplicationByID(
    const uint32_t hmi_id) const {
  AppsWaitRegistrationSet app_list = AppsWaitingForRegistration().GetData();

  AppsWaitRegistrationSet::const_iterator it_end = app_list.end();

  HmiAppIdPredicate finder(hmi_id);
  ApplicationSharedPtr result;
  ApplicationSetConstIt it_app = std::find_if(app_list.begin(), it_end, finder);
  if (it_app != it_end) {
    result = *it_app;
  }
  return result;
}

DataAccessor<AppsWaitRegistrationSet>
ApplicationManagerImpl::AppsWaitingForRegistration() const {
  return DataAccessor<AppsWaitRegistrationSet>(apps_to_register_,
                                               apps_to_register_list_lock_);
}

bool ApplicationManagerImpl::IsAppsQueriedFrom(
    const connection_handler::DeviceHandle handle) const {
  sync_primitives::AutoLock lock(apps_to_register_list_lock_);
  AppsWaitRegistrationSet::iterator it = apps_to_register_.begin();
  AppsWaitRegistrationSet::const_iterator it_end = apps_to_register_.end();
  for (; it != it_end; ++it) {
    if (handle == (*it)->device()) {
      return true;
    }
  }
  return false;
}

StateController& ApplicationManagerImpl::state_controller() {
  return state_ctrl_;
}

const ApplicationManagerSettings& ApplicationManagerImpl::get_settings() const {
  return settings_;
}

void application_manager::ApplicationManagerImpl::MarkAppsGreyOut(
    const connection_handler::DeviceHandle handle, bool is_greyed_out) {
  sync_primitives::AutoLock lock(apps_to_register_list_lock_);
  AppsWaitRegistrationSet::iterator it = apps_to_register_.begin();
  AppsWaitRegistrationSet::const_iterator it_end = apps_to_register_.end();
  for (; it != it_end; ++it) {
    if (handle == (*it)->device()) {
      (*it)->set_greyed_out(is_greyed_out);
    }
  }
}
void ApplicationManagerImpl::OnErrorSending(
    hmi_message_handler::MessageSharedPointer message) {
  return;
}

void ApplicationManagerImpl::OnDeviceListUpdated(
    const connection_handler::DeviceMap& device_list) {
  LOG4CXX_AUTO_TRACE(logger_);

  // add device to policy DB
  connection_handler::DeviceMap::const_iterator it = device_list.begin();
  for (; device_list.end() != it; ++it) {
    policy::DeviceParams dev_params;
    connection_handler().get_session_observer().GetDataOnDeviceID(
        it->second.device_handle(),
        &dev_params.device_name,
        NULL,
        &dev_params.device_mac_address,
        &dev_params.device_connection_type);

    policy::DeviceInfo device_info;
    device_info.AdoptDeviceType(dev_params.device_connection_type);

    GetPolicyHandler().AddDevice(dev_params.device_mac_address,
                                 device_info.connection_type);
    app_launch_ctrl().OnDeviceConnected(dev_params.device_mac_address);
  }

  smart_objects::SmartObjectSPtr msg_params =
      MessageHelper::CreateDeviceListSO(device_list, GetPolicyHandler(), *this);
  if (!msg_params) {
    LOG4CXX_WARN(logger_, "Failed to create sub-smart object.");
    return;
  }

  smart_objects::SmartObjectSPtr update_list = new smart_objects::SmartObject;
  smart_objects::SmartObject& so_to_send = *update_list;
  so_to_send[jhs::S_PARAMS][jhs::S_FUNCTION_ID] =
      hmi_apis::FunctionID::BasicCommunication_UpdateDeviceList;
  so_to_send[jhs::S_PARAMS][jhs::S_MESSAGE_TYPE] =
      hmi_apis::messageType::request;
  so_to_send[jhs::S_PARAMS][jhs::S_PROTOCOL_VERSION] = 3;
  so_to_send[jhs::S_PARAMS][jhs::S_PROTOCOL_TYPE] = 1;
  so_to_send[jhs::S_PARAMS][jhs::S_CORRELATION_ID] = GetNextHMICorrelationID();
  so_to_send[jhs::S_MSG_PARAMS] = *msg_params;
  ManageHMICommand(update_list);
}

void ApplicationManagerImpl::OnFindNewApplicationsRequest() {
  connection_handler().ConnectToAllDevices();
  LOG4CXX_DEBUG(logger_, "Starting application list update timer");
  uint32_t timeout = get_settings().application_list_update_timeout();
  application_list_update_timer_.Start(timeout, timer::kSingleShot);
  GetPolicyHandler().OnAppsSearchStarted();
}

void ApplicationManagerImpl::SendUpdateAppList() {
  LOG4CXX_AUTO_TRACE(logger_);

  using namespace smart_objects;
  using namespace hmi_apis;

  SmartObjectSPtr request = MessageHelper::CreateModuleInfoSO(
      FunctionID::BasicCommunication_UpdateAppList, *this);

  (*request)[strings::msg_params][strings::applications] =
      SmartObject(SmartType_Array);

  SmartObject& applications =
      (*request)[strings::msg_params][strings::applications];

  PrepareApplicationListSO(applications_, applications, *this);
  PrepareApplicationListSO(apps_to_register_, applications, *this);

  ManageHMICommand(request);
}

void ApplicationManagerImpl::RemoveDevice(
    const connection_handler::DeviceHandle& device_handle) {
  LOG4CXX_DEBUG(logger_, "device_handle " << device_handle);
}

mobile_apis::HMILevel::eType ApplicationManagerImpl::GetDefaultHmiLevel(
    ApplicationConstSharedPtr application) const {
  using namespace mobile_apis;
  LOG4CXX_AUTO_TRACE(logger_);
  HMILevel::eType default_hmi = HMILevel::HMI_NONE;

  if (GetPolicyHandler().PolicyEnabled()) {
    const std::string policy_app_id = application->policy_app_id();
    std::string default_hmi_string = "";
    if (GetPolicyHandler().GetDefaultHmi(policy_app_id, &default_hmi_string)) {
      if ("BACKGROUND" == default_hmi_string) {
        default_hmi = HMILevel::HMI_BACKGROUND;
      } else if ("FULL" == default_hmi_string) {
        default_hmi = HMILevel::HMI_FULL;
      } else if ("LIMITED" == default_hmi_string) {
        default_hmi = HMILevel::HMI_LIMITED;
      } else if ("NONE" == default_hmi_string) {
        default_hmi = HMILevel::HMI_NONE;
      } else {
        LOG4CXX_ERROR(
            logger_,
            "Unable to convert " + default_hmi_string + " to HMILevel");
      }
    } else {
      LOG4CXX_ERROR(logger_,
                    "Unable to get default hmi_level for " << policy_app_id);
    }
  }
  return default_hmi;
}

uint32_t ApplicationManagerImpl::GenerateGrammarID() {
  return rand();
}

uint32_t ApplicationManagerImpl::GenerateNewHMIAppID() {
  LOG4CXX_AUTO_TRACE(logger_);
  uint32_t hmi_app_id = get_rand_from_range(1);
  LOG4CXX_DEBUG(logger_, "GenerateNewHMIAppID value is: " << hmi_app_id);

  while (resume_controller().IsHMIApplicationIdExist(hmi_app_id)) {
    LOG4CXX_DEBUG(logger_, "HMI appID " << hmi_app_id << " is exists.");
    hmi_app_id = get_rand_from_range(1);
    LOG4CXX_DEBUG(logger_, "Trying new value: " << hmi_app_id);
  }

  return hmi_app_id;
}

void ApplicationManagerImpl::ReplaceMobileByHMIAppId(
    smart_objects::SmartObject& message) {
  MessageHelper::PrintSmartObject(message);
  if (message.keyExists(strings::app_id)) {
    ApplicationSharedPtr application_ptr =
        application(message[strings::app_id].asUInt());
    if (application_ptr.valid()) {
      LOG4CXX_DEBUG(logger_,
                    "ReplaceMobileByHMIAppId from "
                        << message[strings::app_id].asInt() << " to "
                        << application_ptr->hmi_app_id());
      message[strings::app_id] = application_ptr->hmi_app_id();
    }
  } else {
    switch (message.getType()) {
      case smart_objects::SmartType::SmartType_Array: {
        smart_objects::SmartArray* message_array = message.asArray();
        smart_objects::SmartArray::iterator it = message_array->begin();
        for (; it != message_array->end(); ++it) {
          ReplaceMobileByHMIAppId(*it);
        }
        break;
      }
      case smart_objects::SmartType::SmartType_Map: {
        std::set<std::string> keys = message.enumerate();
        std::set<std::string>::const_iterator key = keys.begin();
        for (; key != keys.end(); ++key) {
          std::string k = *key;
          ReplaceMobileByHMIAppId(message[*key]);
        }
        break;
      }
      default: { break; }
    }
  }
}

void ApplicationManagerImpl::ReplaceHMIByMobileAppId(
    smart_objects::SmartObject& message) {
  if (message.keyExists(strings::app_id)) {
    ApplicationSharedPtr application =
        application_by_hmi_app(message[strings::app_id].asUInt());

    if (application.valid()) {
      LOG4CXX_DEBUG(logger_,
                    "ReplaceHMIByMobileAppId from "
                        << message[strings::app_id].asInt() << " to "
                        << application->app_id());
      message[strings::app_id] = application->app_id();
    }
  } else {
    switch (message.getType()) {
      case smart_objects::SmartType::SmartType_Array: {
        smart_objects::SmartArray* message_array = message.asArray();
        smart_objects::SmartArray::iterator it = message_array->begin();
        for (; it != message_array->end(); ++it) {
          ReplaceHMIByMobileAppId(*it);
        }
        break;
      }
      case smart_objects::SmartType::SmartType_Map: {
        std::set<std::string> keys = message.enumerate();
        std::set<std::string>::const_iterator key = keys.begin();
        for (; key != keys.end(); ++key) {
          ReplaceHMIByMobileAppId(message[*key]);
        }
        break;
      }
      default: { break; }
    }
  }
}

// DEPRECATED
bool ApplicationManagerImpl::StartNaviService(
    uint32_t app_id, protocol_handler::ServiceType service_type) {
  using namespace protocol_handler;
  LOG4CXX_AUTO_TRACE(logger_);

  if (HMILevelAllowsStreaming(app_id, service_type)) {
    NaviServiceStatusMap::iterator it = navi_service_status_.find(app_id);
    if (navi_service_status_.end() == it) {
      std::pair<NaviServiceStatusMap::iterator, bool> res =
          navi_service_status_.insert(
              std::pair<uint32_t, std::pair<bool, bool> >(
                  app_id, std::make_pair(false, false)));
      if (!res.second) {
        LOG4CXX_WARN(logger_, "Navi service refused");
        return false;
      }
      it = res.first;
    }
    // Fill NaviServices map. Set true to first value of pair if
    // we've started video service or to second value if we've
    // started audio service
    service_type == ServiceType::kMobileNav ? it->second.first = true
                                            : it->second.second = true;

    application(app_id)->StartStreaming(service_type);
    return true;
  } else {
    LOG4CXX_WARN(logger_, "Refused navi service by HMI level");
  }
  return false;
}

bool ApplicationManagerImpl::StartNaviService(
    uint32_t app_id,
    protocol_handler::ServiceType service_type,
    const BsonObject* params) {
  using namespace protocol_handler;
  LOG4CXX_AUTO_TRACE(logger_);

  if (HMILevelAllowsStreaming(app_id, service_type)) {
    {
      sync_primitives::AutoLock lock(navi_service_status_lock_);

      NaviServiceStatusMap::iterator it = navi_service_status_.find(app_id);
      if (navi_service_status_.end() == it) {
        std::pair<NaviServiceStatusMap::iterator, bool> res =
            navi_service_status_.insert(
                std::pair<uint32_t, std::pair<bool, bool> >(
                    app_id, std::make_pair(false, false)));
        if (!res.second) {
          LOG4CXX_WARN(logger_, "Navi service refused");
          return false;
        }
        it = res.first;
      }
    }

    if (service_type == ServiceType::kMobileNav) {
      smart_objects::SmartObject converted_params(smart_objects::SmartType_Map);
      ConvertVideoParamsToSO(converted_params, params);

      if (!converted_params.empty()) {
        LOG4CXX_INFO(logger_, "Sending video configuration params");
#ifdef DEBUG
        MessageHelper::PrintSmartObject(converted_params);
#endif
        bool request_sent =
            application(app_id)->SetVideoConfig(service_type, converted_params);
        if (request_sent) {
          return true;
        }
      }
    }
    // no configuration is needed, or SetVideoConfig is not sent
    std::vector<std::string> empty;
    OnStreamingConfigured(app_id, service_type, true, empty);
    return true;

  } else {
    LOG4CXX_WARN(logger_, "Refused navi service by HMI level");
  }
  return false;
}

void ApplicationManagerImpl::OnStreamingConfigured(
    uint32_t app_id,
    protocol_handler::ServiceType service_type,
    bool result,
    std::vector<std::string>& rejected_params) {
  using namespace protocol_handler;
  LOG4CXX_AUTO_TRACE(logger_);

  LOG4CXX_INFO(logger_,
               "OnStreamingConfigured called for service "
                   << service_type << ", result=" << result);

  if (result) {
    std::vector<std::string> empty;
    {
      sync_primitives::AutoLock lock(navi_service_status_lock_);

      NaviServiceStatusMap::iterator it = navi_service_status_.find(app_id);
      if (navi_service_status_.end() == it) {
        LOG4CXX_WARN(logger_, "Application not found in navi status map");
        connection_handler().NotifyServiceStartedResult(app_id, false, empty);
        return;
      }

      // Fill NaviServices map. Set true to first value of pair if
      // we've started video service or to second value if we've
      // started audio service
      service_type == ServiceType::kMobileNav ? it->second.first = true
                                              : it->second.second = true;
    }

    application(app_id)->StartStreaming(service_type);
    connection_handler().NotifyServiceStartedResult(app_id, true, empty);
  } else {
    std::vector<std::string> converted_params =
        ConvertRejectedParamList(rejected_params);
    connection_handler().NotifyServiceStartedResult(
        app_id, false, converted_params);
  }
}

void ApplicationManagerImpl::StopNaviService(
    uint32_t app_id, protocol_handler::ServiceType service_type) {
  using namespace protocol_handler;
  LOG4CXX_AUTO_TRACE(logger_);

  {
    sync_primitives::AutoLock lock(navi_service_status_lock_);

    NaviServiceStatusMap::iterator it = navi_service_status_.find(app_id);
    if (navi_service_status_.end() == it) {
      LOG4CXX_WARN(logger_,
                   "No Information about navi service " << service_type);
    } else {
      // Fill NaviServices map. Set false to first value of pair if
      // we've stopped video service or to second value if we've
      // stopped audio service
      service_type == ServiceType::kMobileNav ? it->second.first = false
                                              : it->second.second = false;
    }
  }

  ApplicationSharedPtr app = application(app_id);
  if (!app) {
    LOG4CXX_WARN(logger_, "An application is not registered.");
    return;
  }

  app->StopStreaming(service_type);
}

// DEPRECATED
bool ApplicationManagerImpl::OnServiceStartedCallback(
    const connection_handler::DeviceHandle& device_handle,
    const int32_t& session_key,
    const protocol_handler::ServiceType& type) {
  using namespace helpers;
  using namespace protocol_handler;
  LOG4CXX_AUTO_TRACE(logger_);
  LOG4CXX_DEBUG(logger_,
                "ServiceType = " << type << ". Session = " << std::hex
                                 << session_key);

  if (type == kRpc) {
    LOG4CXX_DEBUG(logger_, "RPC service is about to be started.");
    return true;
  }
  ApplicationSharedPtr app = application(session_key);
  if (!app) {
    LOG4CXX_WARN(logger_,
                 "The application with id:" << session_key
                                            << " doesn't exists.");
    return false;
  }

  if (Compare<ServiceType, EQ, ONE>(
          type, ServiceType::kMobileNav, ServiceType::kAudio)) {
    if (app->is_navi()) {
      return StartNaviService(session_key, type);
    } else {
      LOG4CXX_WARN(logger_, "Refuse not navi application");
    }
  } else {
    LOG4CXX_WARN(logger_, "Refuse unknown service");
  }
  return false;
}

void ApplicationManagerImpl::OnServiceStartedCallback(
    const connection_handler::DeviceHandle& device_handle,
    const int32_t& session_key,
    const protocol_handler::ServiceType& type,
    const BsonObject* params) {
  using namespace helpers;
  using namespace protocol_handler;
  LOG4CXX_AUTO_TRACE(logger_);
  LOG4CXX_DEBUG(logger_,
                "ServiceType = " << type << ". Session = " << std::hex
                                 << session_key);
  std::vector<std::string> empty;

  if (type == kRpc) {
    LOG4CXX_DEBUG(logger_, "RPC service is about to be started.");
    connection_handler().NotifyServiceStartedResult(session_key, true, empty);
    return;
  }
  ApplicationSharedPtr app = application(session_key);
  if (!app) {
    LOG4CXX_WARN(logger_,
                 "The application with id:" << session_key
                                            << " doesn't exists.");
    connection_handler().NotifyServiceStartedResult(session_key, false, empty);
    return;
  }

  if (Compare<ServiceType, EQ, ONE>(
          type, ServiceType::kMobileNav, ServiceType::kAudio)) {
    if (app->is_navi() || app->mobile_projection_enabled()) {
      if (!StartNaviService(session_key, type, params)) {
        connection_handler().NotifyServiceStartedResult(
            session_key, false, empty);
      }
      return;
    } else {
      LOG4CXX_WARN(logger_, "Refuse not navi/projection application");
    }
  } else {
    LOG4CXX_WARN(logger_, "Refuse unknown service");
  }
  connection_handler().NotifyServiceStartedResult(session_key, false, empty);
}

void ApplicationManagerImpl::OnServiceEndedCallback(
    const int32_t& session_key,
    const protocol_handler::ServiceType& type,
    const connection_handler::CloseSessionReason& close_reason) {
  using namespace helpers;
  using namespace protocol_handler;
  using namespace connection_handler;
  using namespace mobile_apis;

  LOG4CXX_DEBUG(logger_,
                "OnServiceEndedCallback for service "
                    << type << " with reason " << close_reason
                    << " in session 0x" << std::hex << session_key);

  if (type == kRpc) {
    LOG4CXX_INFO(logger_, "Remove application.");
    /* In case it was unexpected disconnect or some special case
     (malformed message, flood) application will be removed
     and we will unregister application correctly, but in case it was
     closed by mobile and already unregistered we will be unable
     to find it in the list
    */

    Result::eType reason;
    bool is_resuming;
    bool is_unexpected_disconnect;
    switch (close_reason) {
      case CloseSessionReason::kFlood: {
        reason = Result::TOO_MANY_PENDING_REQUESTS;
        is_resuming = true;
        is_unexpected_disconnect = false;

        ManageMobileCommand(
            MessageHelper::GetOnAppInterfaceUnregisteredNotificationToMobile(
                session_key, AppInterfaceUnregisteredReason::TOO_MANY_REQUESTS),
            commands::Command::ORIGIN_SDL);
        break;
      }
      case CloseSessionReason::kMalformed: {
        reason = Result::INVALID_ENUM;
        is_resuming = false;
        is_unexpected_disconnect = false;
        break;
      }
      case CloseSessionReason::kUnauthorizedApp: {
        reason = Result::INVALID_ENUM;
        is_resuming = true;
        is_unexpected_disconnect = false;
        break;
      }
      default: {
        reason = Result::INVALID_ENUM;
        is_resuming = true;
        is_unexpected_disconnect = true;
        break;
      }
    }
    UnregisterApplication(
        session_key, reason, is_resuming, is_unexpected_disconnect);
    return;
  }

  if (Compare<ServiceType, EQ, ONE>(
          type, ServiceType::kMobileNav, ServiceType::kAudio)) {
    StopNaviService(session_key, type);
  }
}

#ifdef ENABLE_SECURITY
bool ApplicationManagerImpl::OnHandshakeDone(
    uint32_t connection_key,
    security_manager::SSLContext::HandshakeResult result) {
  LOG4CXX_AUTO_TRACE(logger_);

  using security_manager::SSLContext;
  using namespace helpers;

  ApplicationSharedPtr app = application(connection_key);
  DCHECK_OR_RETURN(app, false);
  if (Compare<SSLContext::HandshakeResult, EQ, ONE>(
          result,
          SSLContext::Handshake_Result_CertExpired,
          SSLContext::Handshake_Result_CertNotSigned,
          SSLContext::Handshake_Result_AppIDMismatch,
          SSLContext::Handshake_Result_AppNameMismatch,
          SSLContext::Handshake_Result_NotYetValid)) {
    app->usage_report().RecordTLSError();
  }
  return false;
}

void ApplicationManagerImpl::OnCertificateUpdateRequired() {
  LOG4CXX_AUTO_TRACE(logger_);
  GetPolicyHandler().OnPTExchangeNeeded();
}

security_manager::SSLContext::HandshakeContext
ApplicationManagerImpl::GetHandshakeContext(uint32_t key) const {
  LOG4CXX_AUTO_TRACE(logger_);
  using security_manager::SSLContext;
  ApplicationConstSharedPtr app = application(key);
  if (app) {
    return SSLContext::HandshakeContext(
        custom_str::CustomString(app->policy_app_id()), app->name());
  }
  return SSLContext::HandshakeContext();
}
#endif  // ENABLE_SECURITY

void ApplicationManagerImpl::set_hmi_message_handler(
    hmi_message_handler::HMIMessageHandler* handler) {
  hmi_handler_ = handler;
}

void ApplicationManagerImpl::set_connection_handler(
    connection_handler::ConnectionHandler* handler) {
  connection_handler_ = handler;
}

connection_handler::ConnectionHandler&
ApplicationManagerImpl::connection_handler() const {
  return *connection_handler_;
}

protocol_handler::ProtocolHandler& ApplicationManagerImpl::protocol_handler()
    const {
  return *protocol_handler_;
}

void ApplicationManagerImpl::set_protocol_handler(
    protocol_handler::ProtocolHandler* handler) {
  protocol_handler_ = handler;
}

void ApplicationManagerImpl::StartDevicesDiscovery() {
  connection_handler().get_device_discovery_starter().StartDevicesDiscovery();
}

void ApplicationManagerImpl::SendMessageToMobile(
    const commands::MessageSharedPtr message, bool final_message) {
  LOG4CXX_AUTO_TRACE(logger_);

  if (!message) {
    LOG4CXX_ERROR(logger_, "Null-pointer message received.");
    NOTREACHED();
    return;
  }

  if (!protocol_handler_) {
    LOG4CXX_WARN(logger_, "No Protocol Handler set");
    return;
  }

  ApplicationSharedPtr app = application(
      (*message)[strings::params][strings::connection_key].asUInt());

  const bool is_result_code_exists =
      (*message)[strings::msg_params].keyExists(strings::result_code);

  if (!app) {
    LOG4CXX_ERROR(logger_, "No application associated with connection key");
    if (is_result_code_exists &&
        ((*message)[strings::msg_params][strings::result_code] ==
         NsSmartDeviceLinkRPC::V1::Result::UNSUPPORTED_VERSION)) {
      (*message)[strings::params][strings::protocol_version] =
          protocol_handler::MajorProtocolVersion::PROTOCOL_VERSION_1;
    } else {
      (*message)[strings::params][strings::protocol_version] =
          SupportedSDLVersion();
    }
  } else {
    (*message)[strings::params][strings::protocol_version] =
        app->protocol_version();
  }

  if (app && is_result_code_exists &&
      (*message)[strings::msg_params][strings::result_code] ==
          mobile_apis::Result::OUT_OF_MEMORY) {
    app->usage_report().RecordRejectionsSyncOutOfMemory();
  }

  mobile_so_factory().attachSchema(*message, false);
  LOG4CXX_DEBUG(
      logger_,
      "Attached schema to message, result if valid: " << message->isValid());

  // Messages to mobile are not yet prioritized so use default priority value
  utils::SharedPtr<Message> message_to_send(
      new Message(protocol_handler::MessagePriority::kDefault));
  if (!ConvertSOtoMessage((*message), (*message_to_send))) {
    LOG4CXX_WARN(logger_, "Can't send msg to Mobile: failed to create string");
    return;
  }

  smart_objects::SmartObject& msg_to_mobile = *message;
  // If correlation_id is not present, it is from-HMI message which should be
  // checked against policy permissions
  if (msg_to_mobile[strings::params].keyExists(strings::correlation_id)) {
    request_ctrl_.OnMobileResponse(
        msg_to_mobile[strings::params][strings::correlation_id].asUInt(),
        msg_to_mobile[strings::params][strings::connection_key].asUInt(),
        msg_to_mobile[strings::params][strings::function_id].asInt());
#ifdef SDL_REMOTE_CONTROL
    const mobile_apis::FunctionID::eType function_id =
        static_cast<mobile_apis::FunctionID::eType>(
            (*message)[strings::params][strings::function_id].asUInt());
    if (function_id == mobile_apis::FunctionID::RegisterAppInterfaceID &&
        (*message)[strings::msg_params][strings::success].asBool()) {
      const bool is_for_plugin = plugin_manager_.IsAppForPlugins(app);
      LOG4CXX_INFO(logger_,
                   "Registered app " << app->app_id() << " is "
                                     << (is_for_plugin ? "" : "not ")
                                     << "for plugins.");
    }
#endif  // SDL_REMOTE_CONTROL
  } else if (app) {
    mobile_apis::FunctionID::eType function_id =
        static_cast<mobile_apis::FunctionID::eType>(
            (*message)[strings::params][strings::function_id].asUInt());
    RPCParams params;

    const smart_objects::SmartObject& s_map = (*message)[strings::msg_params];
    if (smart_objects::SmartType_Map == s_map.getType()) {
      smart_objects::SmartMap::iterator iter = s_map.map_begin();
      smart_objects::SmartMap::iterator iter_end = s_map.map_end();

      for (; iter != iter_end; ++iter) {
        if (true == iter->second.asBool()) {
          LOG4CXX_INFO(logger_, "Request's param: " << iter->first);
          params.insert(iter->first);
        }
      }
    }
    const std::string string_functionID =
        MessageHelper::StringifiedFunctionID(function_id);
    const mobile_apis::Result::eType check_result =
        CheckPolicyPermissions(app, string_functionID, params);
    if (mobile_apis::Result::SUCCESS != check_result) {
      LOG4CXX_WARN(logger_,
                   "Function \"" << string_functionID << "\" (#" << function_id
                                 << ") not allowed by policy");
      return;
    }

#ifdef EXTERNAL_PROPRIETARY_MODE
    if (function_id == mobile_apis::FunctionID::OnSystemRequestID) {
      mobile_apis::RequestType::eType request_type =
          static_cast<mobile_apis::RequestType::eType>(
              (*message)[strings::msg_params][strings::request_type].asUInt());
      if (mobile_apis::RequestType::PROPRIETARY == request_type ||
          mobile_apis::RequestType::HTTP == request_type) {
        GetPolicyHandler().OnUpdateRequestSentToMobile();
      }
    }
#endif  // EXTERNAL_PROPRIETARY_MODE
  }

  if (message_to_send->binary_data()) {
    LOG4CXX_DEBUG(
        logger_,
        "Binary data size: " << message_to_send->binary_data()->size());
  }
  messages_to_mobile_.PostMessage(
      impl::MessageToMobile(message_to_send, final_message));
}

void ApplicationManagerImpl::TerminateRequest(const uint32_t connection_key,
                                              const uint32_t corr_id,
                                              const int32_t function_id) {
  request_ctrl_.TerminateRequest(corr_id, connection_key, function_id, true);
}

bool ApplicationManagerImpl::ManageMobileCommand(
    const commands::MessageSharedPtr message,
    commands::Command::CommandOrigin origin) {
  LOG4CXX_AUTO_TRACE(logger_);

  if (!message) {
    LOG4CXX_WARN(logger_, "Null-pointer message received.");
    return false;
  }

  if (IsLowVoltage()) {
    LOG4CXX_WARN(logger_, "Low Voltage is active");
    return false;
  }
#ifdef DEBUG
  MessageHelper::PrintSmartObject(*message);
#endif

  LOG4CXX_DEBUG(logger_, "Trying to create message in mobile factory.");
  utils::SharedPtr<commands::Command> command(
      MobileCommandFactory::CreateCommand(message, origin, *this));

  if (!command) {
    LOG4CXX_WARN(logger_,
                 "RET  Failed to create mobile command from smart object");
    return false;
  }

  mobile_apis::FunctionID::eType function_id =
      static_cast<mobile_apis::FunctionID::eType>(
          (*message)[strings::params][strings::function_id].asInt());

  // Notifications from HMI have no such parameter
  uint32_t correlation_id =
      (*message)[strings::params].keyExists(strings::correlation_id)
          ? (*message)[strings::params][strings::correlation_id].asUInt()
          : 0;

  uint32_t connection_key =
      (*message)[strings::params][strings::connection_key].asUInt();

  int32_t protocol_type =
      (*message)[strings::params][strings::protocol_type].asUInt();

  ApplicationSharedPtr app;
  int32_t message_type =
      (*message)[strings::params][strings::message_type].asInt();

  if (((mobile_apis::FunctionID::RegisterAppInterfaceID != function_id) &&
       (protocol_type == commands::CommandImpl::mobile_protocol_type_)) &&
      (mobile_apis::FunctionID::UnregisterAppInterfaceID != function_id)) {
    app = application(connection_key);
    if (!app) {
      LOG4CXX_ERROR(logger_, "RET APPLICATION_NOT_REGISTERED");
      smart_objects::SmartObjectSPtr response =
          MessageHelper::CreateNegativeResponse(
              connection_key,
              static_cast<int32_t>(function_id),
              correlation_id,
              static_cast<int32_t>(
                  mobile_apis::Result::APPLICATION_NOT_REGISTERED));

      SendMessageToMobile(response);
      return false;
    }

    // Message for "CheckPermission" must be with attached schema
    mobile_so_factory().attachSchema(*message, false);
  }

  if (message_type == mobile_apis::messageType::response) {
    if (command->Init()) {
      command->Run();
      command->CleanUp();
    }
    return true;
  }
  if (message_type == mobile_apis::messageType::notification) {
    request_ctrl_.addNotification(command);
    if (command->Init()) {
      command->Run();
      if (command->CleanUp()) {
        request_ctrl_.removeNotification(command.get());
      }
      // If CleanUp returned false notification should remove it self.
    }
    return true;
  }

  if (message_type == mobile_apis::messageType::request) {
    // commands will be launched from requesr_ctrl
    mobile_apis::HMILevel::eType app_hmi_level =
        mobile_apis::HMILevel::INVALID_ENUM;
    if (app) {
      app_hmi_level = app->hmi_level();
    }

    // commands will be launched from request_ctrl

    const request_controller::RequestController::TResult result =
        request_ctrl_.addMobileRequest(command, app_hmi_level);

    if (result == request_controller::RequestController::SUCCESS) {
      LOG4CXX_DEBUG(logger_, "Perform request");
    } else if (result == request_controller::RequestController::
                             TOO_MANY_PENDING_REQUESTS) {
      LOG4CXX_ERROR(logger_,
                    "RET  Unable top perform request: "
                        << "TOO_MANY_PENDING_REQUESTS");

      smart_objects::SmartObjectSPtr response =
          MessageHelper::CreateNegativeResponse(
              connection_key,
              static_cast<int32_t>(function_id),
              correlation_id,
              static_cast<int32_t>(
                  mobile_apis::Result::TOO_MANY_PENDING_REQUESTS));
      ApplicationSharedPtr app_ptr = application(connection_key);
      if (app_ptr) {
        app_ptr->usage_report().RecordRemovalsForBadBehavior();
      }

      SendMessageToMobile(response);
      return false;
    } else if (result ==
               request_controller::RequestController::TOO_MANY_REQUESTS) {
      LOG4CXX_ERROR(logger_,
                    "RET  Unable to perform request: "
                        << "TOO_MANY_REQUESTS");

      ManageMobileCommand(
          MessageHelper::GetOnAppInterfaceUnregisteredNotificationToMobile(
              connection_key,
              mobile_api::AppInterfaceUnregisteredReason::TOO_MANY_REQUESTS),
          commands::Command::ORIGIN_SDL);

      UnregisterApplication(connection_key,
                            mobile_apis::Result::TOO_MANY_PENDING_REQUESTS,
                            false);
      ApplicationSharedPtr app_ptr = application(connection_key);
      if (app_ptr) {
        app_ptr->usage_report().RecordRemovalsForBadBehavior();
      }
      return false;
    } else if (result == request_controller::RequestController::
                             NONE_HMI_LEVEL_MANY_REQUESTS) {
      LOG4CXX_ERROR(logger_,
                    "RET  Unable to perform request: "
                        << "REQUEST_WHILE_IN_NONE_HMI_LEVEL");

      ManageMobileCommand(
          MessageHelper::GetOnAppInterfaceUnregisteredNotificationToMobile(
              connection_key,
              mobile_api::AppInterfaceUnregisteredReason::
                  REQUEST_WHILE_IN_NONE_HMI_LEVEL),
          commands::Command::ORIGIN_SDL);

      ApplicationSharedPtr app_ptr = application(connection_key);
      if (app_ptr) {
        app_ptr->usage_report().RecordRemovalsForBadBehavior();
      }
      UnregisterApplication(
          connection_key, mobile_apis::Result::INVALID_ENUM, false);
      return false;
    } else {
      LOG4CXX_ERROR(logger_, "RET  Unable to perform request: Unknown case");
      return false;
    }
    return true;
  }

  LOG4CXX_ERROR(logger_, "RET  UNKNOWN MESSAGE TYPE " << message_type);
  return false;
}

void ApplicationManagerImpl::RemoveHMIFakeParameters(
    application_manager::MessagePtr& message) {
  LOG4CXX_AUTO_TRACE(logger_);
  using namespace NsSmartDeviceLink::NsSmartObjects;
  using namespace NsSmartDeviceLink::NsJSONHandler;
  SmartObject so;

  Formatters::FormatterJsonRpc::FromString<hmi_apis::FunctionID::eType,
                                           hmi_apis::messageType::eType>(
      message->json_message(), so);

  std::string formatted_message;
  namespace Formatters = NsSmartDeviceLink::NsJSONHandler::Formatters;
  hmi_apis::HMI_API factory;
  factory.attachSchema(so, true);
  Formatters::FormatterJsonRpc::ToString(so, formatted_message);
  message->set_json_message(formatted_message);
}

void ApplicationManagerImpl::SendMessageToHMI(
    const commands::MessageSharedPtr message) {
  LOG4CXX_AUTO_TRACE(logger_);

  if (!message) {
    LOG4CXX_WARN(logger_, "Null-pointer message received.");
    NOTREACHED();
    return;
  }

  if (!hmi_handler_) {
    LOG4CXX_WARN(logger_, "No HMI Handler set");
    return;
  }

  // SmartObject |message| has no way to declare priority for now
  utils::SharedPtr<Message> message_to_send(
      new Message(protocol_handler::MessagePriority::kDefault));
  if (!message_to_send) {
    LOG4CXX_ERROR(logger_, "Null pointer");
    return;
  }

  hmi_so_factory().attachSchema(*message, false);
  LOG4CXX_INFO(
      logger_,
      "Attached schema to message, result if valid: " << message->isValid());

#ifdef HMI_DBUS_API
  message_to_send->set_smart_object(*message);
#else
  if (!ConvertSOtoMessage(*message, *message_to_send)) {
    LOG4CXX_WARN(logger_,
                 "Cannot send message to HMI: failed to create string");
    return;
  }
#endif  // HMI_DBUS_API

  messages_to_hmi_.PostMessage(impl::MessageToHmi(message_to_send));
}

bool ApplicationManagerImpl::ManageHMICommand(
    const commands::MessageSharedPtr message) {
  LOG4CXX_AUTO_TRACE(logger_);

  if (!message) {
    LOG4CXX_WARN(logger_, "Null-pointer message received.");
    return false;
  }

  if (IsLowVoltage()) {
    LOG4CXX_WARN(logger_, "Low Voltage is active");
    return false;
  }

  MessageHelper::PrintSmartObject(*message);

  CommandSharedPtr command = HMICommandFactory::CreateCommand(message, *this);
  if (!command) {
    LOG4CXX_WARN(logger_, "Failed to create command from smart object");
    return false;
  }

  int32_t message_type =
      (*(message.get()))[strings::params][strings::message_type].asInt();

  if (kRequest == message_type) {
    LOG4CXX_DEBUG(logger_, "ManageHMICommand");
    request_ctrl_.addHMIRequest(command);
  }

  if (command->Init()) {
    command->Run();
    if (kResponse == message_type) {
      const uint32_t correlation_id =
          (*(message.get()))[strings::params][strings::correlation_id].asUInt();
      const int32_t function_id =
          (*(message.get()))[strings::params][strings::function_id].asInt();
      request_ctrl_.OnHMIResponse(correlation_id, function_id);
    }
    return true;
  }
  return false;
}

bool ApplicationManagerImpl::Init(resumption::LastState& last_state,
                                  media_manager::MediaManager* media_manager) {
  LOG4CXX_TRACE(logger_, "Init application manager");
  const std::string app_storage_folder = get_settings().app_storage_folder();
  if (!InitDirectory(app_storage_folder, TYPE_STORAGE) ||
      !IsReadWriteAllowed(app_storage_folder, TYPE_STORAGE)) {
    return false;
  }
  if (!resume_controller().Init(last_state)) {
    LOG4CXX_ERROR(logger_, "Problem with initialization of resume controller");
    return false;
  }
  hmi_capabilities_->Init(&last_state);

  if (!(file_system::IsWritingAllowed(app_storage_folder) &&
        file_system::IsReadingAllowed(app_storage_folder))) {
    LOG4CXX_ERROR(logger_,
                  "Storage directory doesn't have read/write permissions");
    return false;
  }

  const std::string system_files_path = get_settings().system_files_path();
  if (!InitDirectory(system_files_path, TYPE_SYSTEM) ||
      !IsReadWriteAllowed(system_files_path, TYPE_SYSTEM)) {
    return false;
  }
  const std::string app_icons_folder = get_settings().app_icons_folder();
  if (!InitDirectory(app_icons_folder, TYPE_ICONS)) {
    return false;
  }
  // In case there is no R/W permissions for this location, SDL just has to
  // log this and proceed
  IsReadWriteAllowed(app_icons_folder, TYPE_ICONS);
  if (GetPolicyHandler().PolicyEnabled()) {
    if (!GetPolicyHandler().LoadPolicyLibrary()) {
      LOG4CXX_ERROR(logger_,
                    "Policy library is not loaded. Check LD_LIBRARY_PATH");
      return false;
    }
    LOG4CXX_INFO(logger_, "Policy library is loaded, now initing PT");
    if (!GetPolicyHandler().InitPolicyTable()) {
      LOG4CXX_ERROR(logger_, "Policy table is not initialized.");
      return false;
    }
  } else {
    LOG4CXX_WARN(logger_,
                 "System is configured to work without policy functionality.");
  }
  media_manager_ = media_manager;

  if (settings_.use_db_for_resumption()) {
    app_launch_dto_.reset(new app_launch::AppLaunchDataDB(settings_));
  } else {
    app_launch_dto_.reset(
        new app_launch::AppLaunchDataJson(settings_, last_state));
  }
  app_launch_ctrl_.reset(new app_launch::AppLaunchCtrlImpl(
      *app_launch_dto_.get(), *this, settings_));

#ifdef SDL_REMOTE_CONTROL
  if (!hmi_handler_) {
    LOG4CXX_ERROR(logger_, "HMI message handler was not initialized");
    return false;
  }
  plugin_manager_.SetServiceHandler(utils::MakeShared<CoreService>(*this));
  plugin_manager_.LoadPlugins(settings_.plugins_folder());
  plugin_manager_.OnServiceStateChanged(
      functional_modules::ServiceState::HMI_ADAPTER_INITIALIZED);
#endif  // SDL_REMOTE_CONTROL

  return true;
}

bool ApplicationManagerImpl::Stop() {
  LOG4CXX_AUTO_TRACE(logger_);
  stopping_application_mng_lock_.Acquire();
  is_stopping_ = true;
  stopping_application_mng_lock_.Release();
  application_list_update_timer_.Stop();
  try {
    UnregisterAllApplications();
  } catch (...) {
    LOG4CXX_ERROR(logger_,
                  "An error occurred during unregistering applications.");
  }
  request_ctrl_.DestroyThreadpool();

  // for PASA customer policy backup should happen :AllApp(SUSPEND)
  LOG4CXX_DEBUG(logger_, "Unloading policy library.");
  GetPolicyHandler().UnloadPolicyLibrary();

  return true;
}

bool ApplicationManagerImpl::ConvertMessageToSO(
    const Message& message, smart_objects::SmartObject& output) {
  LOG4CXX_AUTO_TRACE(logger_);
  LOG4CXX_DEBUG(logger_,
                "\t\t\tMessage to convert: protocol "
                    << message.protocol_version() << "; json "
                    << message.json_message());

  switch (message.protocol_version()) {
    case protocol_handler::MajorProtocolVersion::PROTOCOL_VERSION_5:
    case protocol_handler::MajorProtocolVersion::PROTOCOL_VERSION_4:
    case protocol_handler::MajorProtocolVersion::PROTOCOL_VERSION_3:
    case protocol_handler::MajorProtocolVersion::PROTOCOL_VERSION_2: {
      const bool conversion_result =
          formatters::CFormatterJsonSDLRPCv2::fromString(
              message.json_message(),
              output,
              message.function_id(),
              message.type(),
              message.correlation_id());

      std::string errorMessage = "";

      if (!conversion_result ||
          !mobile_so_factory().attachSchema(output, true) ||
          ((output.validate(errorMessage) != smart_objects::Errors::OK))) {
        LOG4CXX_WARN(logger_,
                     "Failed to parse string to smart object :"
                         << message.json_message());
        utils::SharedPtr<smart_objects::SmartObject> response(
            MessageHelper::CreateNegativeResponse(
                message.connection_key(),
                message.function_id(),
                message.correlation_id(),
                mobile_apis::Result::INVALID_DATA));

        (*response)[strings::msg_params][strings::info] = errorMessage;
        ManageMobileCommand(response, commands::Command::ORIGIN_SDL);
        return false;
      }
      LOG4CXX_DEBUG(logger_,
                    "Convertion result for sdl object is true function_id "
                        << output[jhs::S_PARAMS][jhs::S_FUNCTION_ID].asInt());

      output[strings::params][strings::connection_key] =
          message.connection_key();
      output[strings::params][strings::protocol_version] =
          message.protocol_version();
      if (message.binary_data()) {
        if (message.payload_size() < message.data_size()) {
          LOG4CXX_ERROR(logger_,
                        "Incomplete binary"
                            << " binary size should be  " << message.data_size()
                            << " payload data size is "
                            << message.payload_size());
          utils::SharedPtr<smart_objects::SmartObject> response(
              MessageHelper::CreateNegativeResponse(
                  message.connection_key(),
                  message.function_id(),
                  message.correlation_id(),
                  mobile_apis::Result::INVALID_DATA));
          ManageMobileCommand(response, commands::Command::ORIGIN_SDL);
          return false;
        }
        output[strings::params][strings::binary_data] =
            *(message.binary_data());
      }
      break;
    }
    case protocol_handler::MajorProtocolVersion::PROTOCOL_VERSION_HMI: {
#ifdef ENABLE_LOG
      int32_t result =
#endif
          formatters::FormatterJsonRpc::FromString<
              hmi_apis::FunctionID::eType,
              hmi_apis::messageType::eType>(message.json_message(), output);
      LOG4CXX_DEBUG(logger_,
                    "Convertion result: "
                        << result << " function id "
                        << output[jhs::S_PARAMS][jhs::S_FUNCTION_ID].asInt());
      if (!hmi_so_factory().attachSchema(output, false)) {
        LOG4CXX_WARN(logger_, "Failed to attach schema to object.");
        return false;
      }

      std::string errorMessage = "";

      if (output.validate(errorMessage) != smart_objects::Errors::OK) {
        LOG4CXX_ERROR(logger_, "Incorrect parameter from HMI");
<<<<<<< HEAD

        if (application_manager::MessageType::kNotification ==
            output[strings::params][strings::message_type].asInt()) {
          LOG4CXX_ERROR(logger_, "Ignore wrong HMI notification");
          return false;
        }

        if (application_manager::MessageType::kRequest ==
            output[strings::params][strings::message_type].asInt()) {
          LOG4CXX_ERROR(logger_, "Ignore wrong HMI request");
          return false;
        }

        output.erase(strings::msg_params);
        output[strings::params][hmi_response::code] =
            hmi_apis::Common_Result::INVALID_DATA;
        output[strings::msg_params][strings::info] = errorMessage;
=======
        return false;
>>>>>>> fcd09ae0
      }
      break;
    }
    case protocol_handler::MajorProtocolVersion::PROTOCOL_VERSION_1: {
      static NsSmartDeviceLinkRPC::V1::v4_protocol_v1_2_no_extra v1_shema;

      if (message.function_id() == 0 || message.type() == kUnknownType) {
        LOG4CXX_ERROR(logger_, "Message received: UNSUPPORTED_VERSION");

        int32_t conversation_result =
            formatters::CFormatterJsonSDLRPCv1::fromString<
                NsSmartDeviceLinkRPC::V1::FunctionID::eType,
                NsSmartDeviceLinkRPC::V1::messageType::eType>(
                message.json_message(), output);

        if (formatters::CFormatterJsonSDLRPCv1::kSuccess ==
            conversation_result) {
          smart_objects::SmartObject params = smart_objects::SmartObject(
              smart_objects::SmartType::SmartType_Map);

          output[strings::params][strings::message_type] =
              NsSmartDeviceLinkRPC::V1::messageType::response;
          output[strings::params][strings::connection_key] =
              message.connection_key();

          output[strings::msg_params] = smart_objects::SmartObject(
              smart_objects::SmartType::SmartType_Map);
          output[strings::msg_params][strings::success] = false;
          output[strings::msg_params][strings::result_code] =
              NsSmartDeviceLinkRPC::V1::Result::UNSUPPORTED_VERSION;

          smart_objects::SmartObjectSPtr msg_to_send =
              new smart_objects::SmartObject(output);
          v1_shema.attachSchema(*msg_to_send, false);
          SendMessageToMobile(msg_to_send);
          return false;
        }
      }
      break;
    }
    default:
      LOG4CXX_WARN(logger_,
                   "Application used unsupported protocol :"
                       << message.protocol_version() << ".");
      return false;
  }

  LOG4CXX_DEBUG(logger_, "Successfully parsed message into smart object");
  return true;
}

bool ApplicationManagerImpl::ConvertSOtoMessage(
    const smart_objects::SmartObject& message, Message& output) {
  LOG4CXX_AUTO_TRACE(logger_);

  if (smart_objects::SmartType_Null == message.getType() ||
      smart_objects::SmartType_Invalid == message.getType()) {
    LOG4CXX_WARN(logger_, "Invalid smart object received.");
    return false;
  }

  LOG4CXX_DEBUG(
      logger_,
      "Message with protocol: " << message.getElement(jhs::S_PARAMS)
                                       .getElement(jhs::S_PROTOCOL_TYPE)
                                       .asInt());

  std::string output_string;
  const int64_t protocol_type = message.getElement(jhs::S_PARAMS)
                                    .getElement(jhs::S_PROTOCOL_TYPE)
                                    .asInt();
  const int64_t protocol_version = message.getElement(jhs::S_PARAMS)
                                       .getElement(jhs::S_PROTOCOL_VERSION)
                                       .asInt();
  switch (protocol_type) {
    case 0: {
      if (protocol_version == 1) {
        if (!formatters::CFormatterJsonSDLRPCv1::toString(message,
                                                          output_string)) {
          LOG4CXX_WARN(logger_, "Failed to serialize smart object");
          return false;
        }
        output.set_protocol_version(
            protocol_handler::MajorProtocolVersion::PROTOCOL_VERSION_1);
      } else {
        if (!formatters::CFormatterJsonSDLRPCv2::toString(message,
                                                          output_string)) {
          LOG4CXX_WARN(logger_, "Failed to serialize smart object");
          return false;
        }
        output.set_protocol_version(
            static_cast<protocol_handler::MajorProtocolVersion>(
                protocol_version));
      }

      break;
    }
    case 1: {
      if (!formatters::FormatterJsonRpc::ToString(message, output_string)) {
        LOG4CXX_WARN(logger_, "Failed to serialize smart object");
        return false;
      }
      output.set_protocol_version(
          protocol_handler::MajorProtocolVersion::PROTOCOL_VERSION_HMI);
      break;
    }
    default:
      NOTREACHED();
      return false;
  }

  LOG4CXX_DEBUG(logger_, "Convertion result: " << output_string);

  output.set_connection_key(message.getElement(jhs::S_PARAMS)
                                .getElement(strings::connection_key)
                                .asInt());

  output.set_function_id(
      message.getElement(jhs::S_PARAMS).getElement(jhs::S_FUNCTION_ID).asInt());

  output.set_correlation_id(message.getElement(jhs::S_PARAMS)
                                .getElement(jhs::S_CORRELATION_ID)
                                .asInt());
  output.set_message_type(
      static_cast<MessageType>(message.getElement(jhs::S_PARAMS)
                                   .getElement(jhs::S_MESSAGE_TYPE)
                                   .asInt()));

  // Currently formatter creates JSON = 3 bytes for empty SmartObject.
  // workaround for notification. JSON must be empty
  if (mobile_apis::FunctionID::OnAudioPassThruID !=
      message.getElement(jhs::S_PARAMS)
          .getElement(strings::function_id)
          .asInt()) {
    output.set_json_message(output_string);
  }

  if (message.getElement(jhs::S_PARAMS).keyExists(strings::binary_data)) {
    application_manager::BinaryData binaryData(
        message.getElement(jhs::S_PARAMS)
            .getElement(strings::binary_data)
            .asBinary());

    output.set_binary_data(&binaryData);
  }

  LOG4CXX_DEBUG(logger_, "Successfully parsed smart object into message");
  return true;
}

MessageValidationResult ApplicationManagerImpl::ValidateMessageBySchema(
    const Message& message) {
  LOG4CXX_AUTO_TRACE(logger_);
  smart_objects::SmartObject so;
  using namespace protocol_handler;
  switch (message.protocol_version()) {
    case MajorProtocolVersion::PROTOCOL_VERSION_5:
    case MajorProtocolVersion::PROTOCOL_VERSION_4:
    case MajorProtocolVersion::PROTOCOL_VERSION_3:
    case MajorProtocolVersion::PROTOCOL_VERSION_2: {
      const bool conversion_result =
          formatters::CFormatterJsonSDLRPCv2::fromString(
              message.json_message(),
              so,
              message.function_id(),
              message.type(),
              message.correlation_id());
      if (!conversion_result) {
        return INVALID_JSON;
      }

      if (!mobile_so_factory().attachSchema(so, true)) {
        return INVALID_METADATA;
      }

      if (so.validate() != smart_objects::Errors::OK) {
        return SCHEMA_MISMATCH;
      }
      break;
    }
    case MajorProtocolVersion::PROTOCOL_VERSION_HMI: {
      const int32_t conversion_result = formatters::FormatterJsonRpc::
          FromString<hmi_apis::FunctionID::eType, hmi_apis::messageType::eType>(
              message.json_message(), so);
      if (0 != conversion_result) {
        LOG4CXX_WARN(logger_,
                     "Failed to parse json from HMI: " << conversion_result);
        return INVALID_JSON;
      }

      if (!hmi_so_factory().attachSchema(so, true)) {
        return INVALID_METADATA;
      }

      if (so.validate() != smart_objects::Errors::OK) {
        return SCHEMA_MISMATCH;
      }
      break;
    }
    default: { return UNSUPPORTED_PROTOCOL; }
  }
  return SUCCESS;
}

utils::SharedPtr<Message> ApplicationManagerImpl::ConvertRawMsgToMessage(
    const ::protocol_handler::RawMessagePtr message) {
  LOG4CXX_AUTO_TRACE(logger_);
  DCHECK(message);
  utils::SharedPtr<Message> outgoing_message;

  LOG4CXX_DEBUG(logger_, "Service type." << message->service_type());
  if (message->service_type() != protocol_handler::kRpc &&
      message->service_type() != protocol_handler::kBulk) {
    // skip this message, not under handling of ApplicationManager
    LOG4CXX_TRACE(logger_, "Skipping message; not the under AM handling.");
    return outgoing_message;
  }

  Message* convertion_result =
      MobileMessageHandler::HandleIncomingMessageProtocol(message);

  if (convertion_result) {
    outgoing_message = convertion_result;
  } else {
    LOG4CXX_ERROR(logger_, "Received invalid message");
  }
  return outgoing_message;
}

void ApplicationManagerImpl::ProcessMessageFromMobile(
    const utils::SharedPtr<Message> message) {
  LOG4CXX_AUTO_TRACE(logger_);
#ifdef TELEMETRY_MONITOR
  AMTelemetryObserver::MessageMetricSharedPtr metric(
      new AMTelemetryObserver::MessageMetric());
  metric->begin = date_time::DateTime::getCurrentTime();
#endif  // TELEMETRY_MONITOR
  smart_objects::SmartObjectSPtr so_from_mobile =
      utils::MakeShared<smart_objects::SmartObject>();

  DCHECK_OR_RETURN_VOID(so_from_mobile);
  if (!so_from_mobile) {
    LOG4CXX_ERROR(logger_, "Null pointer");
    return;
  }

  if (!ConvertMessageToSO(*message, *so_from_mobile)) {
    LOG4CXX_ERROR(logger_, "Cannot create smart object from message");
    return;
  }
#ifdef TELEMETRY_MONITOR
  metric->message = so_from_mobile;
#endif  // TELEMETRY_MONITOR

  if (!ManageMobileCommand(so_from_mobile, commands::Command::ORIGIN_MOBILE)) {
    LOG4CXX_ERROR(logger_, "Received command didn't run successfully");
  }
#ifdef TELEMETRY_MONITOR
  metric->end = date_time::DateTime::getCurrentTime();
  if (metric_observer_) {
    metric_observer_->OnMessage(metric);
  }
#endif  // TELEMETRY_MONITOR
}

void ApplicationManagerImpl::ProcessMessageFromHMI(
    const utils::SharedPtr<Message> message) {
  LOG4CXX_AUTO_TRACE(logger_);
  smart_objects::SmartObjectSPtr smart_object(new smart_objects::SmartObject);

  if (!smart_object) {
    LOG4CXX_ERROR(logger_, "Null pointer");
    return;
  }

#ifdef HMI_DBUS_API
  *smart_object = message->smart_object();
#else
  if (!ConvertMessageToSO(*message, *smart_object)) {
    if (application_manager::MessageType::kResponse ==
        (*smart_object)[strings::params][strings::message_type].asInt()) {
      (*smart_object).erase(strings::msg_params);
      (*smart_object)[strings::params][hmi_response::code] =
          hmi_apis::Common_Result::INVALID_DATA;
      (*smart_object)[strings::msg_params][strings::info] =
          std::string("Received invalid data on HMI response");
    } else {
      LOG4CXX_ERROR(logger_, "Cannot create smart object from message");
      return;
    }
  }
#endif  // HMI_DBUS_API

  LOG4CXX_DEBUG(logger_, "Converted message, trying to create hmi command");
  if (!ManageHMICommand(smart_object)) {
    LOG4CXX_ERROR(logger_, "Received command didn't run successfully");
  }
}

hmi_apis::HMI_API& ApplicationManagerImpl::hmi_so_factory() {
  if (!hmi_so_factory_) {
    hmi_so_factory_ = new hmi_apis::HMI_API;
    if (!hmi_so_factory_) {
      LOG4CXX_ERROR(logger_, "Out of memory");
      NOTREACHED();
    }
  }
  return *hmi_so_factory_;
}

mobile_apis::MOBILE_API& ApplicationManagerImpl::mobile_so_factory() {
  if (!mobile_so_factory_) {
    mobile_so_factory_ = new mobile_apis::MOBILE_API;
    if (!mobile_so_factory_) {
      LOG4CXX_ERROR(logger_, "Out of memory.");
      NOTREACHED();
    }
  }
  return *mobile_so_factory_;
}

HMICapabilities& ApplicationManagerImpl::hmi_capabilities() {
  return *hmi_capabilities_;
}

const HMICapabilities& ApplicationManagerImpl::hmi_capabilities() const {
  return *hmi_capabilities_;
}

void ApplicationManagerImpl::PullLanguagesInfo(const SmartObject& app_data,
                                               SmartObject& ttsName,
                                               SmartObject& vrSynonym) {
  LOG4CXX_AUTO_TRACE(logger_);
  if (!app_data.keyExists(json::languages)) {
    LOG4CXX_WARN(logger_, "\"languages\" not exists");
    return;
  }

  const HMICapabilities& hmi_cap = hmi_capabilities();
  std::string cur_vr_lang(
      MessageHelper::CommonLanguageToString(hmi_cap.active_vr_language()));
  const SmartObject& languages = app_data[json::languages];

  std::transform(
      cur_vr_lang.begin(), cur_vr_lang.end(), cur_vr_lang.begin(), ::toupper);

  ssize_t default_idx = -1;
  ssize_t specific_idx = -1;

  const size_t size = languages.length();
  for (size_t idx = 0; idx < size; ++idx) {
    if (languages[idx].keyExists(cur_vr_lang)) {
      LOG4CXX_DEBUG(logger_, "Found active HMI language " << cur_vr_lang);
      specific_idx = idx;
    } else if (languages[idx].keyExists(json::default_)) {
      LOG4CXX_DEBUG(logger_, "Found default language");
      default_idx = idx;
    }
  }

  if ((-1 == specific_idx) && (-1 == default_idx)) {
    LOG4CXX_DEBUG(logger_, "No suitable language found");
    return;
  }

  if (app_data[json::languages][specific_idx][cur_vr_lang].keyExists(
          json::ttsName)) {
    LOG4CXX_DEBUG(logger_, "Get ttsName from " << cur_vr_lang << " language");
    ttsName =
        app_data[json::languages][specific_idx][cur_vr_lang][json::ttsName];
  } else {
    LOG4CXX_DEBUG(logger_,
                  "No data for ttsName for " << cur_vr_lang << " language");
  }

  if (app_data[json::languages][specific_idx][cur_vr_lang].keyExists(
          json::vrSynonyms)) {
    LOG4CXX_DEBUG(logger_,
                  "Get vrSynonyms from " << cur_vr_lang << " language");
    vrSynonym =
        app_data[json::languages][specific_idx][cur_vr_lang][json::vrSynonyms];
  } else {
    LOG4CXX_DEBUG(logger_,
                  "No data for vrSynonyms for " << cur_vr_lang << " language");
  }
}

void ApplicationManagerImpl::CreateApplications(SmartArray& obj_array,
                                                const uint32_t connection_key) {
  LOG4CXX_AUTO_TRACE(logger_);
  using namespace policy;

  const std::size_t arr_size(obj_array.size());
  for (std::size_t idx = 0; idx < arr_size; ++idx) {
    const SmartObject& app_data = obj_array[idx];

    if (!(app_data.keyExists(json::name) && app_data.keyExists(json::appId))) {
      LOG4CXX_DEBUG(logger_, "The entry in query apps json is not valid");
      continue;
    }

    const std::string policy_app_id(app_data[json::appId].asString());
    ApplicationSharedPtr registered_app =
        application_by_policy_id(policy_app_id);
    if (registered_app) {
      LOG4CXX_DEBUG(logger_,
                    "Application with the same id: "
                        << policy_app_id << " is registered already.");
      continue;
    }

    std::string url_scheme;
    std::string package_name;
    std::string os_type;
    SmartObject vrSynonym;
    SmartObject ttsName;

    const custom_str::CustomString appName(
        app_data[json::name].asCustomString());

    if (app_data.keyExists(json::ios)) {
      os_type = json::ios;
      url_scheme = app_data[os_type][json::urlScheme].asString();
    } else if (app_data.keyExists(json::android)) {
      os_type = json::android;
      package_name = app_data[os_type][json::packageName].asString();
    }

    PullLanguagesInfo(app_data[os_type], ttsName, vrSynonym);

    if (ttsName.empty()) {
      ttsName = SmartObject(SmartType_Array);
      ttsName[0] = appName;
    }
    if (vrSynonym.empty()) {
      vrSynonym = SmartObject(SmartType_Array);
      vrSynonym[0] = appName;
    }

    const std::string app_icon_dir(settings_.app_icons_folder());
    const std::string full_icon_path(app_icon_dir + "/" + policy_app_id);

    uint32_t device_id = 0;

    if (-1 ==
        connection_handler().GetDataOnSessionKey(
            connection_key, NULL, NULL, &device_id)) {
      LOG4CXX_ERROR(logger_,
                    "Failed to create application: no connection info.");
      continue;
    }

    std::string device_mac;
    connection_handler().get_session_observer().GetDataOnDeviceID(
        device_id, NULL, NULL, &device_mac, NULL);

    const uint32_t hmi_app_id =
        resume_controller().IsApplicationSaved(policy_app_id, device_mac)
            ? resume_controller().GetHMIApplicationID(policy_app_id, device_mac)
            : GenerateNewHMIAppID();

    // AppId = 0 because this is query_app(provided by hmi for download, but not
    // yet registered)
    ApplicationSharedPtr app(
        new ApplicationImpl(0,
                            policy_app_id,
                            device_mac,
                            appName,
                            GetPolicyHandler().GetStatisticManager(),
                            *this));
    DCHECK_OR_RETURN_VOID(app);
    app->SetShemaUrl(url_scheme);
    app->SetPackageName(package_name);
    app->set_app_icon_path(full_icon_path);
    app->set_hmi_application_id(hmi_app_id);
    app->set_device(device_id);

    app->set_vr_synonyms(vrSynonym);
    app->set_tts_name(ttsName);

    sync_primitives::AutoLock lock(apps_to_register_list_lock_);
    LOG4CXX_DEBUG(
        logger_, "apps_to_register_ size before: " << apps_to_register_.size());
    apps_to_register_.insert(app);
    LOG4CXX_DEBUG(logger_,
                  "apps_to_register_ size after: " << apps_to_register_.size());
  }
}

void ApplicationManagerImpl::ProcessQueryApp(
    const smart_objects::SmartObject& sm_object,
    const uint32_t connection_key) {
  LOG4CXX_AUTO_TRACE(logger_);
  using namespace policy;

  if (!sm_object.keyExists(json::response)) {
    LOG4CXX_DEBUG(logger_, "The response key is not exists.");
    return;
  }

  SmartArray* obj_array = sm_object[json::response].asArray();
  if (NULL != obj_array) {
    CreateApplications(*obj_array, connection_key);
    SendUpdateAppList();

    AppsWaitRegistrationSet::const_iterator it = apps_to_register_.begin();
    for (; it != apps_to_register_.end(); ++it) {
      const std::string full_icon_path((*it)->app_icon_path());
      if (file_system::FileExists(full_icon_path)) {
        MessageHelper::SendSetAppIcon(
            (*it)->hmi_app_id(), full_icon_path, *this);
      }
    }
  }
}

bool ApplicationManagerImpl::is_attenuated_supported() const {
  return hmi_capabilities().attenuated_supported() &&
         get_settings().is_mixing_audio_supported();
}

#ifdef TELEMETRY_MONITOR
void ApplicationManagerImpl::SetTelemetryObserver(
    AMTelemetryObserver* observer) {
  metric_observer_ = observer;
}
#endif  // TELEMETRY_MONITOR

void ApplicationManagerImpl::addNotification(const CommandSharedPtr ptr) {
  request_ctrl_.addNotification(ptr);
}

void ApplicationManagerImpl::removeNotification(
    const commands::Command* notification) {
  request_ctrl_.removeNotification(notification);
}

void ApplicationManagerImpl::updateRequestTimeout(
    uint32_t connection_key,
    uint32_t mobile_correlation_id,
    uint32_t new_timeout_value) {
  LOG4CXX_AUTO_TRACE(logger_);
  request_ctrl_.updateRequestTimeout(
      connection_key, mobile_correlation_id, new_timeout_value);
}

uint32_t ApplicationManagerImpl::application_id(const int32_t correlation_id) {
  // ykazakov: there is no erase for const iterator for QNX
  std::map<const int32_t, const uint32_t>::iterator it =
      appID_list_.find(correlation_id);
  if (appID_list_.end() != it) {
    const uint32_t app_id = it->second;
    appID_list_.erase(it);
    return app_id;
  } else {
    return 0;
  }
}

void ApplicationManagerImpl::set_application_id(const int32_t correlation_id,
                                                const uint32_t app_id) {
  appID_list_.insert(
      std::pair<const int32_t, const uint32_t>(correlation_id, app_id));
}

void ApplicationManagerImpl::AddPolicyObserver(
    policy::PolicyHandlerObserver* listener) {
  GetPolicyHandler().add_listener(listener);
}

void ApplicationManagerImpl::RemovePolicyObserver(
    policy::PolicyHandlerObserver* listener) {
  GetPolicyHandler().remove_listener(listener);
}

void ApplicationManagerImpl::SetUnregisterAllApplicationsReason(
    mobile_api::AppInterfaceUnregisteredReason::eType reason) {
  LOG4CXX_AUTO_TRACE(logger_);
  LOG4CXX_TRACE(logger_, "reason = " << reason);
  unregister_reason_ = reason;
}

void ApplicationManagerImpl::HeadUnitReset(
    mobile_api::AppInterfaceUnregisteredReason::eType reason) {
  LOG4CXX_AUTO_TRACE(logger_);
  stopping_application_mng_lock_.Acquire();
  is_stopping_ = true;
  stopping_application_mng_lock_.Release();
  switch (reason) {
    case mobile_api::AppInterfaceUnregisteredReason::MASTER_RESET: {
      LOG4CXX_TRACE(logger_, "Performing MASTER_RESET");
      UnregisterAllApplications();
      GetPolicyHandler().ResetPolicyTable();
      GetPolicyHandler().UnloadPolicyLibrary();

      resume_controller().StopSavePersistentDataTimer();

      const std::string storage_folder = get_settings().app_storage_folder();
      file_system::RemoveDirectory(storage_folder, true);
      ClearAppsPersistentData();
      break;
    }
    case mobile_api::AppInterfaceUnregisteredReason::FACTORY_DEFAULTS: {
      LOG4CXX_TRACE(logger_, "Performing FACTORY_DEFAULTS");
      GetPolicyHandler().ClearUserConsent();

      resume_controller().StopSavePersistentDataTimer();

      ClearAppsPersistentData();
      break;
    }
    default: {
      LOG4CXX_ERROR(logger_, "Bad AppInterfaceUnregisteredReason");
      return;
    }
  }
}

void ApplicationManagerImpl::ClearAppsPersistentData() {
  LOG4CXX_AUTO_TRACE(logger_);
  typedef std::vector<std::string> FilesList;
  const std::string apps_info_storage_file = get_settings().app_info_storage();
  file_system::DeleteFile(apps_info_storage_file);

  const std::string storage_folder = get_settings().app_storage_folder();

  FilesList files = file_system::ListFiles(storage_folder);
  FilesList::iterator element_to_skip =
      std::find(files.begin(), files.end(), "policy.sqlite");
  if (element_to_skip != files.end()) {
    files.erase(element_to_skip);
  }

  FilesList::iterator it = files.begin();
  for (; it != files.end(); ++it) {
    const std::string path_to_item = storage_folder + "/";
    const std::string item_to_remove = path_to_item + (*it);
    LOG4CXX_TRACE(logger_, "Removing : " << item_to_remove);
    if (file_system::IsDirectory(item_to_remove)) {
      LOG4CXX_TRACE(logger_,
                    "Removal result : " << file_system::RemoveDirectory(
                        item_to_remove, true));
    } else {
      LOG4CXX_TRACE(
          logger_,
          "Removal result : " << file_system::DeleteFile(item_to_remove));
    }
  }

  const std::string apps_icons_folder = get_settings().app_icons_folder();
  if (storage_folder != apps_icons_folder) {
    file_system::RemoveDirectory(apps_icons_folder, true);
  }
}

void ApplicationManagerImpl::SendOnSDLClose() {
  LOG4CXX_AUTO_TRACE(logger_);

  // must be sent to PASA HMI on shutdown synchronously
  smart_objects::SmartObjectSPtr msg =
      new smart_objects::SmartObject(smart_objects::SmartType_Map);

  (*msg)[strings::params][strings::function_id] =
      hmi_apis::FunctionID::BasicCommunication_OnSDLClose;
  (*msg)[strings::params][strings::message_type] = MessageType::kNotification;
  (*msg)[strings::params][strings::protocol_type] =
      commands::CommandImpl::hmi_protocol_type_;
  (*msg)[strings::params][strings::protocol_version] =
      commands::CommandImpl::protocol_version_;

  if (!msg) {
    LOG4CXX_WARN(logger_, "Null-pointer message received.");
    NOTREACHED();
    return;
  }

  // SmartObject |message| has no way to declare priority for now
  utils::SharedPtr<Message> message_to_send(
      new Message(protocol_handler::MessagePriority::kDefault));

  hmi_so_factory().attachSchema(*msg, false);
  LOG4CXX_DEBUG(
      logger_,
      "Attached schema to message, result if valid: " << msg->isValid());

#ifdef HMI_DBUS_API
  message_to_send->set_smart_object(*msg);
#else
  if (!ConvertSOtoMessage(*msg, *message_to_send)) {
    LOG4CXX_WARN(logger_,
                 "Cannot send message to HMI: failed to create string");
    return;
  }
#endif  // HMI_DBUS_API

  if (!hmi_handler_) {
    LOG4CXX_WARN(logger_, "No HMI Handler set");
    return;
  }

  hmi_handler_->SendMessageToHMI(message_to_send);
}

void ApplicationManagerImpl::UnregisterAllApplications() {
  LOG4CXX_DEBUG(logger_, "Unregister reason  " << unregister_reason_);

  hmi_cooperating_ = false;
  bool is_ignition_off = false;
  using namespace mobile_api::AppInterfaceUnregisteredReason;
  using namespace helpers;

  is_ignition_off =
      Compare<eType, EQ, ONE>(unregister_reason_, IGNITION_OFF, INVALID_ENUM);

  bool is_unexpected_disconnect = Compare<eType, NEQ, ALL>(
      unregister_reason_, IGNITION_OFF, MASTER_RESET, FACTORY_DEFAULTS);

  ClearTTSGlobalPropertiesList();

  {  // A local scope to limit accessor's lifetime and release app list lock.
    DataAccessor<ApplicationSet> accessor = applications();
    ApplicationSetConstIt it = accessor.GetData().begin();
    while (it != accessor.GetData().end()) {
      ApplicationSharedPtr app_to_remove = *it;
      ManageMobileCommand(
          MessageHelper::GetOnAppInterfaceUnregisteredNotificationToMobile(
              app_to_remove->app_id(), unregister_reason_),
          commands::Command::ORIGIN_SDL);
      UnregisterApplication(app_to_remove->app_id(),
                            mobile_apis::Result::INVALID_ENUM,
                            is_ignition_off,
                            is_unexpected_disconnect);
      connection_handler().CloseSession(app_to_remove->app_id(),
                                        connection_handler::kCommon);
      it = accessor.GetData().begin();
    }
  }
  if (is_ignition_off) {
    resume_controller().OnSuspend();
  }
  request_ctrl_.terminateAllHMIRequests();
}

void ApplicationManagerImpl::RemoveAppsWaitingForRegistration(
    const connection_handler::DeviceHandle handle) {
  DevicePredicate device_finder(handle);
  apps_to_register_list_lock_.Acquire();
  AppsWaitRegistrationSet::iterator it_app = std::find_if(
      apps_to_register_.begin(), apps_to_register_.end(), device_finder);

  while (apps_to_register_.end() != it_app) {
    LOG4CXX_DEBUG(logger_,
                  "Waiting app: " << (*it_app)->name().c_str()
                                  << " is removed.");
    apps_to_register_.erase(it_app);
    it_app = std::find_if(
        apps_to_register_.begin(), apps_to_register_.end(), device_finder);
  }

  apps_to_register_list_lock_.Release();
}

void ApplicationManagerImpl::UnregisterApplication(
    const uint32_t& app_id,
    mobile_apis::Result::eType reason,
    bool is_resuming,
    bool is_unexpected_disconnect) {
  LOG4CXX_DEBUG(logger_,
                "app_id = " << app_id << "; reason = " << reason
                            << "; is_resuming = " << is_resuming
                            << "; is_unexpected_disconnect = "
                            << is_unexpected_disconnect);
  size_t subscribed_for_way_points_app_count = 0;

  // SDL sends UnsubscribeWayPoints only for last application
  {
    sync_primitives::AutoLock lock(subscribed_way_points_apps_lock_);
    subscribed_for_way_points_app_count =
        subscribed_way_points_apps_list_.size();
  }
  if (1 == subscribed_for_way_points_app_count) {
    LOG4CXX_ERROR(logger_, "Send UnsubscribeWayPoints");
    MessageHelper::SendUnsubscribedWayPoints(*this);
  }

  {
    sync_primitives::AutoLock lock(navi_service_status_lock_);

    NaviServiceStatusMap::iterator it = navi_service_status_.find(app_id);
    if (navi_service_status_.end() != it) {
      navi_service_status_.erase(it);
    }
  }

  // remove appID from tts_global_properties_app_list_
  RemoveAppFromTTSGlobalPropertiesList(app_id);

  switch (reason) {
    case mobile_apis::Result::SUCCESS:
      break;
    case mobile_apis::Result::DISALLOWED:
      break;
    case mobile_apis::Result::USER_DISALLOWED:
      break;
    case mobile_apis::Result::INVALID_CERT:
      break;
    case mobile_apis::Result::EXPIRED_CERT:
      break;
    case mobile_apis::Result::TOO_MANY_PENDING_REQUESTS: {
      ApplicationSharedPtr app_ptr = application(app_id);
      if (app_ptr) {
        app_ptr->usage_report().RecordRemovalsForBadBehavior();
        if (reason == mobile_apis::Result::TOO_MANY_PENDING_REQUESTS) {
          LOG4CXX_DEBUG(
              logger_,
              "INSERT: " << GetHashedAppID(app_id, app_ptr->policy_app_id()));
          forbidden_applications.insert(
              GetHashedAppID(app_id, app_ptr->policy_app_id()));
        }
      }
      break;
    }
    default: {
      LOG4CXX_ERROR(logger_, "Unknown unregister reason " << reason);
      break;
    }
  }
  ApplicationSharedPtr app_to_remove;
  connection_handler::DeviceHandle handle = 0;
  {
    DataAccessor<ApplicationSet> accessor(applications());
    ApplicationSetConstIt it = accessor.GetData().begin();
    for (; it != accessor.GetData().end(); ++it) {
      if ((*it)->app_id() == app_id) {
        app_to_remove = *it;
        handle = app_to_remove->device();
        break;
      }
    }
    if (!app_to_remove) {
      LOG4CXX_ERROR(logger_, "Cant find application with app_id = " << app_id);

      // Just to terminate RAI in case of connection is dropped (rare case)
      // App won't be unregistered since RAI has not been started yet
      LOG4CXX_DEBUG(logger_, "Trying to terminate possible RAI request.");
      request_ctrl_.terminateAppRequests(app_id);

      return;
    }
    if (is_resuming) {
      resume_controller().SaveApplication(app_to_remove);
    } else {
      resume_controller().RemoveApplicationFromSaved(app_to_remove);
    }
    applications_.erase(app_to_remove);
    (hmi_capabilities_->get_hmi_language_handler())
        .OnUnregisterApplication(app_id);
    AppV4DevicePredicate finder(handle);
    ApplicationSharedPtr app = FindApp(accessor, finder);
    if (!app) {
      LOG4CXX_DEBUG(
          logger_, "There is no more SDL4 apps with device handle: " << handle);

      RemoveAppsWaitingForRegistration(handle);
      SendUpdateAppList();
    }
  }
  if (audio_pass_thru_active_) {
    // May be better to put this code in MessageHelper?
    EndAudioPassThrough();
    StopAudioPassThru(app_id);
    MessageHelper::SendStopAudioPathThru(*this);
  }

#ifdef SDL_REMOTE_CONTROL
  plugin_manager_.OnApplicationEvent(
      functional_modules::ApplicationEvent::kApplicationUnregistered,
      app_to_remove);
#endif

  MessageHelper::SendOnAppUnregNotificationToHMI(
      app_to_remove, is_unexpected_disconnect, *this);
  request_ctrl_.terminateAppRequests(app_id);
  return;
}

void ApplicationManagerImpl::OnAppUnauthorized(const uint32_t& app_id) {
  connection_handler().CloseSession(app_id,
                                    connection_handler::kUnauthorizedApp);
}

void ApplicationManagerImpl::Handle(const impl::MessageFromMobile message) {
  LOG4CXX_AUTO_TRACE(logger_);

  if (!message) {
    LOG4CXX_ERROR(logger_, "Null-pointer message received.");
    return;
  }
  sync_primitives::AutoLock lock(stopping_application_mng_lock_);
  if (is_stopping_) {
    LOG4CXX_INFO(logger_, "Application manager is stopping");
    return;
  }
#ifdef SDL_REMOTE_CONTROL
  if (plugin_manager_.IsMessageForPlugin(message)) {
    if (functional_modules::ProcessResult::PROCESSED ==
        plugin_manager_.ProcessMessage(message)) {
      LOG4CXX_INFO(logger_, "Message is processed by plugin.");
      return;
    }
  }
#endif
  ProcessMessageFromMobile(message);
}

void ApplicationManagerImpl::Handle(const impl::MessageToMobile message) {
  if (!protocol_handler_) {
    LOG4CXX_WARN(logger_,
                 "Protocol Handler is not set; cannot send message to mobile.");
    return;
  }

  utils::SharedPtr<protocol_handler::RawMessage> rawMessage =
      MobileMessageHandler::HandleOutgoingMessageProtocol(message);

  if (!rawMessage) {
    LOG4CXX_ERROR(logger_, "Failed to create raw message.");
    return;
  }

  bool is_final = message.is_final;
  bool close_session = false;
  if (is_final) {
    if (1 < connection_handler().GetConnectionSessionsCount(
                message->connection_key())) {
      is_final = false;
      close_session = true;
    }
  }

  protocol_handler_->SendMessageToMobileApp(rawMessage, is_final);
  LOG4CXX_INFO(logger_, "Message for mobile given away");

  if (close_session) {
    connection_handler().CloseSession(message->connection_key(),
                                      connection_handler::kCommon);
  }
}

void ApplicationManagerImpl::Handle(const impl::MessageFromHmi message) {
  LOG4CXX_AUTO_TRACE(logger_);

  if (!message) {
    LOG4CXX_ERROR(logger_, "Null-pointer message received.");
    return;
  }

#ifdef SDL_REMOTE_CONTROL
  if (plugin_manager_.IsHMIMessageForPlugin(message)) {
    functional_modules::ProcessResult result =
        plugin_manager_.ProcessHMIMessage(message);
    if (functional_modules::ProcessResult::PROCESSED == result ||
        functional_modules::ProcessResult::FAILED == result) {
      LOG4CXX_INFO(logger_, "Message is processed by plugin.");
      return;
    }
  }
#endif

  ProcessMessageFromHMI(message);
}

void ApplicationManagerImpl::Handle(const impl::MessageToHmi message) {
  LOG4CXX_AUTO_TRACE(logger_);
  if (!hmi_handler_) {
    LOG4CXX_ERROR(logger_, "Observer is not set for HMIMessageHandler");
    return;
  }

  hmi_handler_->SendMessageToHMI(message);
  LOG4CXX_INFO(logger_, "Message for HMI given away");
}

void ApplicationManagerImpl::Handle(const impl::AudioData message) {
  LOG4CXX_AUTO_TRACE(logger_);
  smart_objects::SmartObjectSPtr on_audio_pass =
      new smart_objects::SmartObject();

  if (!on_audio_pass) {
    LOG4CXX_ERROR(logger_, "OnAudioPassThru NULL pointer");
    return;
  }

  LOG4CXX_DEBUG(logger_, "Fill smart object");

  (*on_audio_pass)[strings::params][strings::message_type] =
      application_manager::MessageType::kNotification;

  (*on_audio_pass)[strings::params][strings::connection_key] =
      static_cast<int32_t>(message.session_key);
  (*on_audio_pass)[strings::params][strings::function_id] =
      mobile_apis::FunctionID::OnAudioPassThruID;

  LOG4CXX_DEBUG(logger_, "Fill binary data");
  // binary data
  (*on_audio_pass)[strings::params][strings::binary_data] =
      smart_objects::SmartObject(message.binary_data);

  LOG4CXX_DEBUG(logger_, "After fill binary data");
  LOG4CXX_DEBUG(logger_, "Send data");
  CommandSharedPtr command(MobileCommandFactory::CreateCommand(
      on_audio_pass, commands::Command::ORIGIN_SDL, *this));
  if (!command) {
    LOG4CXX_WARN(logger_, "Failed to create mobile command from smart object");
    return;
  }

  if (command->Init()) {
    command->Run();
    command->CleanUp();
  }
}

mobile_apis::Result::eType ApplicationManagerImpl::CheckPolicyPermissions(
    const ApplicationSharedPtr app,
    const std::string& function_id,
    const RPCParams& rpc_params,
    CommandParametersPermissions* params_permissions) {
  LOG4CXX_INFO(logger_, "CheckPolicyPermissions");
  // TODO(AOleynik): Remove check of policy_enable, when this flag will be
  // unused in config file
  if (!GetPolicyHandler().PolicyEnabled()) {
    return mobile_apis::Result::SUCCESS;
  }

  DCHECK(app);
  policy::CheckPermissionResult result;
  GetPolicyHandler().CheckPermissions(app, function_id, rpc_params, result);

  if (NULL != params_permissions) {
    params_permissions->allowed_params = result.list_of_allowed_params;
    params_permissions->disallowed_params = result.list_of_disallowed_params;
    params_permissions->undefined_params = result.list_of_undefined_params;
  }

  if (app->hmi_level() == mobile_apis::HMILevel::HMI_NONE &&
      function_id != MessageHelper::StringifiedFunctionID(
                         mobile_apis::FunctionID::UnregisterAppInterfaceID)) {
    if (result.hmi_level_permitted != policy::kRpcAllowed) {
      app->usage_report().RecordRpcSentInHMINone();
    }
  }

#ifdef ENABLE_LOG
  const std::string log_msg =
      "Application: " + app->policy_app_id() + ", RPC: " + function_id +
      ", HMI status: " + MessageHelper::StringifiedHMILevel(app->hmi_level());
#endif  // ENABLE_LOG
  if (result.hmi_level_permitted != policy::kRpcAllowed) {
    LOG4CXX_WARN(logger_, "Request is blocked by policies. " << log_msg);

    app->usage_report().RecordPolicyRejectedRpcCall();

    switch (result.hmi_level_permitted) {
      case policy::kRpcDisallowed:
        return mobile_apis::Result::DISALLOWED;
      case policy::kRpcUserDisallowed:
        return mobile_apis::Result::USER_DISALLOWED;
      default:
        return mobile_apis::Result::INVALID_ENUM;
    }
  }
  LOG4CXX_DEBUG(logger_, "Request is allowed by policies. " << log_msg);
  return mobile_api::Result::SUCCESS;
}

void ApplicationManagerImpl::OnLowVoltage() {
  LOG4CXX_AUTO_TRACE(logger_);
  is_low_voltage_ = true;
  request_ctrl_.OnLowVoltage();
}

bool ApplicationManagerImpl::IsLowVoltage() {
  LOG4CXX_TRACE(logger_, "result: " << is_low_voltage_);
  return is_low_voltage_;
}

std::string ApplicationManagerImpl::GetHashedAppID(
    uint32_t connection_key, const std::string& mobile_app_id) const {
  uint32_t device_id = 0;
  connection_handler().GetDataOnSessionKey(connection_key, 0, NULL, &device_id);
  std::string device_name;
  connection_handler().get_session_observer().GetDataOnDeviceID(
      device_id, &device_name, NULL, NULL, NULL);

  return mobile_app_id + device_name;
}

bool ApplicationManagerImpl::HMILevelAllowsStreaming(
    uint32_t app_id, protocol_handler::ServiceType service_type) const {
  LOG4CXX_AUTO_TRACE(logger_);
  using namespace mobile_apis::HMILevel;
  using namespace helpers;

  ApplicationSharedPtr app = application(app_id);
  if (!app) {
    LOG4CXX_WARN(logger_, "An application is not registered.");
    return false;
  }
  return Compare<eType, EQ, ONE>(app->hmi_level(), HMI_FULL, HMI_LIMITED);
}

bool ApplicationManagerImpl::CanAppStream(
    uint32_t app_id, protocol_handler::ServiceType service_type) const {
  using namespace protocol_handler;
  LOG4CXX_AUTO_TRACE(logger_);

  ApplicationSharedPtr app = application(app_id);
  if (!app) {
    LOG4CXX_WARN(logger_, "An application is not registered.");
    return false;
  }

  bool is_allowed = false;
  if (ServiceType::kMobileNav == service_type) {
    is_allowed = app->video_streaming_allowed();
  } else if (ServiceType::kAudio == service_type) {
    is_allowed = app->audio_streaming_allowed();
  } else {
    LOG4CXX_WARN(logger_, "Unsupported service_type " << service_type);
  }

  return HMILevelAllowsStreaming(app_id, service_type) && is_allowed;
}

void ApplicationManagerImpl::ForbidStreaming(uint32_t app_id) {
  using namespace mobile_apis::AppInterfaceUnregisteredReason;
  using namespace mobile_apis::Result;

  LOG4CXX_AUTO_TRACE(logger_);

  ApplicationSharedPtr app = application(app_id);
  if (!app || (!app->is_navi() && !app->mobile_projection_enabled())) {
    LOG4CXX_DEBUG(
        logger_,
        "There is no navi or projection application with id: " << app_id);
    return;
  }

  if (navi_app_to_stop_.end() != std::find(navi_app_to_stop_.begin(),
                                           navi_app_to_stop_.end(),
                                           app_id) ||
      navi_app_to_end_stream_.end() !=
          std::find(navi_app_to_end_stream_.begin(),
                    navi_app_to_end_stream_.end(),
                    app_id)) {
    return;
  }

  bool unregister = false;
  {
    sync_primitives::AutoLock lock(navi_service_status_lock_);

    NaviServiceStatusMap::iterator it = navi_service_status_.find(app_id);
    if (navi_service_status_.end() == it ||
        (!it->second.first && !it->second.second)) {
      unregister = true;
    }
  }
  if (unregister) {
    ManageMobileCommand(
        MessageHelper::GetOnAppInterfaceUnregisteredNotificationToMobile(
            app_id, PROTOCOL_VIOLATION),
        commands::Command::ORIGIN_SDL);
    UnregisterApplication(app_id, ABORTED);
    return;
  }
  EndNaviServices(app_id);
}

void ApplicationManagerImpl::OnAppStreaming(
    uint32_t app_id, protocol_handler::ServiceType service_type, bool state) {
  using namespace protocol_handler;
  LOG4CXX_AUTO_TRACE(logger_);

  ApplicationSharedPtr app = application(app_id);
  if (!app || (!app->is_navi() && !app->mobile_projection_enabled())) {
    LOG4CXX_DEBUG(
        logger_,
        " There is no navi or projection application with id: " << app_id);
    return;
  }
  DCHECK_OR_RETURN_VOID(media_manager_);

  if (state) {
    state_ctrl_.OnNaviStreamingStarted();
    media_manager_->StartStreaming(app_id, service_type);
  } else {
    media_manager_->StopStreaming(app_id, service_type);
    state_ctrl_.OnNaviStreamingStopped();
  }
}

void ApplicationManagerImpl::EndNaviServices(uint32_t app_id) {
  using namespace protocol_handler;
  LOG4CXX_AUTO_TRACE(logger_);

  ApplicationSharedPtr app = application(app_id);
  if (!app || (!app->is_navi() && !app->mobile_projection_enabled())) {
    LOG4CXX_DEBUG(
        logger_,
        "There is no navi or projection application with id: " << app_id);
    return;
  }

  bool end_video = false;
  bool end_audio = false;
  {
    sync_primitives::AutoLock lock(navi_service_status_lock_);

    NaviServiceStatusMap::iterator it = navi_service_status_.find(app_id);
    if (navi_service_status_.end() == it) {
      LOG4CXX_ERROR(logger_, "No info about navi servicies for app");
      return;
    }
    end_video = it->second.first;
    end_audio = it->second.second;
  }

  if (connection_handler_) {
    if (end_video) {
      LOG4CXX_DEBUG(logger_, "Going to end video service");
      connection_handler().SendEndService(app_id, ServiceType::kMobileNav);
      app->StopStreamingForce(ServiceType::kMobileNav);
    }
    if (end_audio) {
      LOG4CXX_DEBUG(logger_, "Going to end audio service");
      connection_handler().SendEndService(app_id, ServiceType::kAudio);
      app->StopStreamingForce(ServiceType::kAudio);
    }
    DisallowStreaming(app_id);

    navi_app_to_stop_.push_back(app_id);

    TimerSPtr close_timer(utils::MakeShared<timer::Timer>(
        "CloseNaviAppTimer",
        new TimerTaskImpl<ApplicationManagerImpl>(
            this, &ApplicationManagerImpl::CloseNaviApp)));
    close_timer->Start(navi_close_app_timeout_, timer::kSingleShot);

    sync_primitives::AutoLock lock(timer_pool_lock_);
    timer_pool_.push_back(close_timer);
  }
}

void ApplicationManagerImpl::OnHMILevelChanged(
    uint32_t app_id,
    mobile_apis::HMILevel::eType from,
    mobile_apis::HMILevel::eType to) {
  LOG4CXX_AUTO_TRACE(logger_);
  using namespace mobile_apis::HMILevel;
  using namespace helpers;

  if (from == to) {
    LOG4CXX_TRACE(logger_, "HMILevel from = to");
    return;
  }

  ApplicationSharedPtr app = application(app_id);
  if (!app || (!app->is_navi() && !app->mobile_projection_enabled())) {
    LOG4CXX_ERROR(logger_, "Navi/Projection application not found");
    return;
  }

  if (to == HMI_FULL || to == HMI_LIMITED) {
    LOG4CXX_TRACE(logger_, "HMILevel to FULL or LIMITED");
    if (from == HMI_BACKGROUND) {
      LOG4CXX_TRACE(logger_, "HMILevel from BACKGROUND");
      AllowStreaming(app_id);
    }
  } else if (to == HMI_BACKGROUND) {
    LOG4CXX_TRACE(logger_, "HMILevel to BACKGROUND");
    if (from == HMI_FULL || from == HMI_LIMITED) {
      LOG4CXX_TRACE(logger_, "HMILevel from FULL or LIMITED");
      navi_app_to_end_stream_.push_back(app_id);
      TimerSPtr end_stream_timer(utils::MakeShared<timer::Timer>(
          "AppShouldFinishStreaming",
          new TimerTaskImpl<ApplicationManagerImpl>(
              this, &ApplicationManagerImpl::EndNaviStreaming)));
      end_stream_timer->Start(navi_end_stream_timeout_, timer::kPeriodic);

      sync_primitives::AutoLock lock(timer_pool_lock_);
      timer_pool_.push_back(end_stream_timer);
    }
  } else if (to == HMI_NONE) {
    LOG4CXX_TRACE(logger_, "HMILevel to NONE");
    if (from == HMI_FULL || from == HMI_LIMITED || from == HMI_BACKGROUND) {
      EndNaviServices(app_id);
    }
  }
}

void ApplicationManagerImpl::SendHMIStatusNotification(
    const utils::SharedPtr<Application> app) {
  LOG4CXX_AUTO_TRACE(logger_);
  DCHECK_OR_RETURN_VOID(app);
  smart_objects::SmartObjectSPtr notification =
      utils::MakeShared<smart_objects::SmartObject>();
  smart_objects::SmartObject& message = *notification;

  message[strings::params][strings::function_id] =
      static_cast<int32_t>(mobile_api::FunctionID::OnHMIStatusID);

  message[strings::params][strings::message_type] =
      static_cast<int32_t>(application_manager::MessageType::kNotification);

  message[strings::params][strings::connection_key] =
      static_cast<int32_t>(app->app_id());

  message[strings::msg_params][strings::hmi_level] =
      static_cast<int32_t>(app->hmi_level());

  message[strings::msg_params][strings::audio_streaming_state] =
      static_cast<int32_t>(app->audio_streaming_state());

  message[strings::msg_params][strings::system_context] =
      static_cast<int32_t>(app->system_context());

  ManageMobileCommand(notification, commands::Command::ORIGIN_SDL);
}

void ApplicationManagerImpl::ClearTimerPool() {
  LOG4CXX_AUTO_TRACE(logger_);

  std::vector<TimerSPtr> new_timer_pool;

  sync_primitives::AutoLock lock(timer_pool_lock_);
  new_timer_pool.push_back(timer_pool_[0]);

  for (size_t i = 1; i < timer_pool_.size(); ++i) {
    if (timer_pool_[i]->is_running()) {
      new_timer_pool.push_back(timer_pool_[i]);
    }
  }

  timer_pool_.swap(new_timer_pool);
  new_timer_pool.clear();
}

void ApplicationManagerImpl::CloseNaviApp() {
  LOG4CXX_AUTO_TRACE(logger_);
  using namespace mobile_apis::AppInterfaceUnregisteredReason;
  using namespace mobile_apis::Result;
  DCHECK_OR_RETURN_VOID(!navi_app_to_stop_.empty());
  uint32_t app_id = navi_app_to_stop_.front();
  navi_app_to_stop_.pop_front();

  bool unregister = false;
  {
    sync_primitives::AutoLock lock(navi_service_status_lock_);

    NaviServiceStatusMap::iterator it = navi_service_status_.find(app_id);
    if (navi_service_status_.end() != it) {
      if (it->second.first || it->second.second) {
        unregister = true;
      }
    }
  }
  if (unregister) {
    LOG4CXX_INFO(logger_,
                 "App haven't answered for EndService. Unregister it.");
    ManageMobileCommand(
        MessageHelper::GetOnAppInterfaceUnregisteredNotificationToMobile(
            app_id, PROTOCOL_VIOLATION),
        commands::Command::ORIGIN_SDL);
    UnregisterApplication(app_id, ABORTED);
  }
}

void ApplicationManagerImpl::EndNaviStreaming() {
  LOG4CXX_AUTO_TRACE(logger_);
  using namespace mobile_apis::AppInterfaceUnregisteredReason;
  using namespace mobile_apis::Result;

  if (!navi_app_to_end_stream_.empty()) {
    const uint32_t app_id = navi_app_to_end_stream_.front();
    navi_app_to_end_stream_.pop_front();

    if (navi_app_to_stop_.end() ==
        std::find(navi_app_to_stop_.begin(), navi_app_to_stop_.end(), app_id)) {
      DisallowStreaming(app_id);
    }
  }
}

void ApplicationManagerImpl::DisallowStreaming(uint32_t app_id) {
  using namespace protocol_handler;
  LOG4CXX_AUTO_TRACE(logger_);

  ApplicationSharedPtr app = application(app_id);
  if (!app || (!app->is_navi() && !app->mobile_projection_enabled())) {
    LOG4CXX_ERROR(logger_, "Navi/Projection application not found");
    return;
  }

  {
    sync_primitives::AutoLock lock(navi_service_status_lock_);

    NaviServiceStatusMap::iterator it = navi_service_status_.find(app_id);
    if (navi_service_status_.end() != it) {
      if (it->second.first) {
        app->set_video_streaming_allowed(false);
      }
      if (it->second.second) {
        app->set_audio_streaming_allowed(false);
      }
    }
  }
}

void ApplicationManagerImpl::AllowStreaming(uint32_t app_id) {
  using namespace protocol_handler;
  LOG4CXX_AUTO_TRACE(logger_);

  ApplicationSharedPtr app = application(app_id);
  if (!app || (!app->is_navi() && !app->mobile_projection_enabled())) {
    LOG4CXX_ERROR(logger_, "Navi/Projection application not found");
    return;
  }

  {
    sync_primitives::AutoLock lock(navi_service_status_lock_);

    NaviServiceStatusMap::iterator it = navi_service_status_.find(app_id);
    if (navi_service_status_.end() != it) {
      if (it->second.first) {
        app->set_video_streaming_allowed(true);
      }
      if (it->second.second) {
        app->set_audio_streaming_allowed(true);
      }
    }
  }
}

bool ApplicationManagerImpl::IsApplicationForbidden(
    uint32_t connection_key, const std::string& mobile_app_id) const {
  const std::string name = GetHashedAppID(connection_key, mobile_app_id);
  return forbidden_applications.find(name) != forbidden_applications.end();
}

policy::DeviceConsent ApplicationManagerImpl::GetUserConsentForDevice(
    const std::string& device_id) const {
  return GetPolicyHandler().GetUserConsentForDevice(device_id);
}

void ApplicationManagerImpl::OnWakeUp() {
  LOG4CXX_AUTO_TRACE(logger_);
  is_low_voltage_ = false;
  request_ctrl_.OnWakeUp();
}

mobile_apis::Result::eType ApplicationManagerImpl::SaveBinary(
    const std::vector<uint8_t>& binary_data,
    const std::string& file_path,
    const std::string& file_name,
    const int64_t offset) {
  LOG4CXX_DEBUG(logger_,
                "SaveBinaryWithOffset  binary_size = "
                    << binary_data.size() << " offset = " << offset);

  if (binary_data.size() > file_system::GetAvailableDiskSpace(file_path)) {
    LOG4CXX_ERROR(logger_, "Out of free disc space.");
    return mobile_apis::Result::OUT_OF_MEMORY;
  }

  const std::string full_file_path = file_path + "/" + file_name;
  const int64_t file_size = file_system::FileSize(full_file_path);
  std::ofstream* file_stream;
  if (offset != 0) {
    if (file_size != offset) {
      LOG4CXX_DEBUG(logger_,
                    "ApplicationManagerImpl::SaveBinaryWithOffset offset"
                        << " does'n match existing file size");
      return mobile_apis::Result::INVALID_DATA;
    }
    file_stream = file_system::Open(full_file_path, std::ios_base::app);
  } else {
    LOG4CXX_DEBUG(
        logger_,
        "ApplicationManagerImpl::SaveBinaryWithOffset offset is 0, rewrite");
    // if offset == 0: rewrite file
    file_stream = file_system::Open(full_file_path, std::ios_base::out);
  }

  if (!file_system::Write(
          file_stream, binary_data.data(), binary_data.size())) {
    file_system::Close(file_stream);
    delete file_stream;
    file_stream = NULL;
    return mobile_apis::Result::GENERIC_ERROR;
  }

  file_system::Close(file_stream);
  delete file_stream;
  file_stream = NULL;
  LOG4CXX_INFO(logger_, "Successfully write data to file");
  return mobile_apis::Result::SUCCESS;
}

uint32_t ApplicationManagerImpl::GetAvailableSpaceForApp(
    const std::string& folder_name) {
  const uint32_t app_quota = settings_.app_dir_quota();
  std::string app_storage_path = settings_.app_storage_folder();

  app_storage_path += "/";
  app_storage_path += folder_name;

  if (file_system::DirectoryExists(app_storage_path)) {
    size_t size_of_directory = file_system::DirectorySize(app_storage_path);
    if (app_quota < size_of_directory) {
      return 0;
    }

    uint32_t current_app_quota = app_quota - size_of_directory;
    uint32_t available_disk_space =
        file_system::GetAvailableDiskSpace(app_storage_path);

    if (current_app_quota > available_disk_space) {
      return available_disk_space;
    } else {
      return current_app_quota;
    }
  } else {
    return app_quota;
  }
}

bool ApplicationManagerImpl::IsHMICooperating() const {
  return hmi_cooperating_;
}

void ApplicationManagerImpl::OnApplicationListUpdateTimer() {
  LOG4CXX_DEBUG(logger_, "Application list update timer finished");

  apps_to_register_list_lock_.Acquire();
  const bool trigger_ptu = apps_size_ != applications_.size();
  apps_to_register_list_lock_.Release();
  SendUpdateAppList();
  GetPolicyHandler().OnAppsSearchCompleted(trigger_ptu);
}

void ApplicationManagerImpl::OnTimerSendTTSGlobalProperties() {
  std::vector<uint32_t> app_list;
  {
    sync_primitives::AutoLock lock(tts_global_properties_app_list_lock_);
    std::map<uint32_t, TimevalStruct>::iterator it =
        tts_global_properties_app_list_.begin();
    std::map<uint32_t, TimevalStruct>::iterator it_end =
        tts_global_properties_app_list_.end();
    date_time::TimeCompare time_comp;
    for (; it != it_end; ++it) {
      time_comp = date_time::DateTime::compareTime(
          date_time::DateTime::getCurrentTime(), it->second);
      if (date_time::GREATER == time_comp || date_time::EQUAL == time_comp) {
        app_list.push_back(it->first);
      }
    }
  }
  if (!app_list.empty()) {
    for (uint32_t i = 0; i < app_list.size(); ++i) {
      LOG4CXX_INFO(logger_,
                   "Send TTS GlobalProperties to HMI with default helpPrompt");
      MessageHelper::SendTTSGlobalProperties(
          application(app_list[i]), true, *this);
      RemoveAppFromTTSGlobalPropertiesList(app_list[i]);
    }
  }
}

void ApplicationManagerImpl::AddAppToTTSGlobalPropertiesList(
    const uint32_t app_id) {
  LOG4CXX_AUTO_TRACE(logger_);
  uint16_t timeout = get_settings().tts_global_properties_timeout();
  TimevalStruct current_time = date_time::DateTime::getCurrentTime();
  current_time.tv_sec += timeout;
  // please avoid AutoLock usage to avoid deadlock
  tts_global_properties_app_list_lock_.Acquire();
  if (tts_global_properties_app_list_.end() ==
      tts_global_properties_app_list_.find(app_id)) {
    tts_global_properties_app_list_[app_id] = current_time;
  }
  // if add first item need to start timer on one second
  if (1 == tts_global_properties_app_list_.size()) {
    LOG4CXX_INFO(logger_, "Start tts_global_properties_timer_");
    tts_global_properties_app_list_lock_.Release();
    const uint32_t timeout_ms = 1000;
    tts_global_properties_timer_.Start(timeout_ms, timer::kSingleShot);
    return;
  }
  tts_global_properties_app_list_lock_.Release();
}

void ApplicationManagerImpl::RemoveAppFromTTSGlobalPropertiesList(
    const uint32_t app_id) {
  LOG4CXX_AUTO_TRACE(logger_);
  // please avoid AutoLock usage to avoid deadlock
  tts_global_properties_app_list_lock_.Acquire();
  std::map<uint32_t, TimevalStruct>::iterator it =
      tts_global_properties_app_list_.find(app_id);
  if (tts_global_properties_app_list_.end() != it) {
    tts_global_properties_app_list_.erase(it);
    if (tts_global_properties_app_list_.empty()) {
      LOG4CXX_DEBUG(logger_, "Stop tts_global_properties_timer_");
      // if container is empty need to stop timer
      tts_global_properties_app_list_lock_.Release();
      tts_global_properties_timer_.Stop();
      return;
    }
  }
  tts_global_properties_app_list_lock_.Release();
}

mobile_apis::AppHMIType::eType ApplicationManagerImpl::StringToAppHMIType(
    std::string str) {
  LOG4CXX_AUTO_TRACE(logger_);
  if ("DEFAULT" == str) {
    return mobile_apis::AppHMIType::DEFAULT;
  } else if ("COMMUNICATION" == str) {
    return mobile_apis::AppHMIType::COMMUNICATION;
  } else if ("MEDIA" == str) {
    return mobile_apis::AppHMIType::MEDIA;
  } else if ("MESSAGING" == str) {
    return mobile_apis::AppHMIType::MESSAGING;
  } else if ("NAVIGATION" == str) {
    return mobile_apis::AppHMIType::NAVIGATION;
  } else if ("INFORMATION" == str) {
    return mobile_apis::AppHMIType::INFORMATION;
  } else if ("SOCIAL" == str) {
    return mobile_apis::AppHMIType::SOCIAL;
  } else if ("BACKGROUND_PROCESS" == str) {
    return mobile_apis::AppHMIType::BACKGROUND_PROCESS;
  } else if ("TESTING" == str) {
    return mobile_apis::AppHMIType::TESTING;
  } else if ("SYSTEM" == str) {
    return mobile_apis::AppHMIType::SYSTEM;
  } else {
    return mobile_apis::AppHMIType::INVALID_ENUM;
  }
}

bool ApplicationManagerImpl::CompareAppHMIType(
    const smart_objects::SmartObject& from_policy,
    const smart_objects::SmartObject& from_application) {
  LOG4CXX_AUTO_TRACE(logger_);
  bool equal = false;
  uint32_t lenght_policy_app_types = from_policy.length();
  uint32_t lenght_application_app_types = from_application.length();

  for (uint32_t i = 0; i < lenght_application_app_types; ++i) {
    for (uint32_t k = 0; k < lenght_policy_app_types; ++k) {
      if (from_application[i] == from_policy[k]) {
        equal = true;
        break;
      }
    }
    if (!equal) {
      return false;
    }
    equal = false;
  }
  return true;
}

void ApplicationManagerImpl::OnUpdateHMIAppType(
    std::map<std::string, std::vector<std::string> > app_hmi_types) {
  LOG4CXX_AUTO_TRACE(logger_);

  std::map<std::string, std::vector<std::string> >::iterator
      it_app_hmi_types_from_policy;
  std::vector<std::string> hmi_types_from_policy;
  smart_objects::SmartObject transform_app_hmi_types(
      smart_objects::SmartType_Array);
  bool flag_diffirence_app_hmi_type = false;
  DataAccessor<ApplicationSet> accessor(applications());
  for (ApplicationSetIt it = accessor.GetData().begin();
       it != accessor.GetData().end();
       ++it) {
    it_app_hmi_types_from_policy = app_hmi_types.find(((*it)->policy_app_id()));

    if (it_app_hmi_types_from_policy != app_hmi_types.end() &&
        ((it_app_hmi_types_from_policy->second).size())) {
      flag_diffirence_app_hmi_type = false;
      hmi_types_from_policy = (it_app_hmi_types_from_policy->second);

      if (transform_app_hmi_types.length()) {
        transform_app_hmi_types =
            smart_objects::SmartObject(smart_objects::SmartType_Array);
      }

      for (uint32_t i = 0; i < hmi_types_from_policy.size(); ++i) {
        transform_app_hmi_types[i] =
            StringToAppHMIType(hmi_types_from_policy[i]);
      }

      ApplicationConstSharedPtr app = *it;
      const smart_objects::SmartObject* save_application_hmi_type =
          app->app_types();

      if (save_application_hmi_type == NULL ||
          ((*save_application_hmi_type).length() !=
           transform_app_hmi_types.length())) {
        flag_diffirence_app_hmi_type = true;
      } else {
        flag_diffirence_app_hmi_type = !(CompareAppHMIType(
            transform_app_hmi_types, *save_application_hmi_type));
      }

      if (flag_diffirence_app_hmi_type) {
        (*it)->set_app_types(transform_app_hmi_types);
        (*it)->ChangeSupportingAppHMIType();
        if ((*it)->hmi_level() == mobile_api::HMILevel::HMI_BACKGROUND) {
          MessageHelper::SendUIChangeRegistrationRequestToHMI(*it, *this);
        } else if (((*it)->hmi_level() == mobile_api::HMILevel::HMI_FULL) ||
                   ((*it)->hmi_level() == mobile_api::HMILevel::HMI_LIMITED)) {
          MessageHelper::SendUIChangeRegistrationRequestToHMI(*it, *this);
          state_controller().SetRegularState(
              *it, mobile_apis::HMILevel::HMI_BACKGROUND, true);
        }
      }
    }
  }
}

void ApplicationManagerImpl::OnPTUFinished(const bool ptu_result) {
#ifdef SDL_REMOTE_CONTROL
  if (!ptu_result) {
    return;
  }
  plugin_manager_.OnPolicyEvent(
      functional_modules::PolicyEvent::kApplicationPolicyUpdated);
#endif  // SDL_REMOTE_CONTROL
}

protocol_handler::MajorProtocolVersion
ApplicationManagerImpl::SupportedSDLVersion() const {
  LOG4CXX_AUTO_TRACE(logger_);
  return static_cast<protocol_handler::MajorProtocolVersion>(
      get_settings().max_supported_protocol_version());
}

event_engine::EventDispatcher& ApplicationManagerImpl::event_dispatcher() {
  return event_dispatcher_;
}

app_launch::AppLaunchCtrl& ApplicationManagerImpl::app_launch_ctrl() {
  return *app_launch_ctrl_;
}

const std::string ApplicationManagerImpl::DirectoryTypeToString(
    ApplicationManagerImpl::DirectoryType type) const {
  DirectoryTypeMap::const_iterator it = dir_type_to_string_map_.find(type);
  if (it != dir_type_to_string_map_.end()) {
    return it->second;
  }
  return "Unknown";
}

bool ApplicationManagerImpl::InitDirectory(
    const std::string& path, ApplicationManagerImpl::DirectoryType type) const {
  const std::string directory_type = DirectoryTypeToString(type);
  if (!file_system::DirectoryExists(path)) {
    LOG4CXX_WARN(logger_, directory_type << " directory doesn't exist.");
    // if storage directory doesn't exist try to create it
    if (!file_system::CreateDirectoryRecursively(path)) {
      LOG4CXX_ERROR(logger_,
                    "Unable to create " << directory_type << " directory "
                                        << path);
      return false;
    }
    LOG4CXX_DEBUG(logger_,
                  directory_type << " directory has been created: " << path);
  }

  return true;
}

bool ApplicationManagerImpl::IsReadWriteAllowed(const std::string& path,
                                                DirectoryType type) const {
  const std::string directory_type = DirectoryTypeToString(type);
  if (!(file_system::IsWritingAllowed(path) &&
        file_system::IsReadingAllowed(path))) {
    LOG4CXX_ERROR(logger_,
                  directory_type
                      << " directory doesn't have read/write permissions.");
    return false;
  }

  LOG4CXX_DEBUG(logger_,
                directory_type << " directory has read/write permissions.");

  return true;
}

void ApplicationManagerImpl::ClearTTSGlobalPropertiesList() {
  LOG4CXX_AUTO_TRACE(logger_);
  sync_primitives::AutoLock lock(tts_global_properties_app_list_lock_);
  tts_global_properties_app_list_.clear();
}

bool ApplicationManagerImpl::IsAppSubscribedForWayPoints(
    const uint32_t app_id) const {
  LOG4CXX_AUTO_TRACE(logger_);
  sync_primitives::AutoLock lock(subscribed_way_points_apps_lock_);
  if (subscribed_way_points_apps_list_.find(app_id) ==
      subscribed_way_points_apps_list_.end()) {
    return false;
  }
  return true;
}

void ApplicationManagerImpl::SubscribeAppForWayPoints(const uint32_t app_id) {
  LOG4CXX_AUTO_TRACE(logger_);
  sync_primitives::AutoLock lock(subscribed_way_points_apps_lock_);
  subscribed_way_points_apps_list_.insert(app_id);
}

void ApplicationManagerImpl::UnsubscribeAppFromWayPoints(
    const uint32_t app_id) {
  LOG4CXX_AUTO_TRACE(logger_);
  sync_primitives::AutoLock lock(subscribed_way_points_apps_lock_);
  subscribed_way_points_apps_list_.erase(app_id);
}

bool ApplicationManagerImpl::IsAnyAppSubscribedForWayPoints() const {
  LOG4CXX_AUTO_TRACE(logger_);
  sync_primitives::AutoLock lock(subscribed_way_points_apps_lock_);
  return !subscribed_way_points_apps_list_.empty();
}

const std::set<int32_t> ApplicationManagerImpl::GetAppsSubscribedForWayPoints()
    const {
  LOG4CXX_AUTO_TRACE(logger_);
  sync_primitives::AutoLock lock(subscribed_way_points_apps_lock_);
  return subscribed_way_points_apps_list_;
}

static hmi_apis::Common_VideoStreamingProtocol::eType ConvertVideoProtocol(
    const char* str) {
  if (strcmp(str, "RAW") == 0) {
    return hmi_apis::Common_VideoStreamingProtocol::RAW;
  } else if (strcmp(str, "RTP") == 0) {
    return hmi_apis::Common_VideoStreamingProtocol::RTP;
  } else if (strcmp(str, "RTSP") == 0) {
    return hmi_apis::Common_VideoStreamingProtocol::RTSP;
  } else if (strcmp(str, "RTMP") == 0) {
    return hmi_apis::Common_VideoStreamingProtocol::RTMP;
  } else if (strcmp(str, "WEBM") == 0) {
    return hmi_apis::Common_VideoStreamingProtocol::WEBM;
  }
  return hmi_apis::Common_VideoStreamingProtocol::INVALID_ENUM;
}

static hmi_apis::Common_VideoStreamingCodec::eType ConvertVideoCodec(
    const char* str) {
  if (strcmp(str, "H264") == 0) {
    return hmi_apis::Common_VideoStreamingCodec::H264;
  } else if (strcmp(str, "H265") == 0) {
    return hmi_apis::Common_VideoStreamingCodec::H265;
  } else if (strcmp(str, "Theora") == 0) {
    return hmi_apis::Common_VideoStreamingCodec::Theora;
  } else if (strcmp(str, "VP8") == 0) {
    return hmi_apis::Common_VideoStreamingCodec::VP8;
  } else if (strcmp(str, "VP9") == 0) {
    return hmi_apis::Common_VideoStreamingCodec::VP9;
  }
  return hmi_apis::Common_VideoStreamingCodec::INVALID_ENUM;
}

// static
void ApplicationManagerImpl::ConvertVideoParamsToSO(
    smart_objects::SmartObject& output, const BsonObject* input) {
  if (input == NULL) {
    return;
  }
  BsonObject* obj = const_cast<BsonObject*>(input);

  const char* protocol =
      bson_object_get_string(obj, protocol_handler::strings::video_protocol);
  if (protocol != NULL) {
    hmi_apis::Common_VideoStreamingProtocol::eType protocol_enum =
        ConvertVideoProtocol(protocol);
    if (protocol_enum !=
        hmi_apis::Common_VideoStreamingProtocol::INVALID_ENUM) {
      output[strings::protocol] = protocol_enum;
    }
  }
  const char* codec =
      bson_object_get_string(obj, protocol_handler::strings::video_codec);
  if (codec != NULL) {
    hmi_apis::Common_VideoStreamingCodec::eType codec_enum =
        ConvertVideoCodec(codec);
    if (codec_enum != hmi_apis::Common_VideoStreamingCodec::INVALID_ENUM) {
      output[strings::codec] = codec_enum;
    }
  }
  BsonElement* element =
      bson_object_get(obj, protocol_handler::strings::height);
  if (element != NULL && element->type == TYPE_INT32) {
    output[strings::height] =
        bson_object_get_int32(obj, protocol_handler::strings::height);
  }
  element = bson_object_get(obj, protocol_handler::strings::width);
  if (element != NULL && element->type == TYPE_INT32) {
    output[strings::width] =
        bson_object_get_int32(obj, protocol_handler::strings::width);
  }
}

// static
std::vector<std::string> ApplicationManagerImpl::ConvertRejectedParamList(
    const std::vector<std::string>& input) {
  std::vector<std::string> output;
  for (std::vector<std::string>::const_iterator it = input.begin();
       it != input.end();
       ++it) {
    if (*it == strings::protocol) {
      output.push_back(protocol_handler::strings::video_protocol);
    } else if (*it == strings::codec) {
      output.push_back(protocol_handler::strings::video_codec);
    } else if (*it == strings::height) {
      output.push_back(protocol_handler::strings::height);
    } else if (*it == strings::width) {
      output.push_back(protocol_handler::strings::width);
    }
    // ignore unknown parameters
  }
  return output;
}

#ifdef BUILD_TESTS
void ApplicationManagerImpl::AddMockApplication(ApplicationSharedPtr mock_app) {
  applications_list_lock_.Acquire();
  applications_.insert(mock_app);
  apps_size_ = applications_.size();
  applications_list_lock_.Release();
}
#endif  // BUILD_TESTS
#ifdef SDL_REMOTE_CONTROL
struct MobileAppIdPredicate {
  std::string policy_app_id_;
  MobileAppIdPredicate(const std::string& policy_app_id)
      : policy_app_id_(policy_app_id) {}
  bool operator()(const ApplicationSharedPtr app) const {
    return app ? policy_app_id_ == app->policy_app_id() : false;
  }
};

struct TakeDeviceHandle {
 public:
  TakeDeviceHandle(const ApplicationManager& app_mngr) : app_mngr_(app_mngr) {}
  std::string operator()(ApplicationSharedPtr& app) {
    DCHECK_OR_RETURN(app, "");
    return MessageHelper::GetDeviceMacAddressForHandle(app->device(),
                                                       app_mngr_);
  }

 private:
  const ApplicationManager& app_mngr_;
};

ApplicationSharedPtr ApplicationManagerImpl::application(
    const std::string& device_id, const std::string& policy_app_id) const {
  connection_handler::DeviceHandle device_handle;
  if (!connection_handler().GetDeviceID(device_id, &device_handle)) {
    LOG4CXX_DEBUG(logger_, "No such device : " << device_id);
    return ApplicationSharedPtr();
  }

  DataAccessor<ApplicationSet> accessor = applications();
  ApplicationSharedPtr app =
      FindApp(accessor, IsApplication(device_handle, policy_app_id));

  LOG4CXX_DEBUG(logger_,
                " policy_app_id << " << policy_app_id << "Found = " << app);
  return app;
}

std::vector<std::string> ApplicationManagerImpl::devices(
    const std::string& policy_app_id) const {
  MobileAppIdPredicate matcher(policy_app_id);
  AppSharedPtrs apps = FindAllApps(applications(), matcher);
  std::vector<std::string> devices;
  std::transform(apps.begin(),
                 apps.end(),
                 std::back_inserter(devices),
                 TakeDeviceHandle(*this));
  return devices;
}

void ApplicationManagerImpl::ChangeAppsHMILevel(
    uint32_t app_id, mobile_apis::HMILevel::eType level) {
  using namespace mobile_apis::HMILevel;
  LOG4CXX_AUTO_TRACE(logger_);
  LOG4CXX_DEBUG(logger_, "AppID to change: " << app_id << " -> " << level);
  ApplicationSharedPtr app = application(app_id);
  if (!app) {
    LOG4CXX_ERROR(logger_, "There is no app with id: " << app_id);
    return;
  }
  eType old_level = app->hmi_level();
  if (old_level != level) {
    app->set_hmi_level(level);
    OnHMILevelChanged(app_id, old_level, level);

    plugin_manager_.OnAppHMILevelChanged(app, old_level);
  } else {
    LOG4CXX_WARN(logger_, "Redudant changing HMI level : " << level);
  }
}

void ApplicationManagerImpl::SendPostMessageToMobile(
    const MessagePtr& message) {
  messages_to_mobile_.PostMessage(impl::MessageToMobile(message, false));
}

void ApplicationManagerImpl::SendPostMessageToHMI(const MessagePtr& message) {
  messages_to_hmi_.PostMessage(impl::MessageToHmi(message));
}

#endif  // SDL_REMOTE_CONTROL

}  // namespace application_manager<|MERGE_RESOLUTION|>--- conflicted
+++ resolved
@@ -2137,27 +2137,12 @@
 
       if (output.validate(errorMessage) != smart_objects::Errors::OK) {
         LOG4CXX_ERROR(logger_, "Incorrect parameter from HMI");
-<<<<<<< HEAD
-
-        if (application_manager::MessageType::kNotification ==
-            output[strings::params][strings::message_type].asInt()) {
-          LOG4CXX_ERROR(logger_, "Ignore wrong HMI notification");
-          return false;
-        }
-
-        if (application_manager::MessageType::kRequest ==
-            output[strings::params][strings::message_type].asInt()) {
-          LOG4CXX_ERROR(logger_, "Ignore wrong HMI request");
-          return false;
-        }
 
         output.erase(strings::msg_params);
         output[strings::params][hmi_response::code] =
             hmi_apis::Common_Result::INVALID_DATA;
         output[strings::msg_params][strings::info] = errorMessage;
-=======
         return false;
->>>>>>> fcd09ae0
       }
       break;
     }
