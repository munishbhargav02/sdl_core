/*
 * Copyright (c) 2015, Ford Motor Company
 * All rights reserved.
 *
 * Redistribution and use in source and binary forms, with or without
 * modification, are permitted provided that the following conditions are met:
 *
 * Redistributions of source code must retain the above copyright notice, this
 * list of conditions and the following disclaimer.
 *
 * Redistributions in binary form must reproduce the above copyright notice,
 * this list of conditions and the following
 * disclaimer in the documentation and/or other materials provided with the
 * distribution.
 *
 * Neither the name of the Ford Motor Company nor the names of its contributors
 * may be used to endorse or promote products derived from this software
 * without specific prior written permission.
 *
 * THIS SOFTWARE IS PROVIDED BY THE COPYRIGHT HOLDERS AND CONTRIBUTORS "AS IS"
 * AND ANY EXPRESS OR IMPLIED WARRANTIES, INCLUDING, BUT NOT LIMITED TO, THE
 * IMPLIED WARRANTIES OF MERCHANTABILITY AND FITNESS FOR A PARTICULAR PURPOSE
 * ARE DISCLAIMED. IN NO EVENT SHALL THE COPYRIGHT HOLDER OR CONTRIBUTORS BE
 * LIABLE FOR ANY DIRECT, INDIRECT, INCIDENTAL, SPECIAL, EXEMPLARY, OR
 * CONSEQUENTIAL DAMAGES (INCLUDING, BUT NOT LIMITED TO, PROCUREMENT OF
 * SUBSTITUTE GOODS OR SERVICES; LOSS OF USE, DATA, OR PROFITS; OR BUSINESS
 * INTERRUPTION) HOWEVER CAUSED AND ON ANY THEORY OF LIABILITY, WHETHER IN
 * CONTRACT, STRICT LIABILITY, OR TORT (INCLUDING NEGLIGENCE OR OTHERWISE)
 * ARISING IN ANY WAY OUT OF THE USE OF THIS SOFTWARE, EVEN IF ADVISED OF THE
 * POSSIBILITY OF SUCH DAMAGE.
 */

#include "gtest/gtest.h"
#include "telemetry_monitor/json_keys.h"
#include "utils/resource_usage.h"
#include "application_manager/smart_object_keys.h"
#include "telemetry_monitor/application_manager_metric_wrapper.h"

namespace test {
namespace components {
namespace telemetry_monitor_test {

using namespace ::telemetry_monitor;

TEST(ApplicationManagerMetricWrapper, grabResources) {
  ApplicationManagerMetricWrapper metric_test;
  EXPECT_TRUE(metric_test.grabResources());
}

TEST(ApplicationManagerMetricWrapper, GetJsonMetric) {
  ApplicationManagerMetricWrapper metric_test;

  date_time::TimeDuration start_time = date_time::seconds(1);

  date_time::TimeDuration end_time = date_time::seconds(10);

<<<<<<< HEAD
  metric_test.message_metric =
      new application_manager::AMTelemetryObserver::MessageMetric();
=======
  TimevalStruct end_time;
  end_time.tv_sec = 10;
  end_time.tv_usec = 0;
  metric_test.message_metric = std::make_shared<
      application_manager::AMTelemetryObserver::MessageMetric>();
>>>>>>> 43e53192
  metric_test.message_metric->begin = start_time;
  metric_test.message_metric->end = end_time;
  NsSmartDeviceLink::NsSmartObjects::SmartObject obj;
  obj["params"][application_manager::strings::correlation_id] = 11;
  obj["params"][application_manager::strings::connection_key] = 12;
  metric_test.message_metric->message =
      std::make_shared<NsSmartDeviceLink::NsSmartObjects::SmartObject>(obj);
  Json::Value jvalue = metric_test.GetJsonMetric();

  EXPECT_EQ("null\n",
            jvalue[telemetry_monitor::strings::stime].toStyledString());
  EXPECT_EQ("null\n",
            jvalue[telemetry_monitor::strings::utime].toStyledString());
  EXPECT_EQ("null\n",
            jvalue[telemetry_monitor::strings::memory].toStyledString());

  EXPECT_EQ(date_time::getuSecs(start_time),
            jvalue[telemetry_monitor::strings::begin].asInt64());
  EXPECT_EQ(date_time::getuSecs(end_time),
            jvalue[telemetry_monitor::strings::end].asInt64());
  EXPECT_EQ(obj["params"][application_manager::strings::correlation_id].asInt(),
            jvalue[telemetry_monitor::strings::correlation_id].asInt64());
  EXPECT_EQ(obj["params"][application_manager::strings::connection_key].asInt(),
            jvalue[telemetry_monitor::strings::connection_key].asInt());
}

TEST(ApplicationManagerMetricWrapper, GetJsonMetricWithGrabResources) {
  ApplicationManagerMetricWrapper metric_test;
  utils::ResourseUsage* resources = utils::Resources::getCurrentResourseUsage();
  EXPECT_TRUE(metric_test.grabResources());

  date_time::TimeDuration start_time = date_time::seconds(1);

  date_time::TimeDuration end_time = date_time::seconds(10);

  metric_test.message_metric = std::make_shared<
      application_manager::AMTelemetryObserver::MessageMetric>();
  metric_test.message_metric->begin = start_time;
  metric_test.message_metric->end = end_time;
  NsSmartDeviceLink::NsSmartObjects::SmartObject obj;
  obj["params"][application_manager::strings::correlation_id] = 11;
  obj["params"][application_manager::strings::connection_key] = 12;
  metric_test.message_metric->message =
      std::make_shared<NsSmartDeviceLink::NsSmartObjects::SmartObject>(obj);
  Json::Value jvalue = metric_test.GetJsonMetric();

  EXPECT_EQ(date_time::getuSecs(start_time),
            jvalue[telemetry_monitor::strings::begin].asInt64());
  EXPECT_EQ(date_time::getuSecs(end_time),
            jvalue[telemetry_monitor::strings::end].asInt64());
  EXPECT_EQ(obj["params"][application_manager::strings::correlation_id].asInt(),
            jvalue[telemetry_monitor::strings::correlation_id].asInt64());
  EXPECT_EQ(obj["params"][application_manager::strings::connection_key].asInt(),
            jvalue[telemetry_monitor::strings::connection_key].asInt());

  EXPECT_EQ(date_time::getuSecs(start_time),
            jvalue[telemetry_monitor::strings::begin].asInt64());
  EXPECT_EQ(date_time::getuSecs(end_time),
            jvalue[telemetry_monitor::strings::end].asInt64());

  EXPECT_NEAR(
      resources->stime, jvalue[telemetry_monitor::strings::stime].asInt(), 1);
  EXPECT_NEAR(
      resources->utime, jvalue[telemetry_monitor::strings::utime].asInt(), 1);
  EXPECT_EQ(resources->memory,
            jvalue[telemetry_monitor::strings::memory].asInt());

  delete resources;
}

}  // namespace telemetry_monitor_test
}  // namespace components
}  // namespace test<|MERGE_RESOLUTION|>--- conflicted
+++ resolved
@@ -54,16 +54,8 @@
 
   date_time::TimeDuration end_time = date_time::seconds(10);
 
-<<<<<<< HEAD
-  metric_test.message_metric =
-      new application_manager::AMTelemetryObserver::MessageMetric();
-=======
-  TimevalStruct end_time;
-  end_time.tv_sec = 10;
-  end_time.tv_usec = 0;
   metric_test.message_metric = std::make_shared<
       application_manager::AMTelemetryObserver::MessageMetric>();
->>>>>>> 43e53192
   metric_test.message_metric->begin = start_time;
   metric_test.message_metric->end = end_time;
   NsSmartDeviceLink::NsSmartObjects::SmartObject obj;
@@ -110,9 +102,9 @@
       std::make_shared<NsSmartDeviceLink::NsSmartObjects::SmartObject>(obj);
   Json::Value jvalue = metric_test.GetJsonMetric();
 
-  EXPECT_EQ(date_time::getuSecs(start_time),
+  EXPECT_EQ(date_time::DateTime::getuSecs(start_time),
             jvalue[telemetry_monitor::strings::begin].asInt64());
-  EXPECT_EQ(date_time::getuSecs(end_time),
+  EXPECT_EQ(date_time::DateTime::getuSecs(end_time),
             jvalue[telemetry_monitor::strings::end].asInt64());
   EXPECT_EQ(obj["params"][application_manager::strings::correlation_id].asInt(),
             jvalue[telemetry_monitor::strings::correlation_id].asInt64());
