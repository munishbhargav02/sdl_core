/*
 * Copyright (c) 2016, Ford Motor Company
 * All rights reserved.
 *
 * Redistribution and use in source and binary forms, with or without
 * modification, are permitted provided that the following conditions are met:
 *
 * Redistributions of source code must retain the above copyright notice, this
 * list of conditions and the following disclaimer.
 *
 * Redistributions in binary form must reproduce the above copyright notice,
 * this list of conditions and the following
 * disclaimer in the documentation and/or other materials provided with the
 * distribution.
 *
 * Neither the name of the Ford Motor Company nor the names of its contributors
 * may be used to endorse or promote products derived from this software
 * without specific prior written permission.
 *
 * THIS SOFTWARE IS PROVIDED BY THE COPYRIGHT HOLDERS AND CONTRIBUTORS "AS IS"
 * AND ANY EXPRESS OR IMPLIED WARRANTIES, INCLUDING, BUT NOT LIMITED TO, THE
 * IMPLIED WARRANTIES OF MERCHANTABILITY AND FITNESS FOR A PARTICULAR PURPOSE
 * ARE DISCLAIMED. IN NO EVENT SHALL THE COPYRIGHT HOLDER OR CONTRIBUTORS BE
 * LIABLE FOR ANY DIRECT, INDIRECT, INCIDENTAL, SPECIAL, EXEMPLARY, OR
 * CONSEQUENTIAL DAMAGES (INCLUDING, BUT NOT LIMITED TO, PROCUREMENT OF
 * SUBSTITUTE GOODS OR SERVICES; LOSS OF USE, DATA, OR PROFITS; OR BUSINESS
 * INTERRUPTION) HOWEVER CAUSED AND ON ANY THEORY OF LIABILITY, WHETHER IN
 * CONTRACT, STRICT LIABILITY, OR TORT (INCLUDING NEGLIGENCE OR OTHERWISE)
 * ARISING IN ANY WAY OUT OF THE USE OF THIS SOFTWARE, EVEN IF ADVISED OF THE
 * POSSIBILITY OF SUCH DAMAGE.
 */

#ifndef SRC_COMPONENTS_POLICY_POLICY_EXTERNAL_INCLUDE_POLICY_POLICY_TABLE_ENUMS_H_
#define SRC_COMPONENTS_POLICY_POLICY_EXTERNAL_INCLUDE_POLICY_POLICY_TABLE_ENUMS_H_

#include <string>

namespace rpc {
namespace policy_table_interface_base {

enum Priority {
  P_EMERGENCY,
  P_NAVIGATION,
  P_VOICECOM,
  P_COMMUNICATION,
  P_NORMAL,
  P_PROJECTION,
  P_NONE,
};

bool IsValidEnum(Priority val);
const char* EnumToJsonString(Priority val);
bool EnumFromJsonString(const std::string& literal, Priority* result);

enum HmiLevel {
  HL_BACKGROUND,
  HL_FULL,
  HL_LIMITED,
  HL_NONE,
};
bool IsValidEnum(HmiLevel val);
const char* EnumToJsonString(HmiLevel val);
bool EnumFromJsonString(const std::string& literal, HmiLevel* result);

enum Parameter {
  P_GPS,
  P_SPEED,
  P_ENGINETORQUE,
  P_EXTERNALTEMPERATURE,
  P_TURNSIGNAL,
  P_FUELLEVEL,
  P_FUELLEVEL_STATE,
  P_HEADLAMPSTATUS,
  P_INSTANTFUELCONSUMPTION,
  P_FUELRANGE,
  P_ODOMETER,
  P_TIREPRESSURE,
  P_WIPERSTATUS,
  P_VIN,
  P_ACCPEDALPOSITION,
  P_BELTSTATUS,
  P_ELECTRONICPARKBRAKESTATUS,
  P_DRIVERBRAKING,
  P_PRNDL,
  P_RPM,
  P_STEERINGWHEELANGLE,
  P_ENGINEOILLIFE,
  P_MYKEY,
  P_AIRBAGSTATUS,
  P_BODYINFORMATION,
  P_CLUSTERMODESTATUS,
  P_DEVICESTATUS,
  P_EMERGENCYEVENT,
  P_ECALLINFO,
  P_ABS_STATE,
  P_FUEL_RANGE,
  P_TIRE_PRESSURE_VALUE,
  P_TPMS,
  P_CLOUD_APP_VEHICLE_ID,
  P_LONGTITUDE_DEGREES,
  P_LATITUDE_DEGREES,
  P_LOCATION_NAME,
  P_LOCATION_DESCRIPTION,
  P_ADDRESS_LINES,
  P_PHONE_NUMBER,
  P_LOCATION_IMAGE,
  P_DELIVERY_MODE,
  P_TIMESTAMP,
  P_ADDRESS,
  P_EMPTY  // Added to allow empty parameters handling
};

bool IsValidEnum(Parameter val);
const char* EnumToJsonString(Parameter val);
bool EnumFromJsonString(const std::string& literal, Parameter* result);

enum AppHMIType {
  AHT_DEFAULT,
  AHT_COMMUNICATION,
  AHT_MEDIA,
  AHT_MESSAGING,
  AHT_NAVIGATION,
  AHT_INFORMATION,
  AHT_SOCIAL,
  AHT_BACKGROUND_PROCESS,
  AHT_TESTING,
  AHT_SYSTEM,
  AHT_PROJECTION,
  AHT_REMOTE_CONTROL,
};
bool IsValidEnum(AppHMIType val);
const char* EnumToJsonString(AppHMIType val);
bool EnumFromJsonString(const std::string& literal, AppHMIType* result);

enum RequestType {
  RT_HTTP,
  RT_FILE_RESUME,
  RT_AUTH_REQUEST,
  RT_AUTH_CHALLENGE,
  RT_AUTH_ACK,
  RT_PROPRIETARY,
  RT_QUERY_APPS,
  RT_LAUNCH_APP,
  RT_LOCK_SCREEN_ICON_URL,
  RT_TRAFFIC_MESSAGE_CHANNEL,
  RT_DRIVER_PROFILE,
  RT_VOICE_SEARCH,
  RT_NAVIGATION,
  RT_PHONE,
  RT_CLIMATE,
  RT_SETTINGS,
  RT_VEHICLE_DIAGNOSTICS,
  RT_EMERGENCY,
  RT_MEDIA,
  RT_FOTA,
  RT_OEM_SPECIFIC,
  RT_ICON_URL,
  RT_EMPTY  // Added to allow empty Request Types handling
};

bool IsValidEnum(RequestType val);
const char* EnumToJsonString(RequestType val);
bool EnumFromJsonString(const std::string& literal, RequestType* result);

enum Input {
  I_GUI,
  I_VUI,
};
bool IsValidEnum(Input val);
const char* EnumToJsonString(Input val);
bool EnumFromJsonString(const std::string& literal, Input* result);

enum ModuleType {
  MT_CLIMATE,
  MT_RADIO,
  MT_SEAT,
  MT_AUDIO,
  MT_LIGHT,
  MT_HMI_SETTINGS,
  MT_EMPTY
};
bool IsValidEnum(ModuleType val);
const char* EnumToJsonString(ModuleType val);
bool EnumFromJsonString(const std::string& literal, ModuleType* result);

enum HybridAppPreference { HAP_MOBILE, HAP_CLOUD, HAP_BOTH };
bool IsValidEnum(HybridAppPreference val);
const char* EnumToJsonString(HybridAppPreference val);
bool EnumFromJsonString(const std::string& literal,
                        HybridAppPreference* result);

/**
 * @brief Enumeration FunctionID.
 *
 * Enumeration linking function names with function IDs in AppLink protocol.
 * Assumes enumeration starts at value 0.
 */
enum FunctionID {
  /**
   * @brief RESERVED.
   */
  RESERVED = 0,

  /**
   * @brief RegisterAppInterfaceID.
   */
  RegisterAppInterfaceID = 1,

  /**
   * @brief UnregisterAppInterfaceID.
   */
  UnregisterAppInterfaceID = 2,

  /**
   * @brief SetGlobalPropertiesID.
   */
  SetGlobalPropertiesID = 3,

  /**
   * @brief ResetGlobalPropertiesID.
   */
  ResetGlobalPropertiesID = 4,

  /**
   * @brief AddCommandID.
   */
  AddCommandID = 5,

  /**
   * @brief DeleteCommandID.
   */
  DeleteCommandID = 6,

  /**
   * @brief AddSubMenuID.
   */
  AddSubMenuID = 7,

  /**
   * @brief DeleteSubMenuID.
   */
  DeleteSubMenuID = 8,

  /**
   * @brief CreateInteractionChoiceSetID.
   */
  CreateInteractionChoiceSetID = 9,

  /**
   * @brief PerformInteractionID.
   */
  PerformInteractionID = 10,

  /**
   * @brief DeleteInteractionChoiceSetID.
   */
  DeleteInteractionChoiceSetID = 11,

  /**
   * @brief AlertID.
   */
  AlertID = 12,

  /**
   * @brief ShowID.
   */
  ShowID = 13,

  /**
   * @brief SpeakID.
   */
  SpeakID = 14,

  /**
   * @brief SetMediaClockTimerID.
   */
  SetMediaClockTimerID = 15,

  /**
   * @brief PerformAudioPassThruID.
   */
  PerformAudioPassThruID = 16,

  /**
   * @brief EndAudioPassThruID.
   */
  EndAudioPassThruID = 17,

  /**
   * @brief SubscribeButtonID.
   */
  SubscribeButtonID = 18,

  /**
   * @brief UnsubscribeButtonID.
   */
  UnsubscribeButtonID = 19,

  /**
   * @brief SubscribeVehicleDataID.
   */
  SubscribeVehicleDataID = 20,

  /**
   * @brief UnsubscribeVehicleDataID.
   */
  UnsubscribeVehicleDataID = 21,

  /**
   * @brief GetVehicleDataID.
   */
  GetVehicleDataID = 22,

  /**
   * @brief ReadDIDID.
   */
  ReadDIDID = 23,

  /**
   * @brief GetDTCsID.
   */
  GetDTCsID = 24,

  /**
   * @brief ScrollableMessageID.
   */
  ScrollableMessageID = 25,

  /**
   * @brief SliderID.
   */
  SliderID = 26,

  /**
   * @brief ShowConstantTBTID.
   */
  ShowConstantTBTID = 27,

  /**
   * @brief AlertManeuverID.
   */
  AlertManeuverID = 28,

  /**
   * @brief UpdateTurnListID.
   */
  UpdateTurnListID = 29,

  /**
   * @brief ChangeRegistrationID.
   */
  ChangeRegistrationID = 30,

  /**
   * @brief GenericResponseID.
   */
  GenericResponseID = 31,

  /**
   * @brief PutFileID.
   */
  PutFileID = 32,

  /**
   * @brief DeleteFileID.
   */
  DeleteFileID = 33,

  /**
   * @brief ListFilesID.
   */
  ListFilesID = 34,

  /**
   * @brief SetAppIconID.
   */
  SetAppIconID = 35,

  /**
   * @brief SetDisplayLayoutID.
   */
  SetDisplayLayoutID = 36,

  /**
   * @brief DiagnosticMessageID.
   */
  DiagnosticMessageID = 37,

  /**
   * @brief SystemRequestID.
   */
  SystemRequestID = 38,

  /**
   * @brief SendLocationID.
   */
  SendLocationID = 39,

  /**
   * @brief DialNumberID.
   */
  DialNumberID = 40,

  /**
   * @brief ButtonPressID.
   */
  ButtonPressID = 41,

  /**
   * @brief GetInteriorVehicleDataID.
   */
  GetInteriorVehicleDataID = 43,

  /**
   * @brief SetInteriorVehicleDataID.
   */
  SetInteriorVehicleDataID = 44,

  /**
   * @brief GetWayPointsID.
   */
  GetWayPointsID = 45,

  /**
   * @brief SubscribeWayPointsID.
   */
  SubscribeWayPointsID = 46,

  /**
   * @brief UnsubscribeWayPointsID.
   */
  UnsubscribeWayPointsID = 47,

  /**
   * @brief GetSystemCapabilityID.
   */
  GetSystemCapabilityID = 48,

  /**
   * @brief SendHapticDataID.
   */
  SendHapticDataID = 49,

  /**
   * @brief SetCloudAppPropertiesID.
   */
  SetCloudAppPropertiesID = 50,

  /**
<<<<<<< HEAD
   * @brief PublishAppServiceID.
   */
  PublishAppServiceID = 52,

  /**
   * @brief GetAppServiceDataID.
   */
  GetAppServiceDataID = 53,

  /**
   * @brief GetFileID
   */
  GetFileID = 54,

  /**
   * @brief PerformAppServiceInteractionID.
   */
  PerformAppServiceInteractionID = 55,
=======
   * @brief GetCloudAppPropertiesID.
   */
  GetCloudAppPropertiesID = 51,
>>>>>>> 3da1fc5c

  /**
   * @brief OnHMIStatusID.
   */
  OnHMIStatusID = 32768,

  /**
   * @brief OnAppInterfaceUnregisteredID.
   */
  OnAppInterfaceUnregisteredID = 32769,

  /**
   * @brief OnButtonEventID.
   */
  OnButtonEventID = 32770,

  /**
   * @brief OnButtonPressID.
   */
  OnButtonPressID = 32771,

  /**
   * @brief OnVehicleDataID.
   */
  OnVehicleDataID = 32772,

  /**
   * @brief OnCommandID.
   */
  OnCommandID = 32773,

  /**
   * @brief OnTBTClientStateID.
   */
  OnTBTClientStateID = 32774,

  /**
   * @brief OnDriverDistractionID.
   */
  OnDriverDistractionID = 32775,

  /**
   * @brief OnPermissionsChangeID.
   */
  OnPermissionsChangeID = 32776,

  /**
   * @brief OnAudioPassThruID.
   */
  OnAudioPassThruID = 32777,

  /**
   * @brief OnLanguageChangeID.
   */
  OnLanguageChangeID = 32778,

  /**
   * @brief OnKeyboardInputID.
   */
  OnKeyboardInputID = 32779,

  /**
   * @brief OnTouchEventID.
   */
  OnTouchEventID = 32780,

  /**
   * @brief OnSystemRequestID.
   */
  OnSystemRequestID = 32781,

  /**
   * @brief OnHashChangeID.
   */
  OnHashChangeID = 32782,

  /**
   * @brief OnInteriorVehicleDataID.
   */
  OnInteriorVehicleDataID = 32783,

  /**
   * @brief OnWayPointChangeID.
   */
  OnWayPointChangeID = 32784,

  /**
   * @brief OnRCStatusID.
   */
  OnRCStatusID = 32785,

  /**
   * @brief OnAppServiceDataID.
   */
  OnAppServiceDataID = 32786,

  /**
   * @brief OnSystemCapabilityUpdatedID
   */
  OnSystemCapabilityUpdatedID = 32787,

  /**
   * @brief EncodedSyncPDataID.
   */
  EncodedSyncPDataID = 65536,

  /**
   * @brief SyncPDataID.
   */
  SyncPDataID = 65537,

  /**
   * @brief OnEncodedSyncPDataID.
   */
  OnEncodedSyncPDataID = 98304,

  /**
   * @brief OnSyncPDataID.
   */
  OnSyncPDataID = 98305
};
bool IsValidEnum(FunctionID val);
const char* EnumToJsonString(FunctionID val);
bool EnumFromJsonString(const std::string& literal, FunctionID* result);

extern const std::string kDefaultApp;
extern const std::string kPreDataConsentApp;
extern const std::string kDeviceApp;

}  // namespace policy_table_interface_base
}  // namespace rpc

#endif  // SRC_COMPONENTS_POLICY_POLICY_EXTERNAL_INCLUDE_POLICY_POLICY_TABLE_ENUMS_H_<|MERGE_RESOLUTION|>--- conflicted
+++ resolved
@@ -447,7 +447,11 @@
   SetCloudAppPropertiesID = 50,
 
   /**
-<<<<<<< HEAD
+   * @brief GetCloudAppPropertiesID.
+   */
+  GetCloudAppPropertiesID = 51,
+
+  /**
    * @brief PublishAppServiceID.
    */
   PublishAppServiceID = 52,
@@ -466,11 +470,6 @@
    * @brief PerformAppServiceInteractionID.
    */
   PerformAppServiceInteractionID = 55,
-=======
-   * @brief GetCloudAppPropertiesID.
-   */
-  GetCloudAppPropertiesID = 51,
->>>>>>> 3da1fc5c
 
   /**
    * @brief OnHMIStatusID.
