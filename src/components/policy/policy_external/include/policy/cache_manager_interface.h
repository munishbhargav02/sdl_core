/*
 * Copyright (c) 2016, Ford Motor Company
 * All rights reserved.
 *
 * Redistribution and use in source and binary forms, with or without
 * modification, are permitted provided that the following conditions are met:
 *
 * Redistributions of source code must retain the above copyright notice, this
 * list of conditions and the following disclaimer.
 *
 * Redistributions in binary form must reproduce the above copyright notice,
 * this list of conditions and the following
 * disclaimer in the documentation and/or other materials provided with the
 * distribution.
 *
 * Neither the name of the Ford Motor Company nor the names of its contributors
 * may be used to endorse or promote products derived from this software
 * without specific prior written permission.
 *
 * THIS SOFTWARE IS PROVIDED BY THE COPYRIGHT HOLDERS AND CONTRIBUTORS "AS IS"
 * AND ANY EXPRESS OR IMPLIED WARRANTIES, INCLUDING, BUT NOT LIMITED TO, THE
 * IMPLIED WARRANTIES OF MERCHANTABILITY AND FITNESS FOR A PARTICULAR PURPOSE
 * ARE DISCLAIMED. IN NO EVENT SHALL THE COPYRIGHT HOLDER OR CONTRIBUTORS BE
 * LIABLE FOR ANY DIRECT, INDIRECT, INCIDENTAL, SPECIAL, EXEMPLARY, OR
 * CONSEQUENTIAL DAMAGES (INCLUDING, BUT NOT LIMITED TO, PROCUREMENT OF
 * SUBSTITUTE GOODS OR SERVICES; LOSS OF USE, DATA, OR PROFITS; OR BUSINESS
 * INTERRUPTION) HOWEVER CAUSED AND ON ANY THEORY OF LIABILITY, WHETHER IN
 * CONTRACT, STRICT LIABILITY, OR TORT (INCLUDING NEGLIGENCE OR OTHERWISE)
 * ARISING IN ANY WAY OUT OF THE USE OF THIS SOFTWARE, EVEN IF ADVISED OF THE
 * POSSIBILITY OF SUCH DAMAGE.
 */

#ifndef SRC_COMPONENTS_POLICY_POLICY_EXTERNAL_INCLUDE_POLICY_CACHE_MANAGER_INTERFACE_H_
#define SRC_COMPONENTS_POLICY_POLICY_EXTERNAL_INCLUDE_POLICY_CACHE_MANAGER_INTERFACE_H_

#include <string>
#include <vector>

#include "policy/policy_table/types.h"
#include "policy/pt_representation.h"

#include "policy/usage_statistics/counter.h"
#include "policy/policy_types.h"
#include "policy/policy_settings.h"

namespace policy_table = rpc::policy_table_interface_base;

namespace policy {

namespace RequestType {
// Describes available RequestType states in policy table
enum class State { UNAVAILABLE = 0, AVAILABLE, EMPTY, OMITTED };
}  // namespace RequestType

namespace RequestSubType {
// Describes available RequestSubType states in policy table
enum class State { UNAVAILABLE = 0, AVAILABLE, EMPTY, OMITTED };
}  // namespace RequestSubType

class CacheManagerInterface {
 public:
  virtual ~CacheManagerInterface() {}

  /**
   * @brief GetConsentsPriority provides priorities for group consents
   * i.e. which consents take priority for group - user consent or external
   * consent based on timestamps
   * @param device_id Device id
   * @param application_id Application id
   * @return Container with group consents priorities
   */
  virtual ConsentPriorityType GetConsentsPriority(
      const std::string& device_id,
      const std::string& application_id) const = 0;

  virtual const policy_table::Strings& GetGroups(const PTString& app_id) = 0;

  /**
   * @brief Check if specified RPC for specified application
   * has permission to be executed in specified HMI Level
   * and also its permitted params.
   * @param app_id Id of application provided during registration
   * @param hmi_level Current HMI Level of application
   * @param rpc Name of RPC
   * @return CheckPermissionResult containing flag if HMI Level is allowed
   * and list of allowed params.
   */
  virtual void CheckPermissions(const PTString& app_id,
                                const PTString& hmi_level,
                                const PTString& rpc,
                                CheckPermissionResult& result) = 0;
  /**
   * @brief Get state of request types for given application
   * @param policy_app_id Unique application id
   * @return request type state
   */
  virtual RequestType::State GetAppRequestTypesState(
      const std::string& policy_app_id) const = 0;

  /**
   * @brief Get state of request subtypes for given application
   * @param policy_app_id Unique application id
   * @return request subtype state
   */
  virtual RequestSubType::State GetAppRequestSubTypesState(
      const std::string& policy_app_id) const = 0;

  /**
   * @brief Returns true if Policy Table was not updated yet
   * from preloaded pt file.
   */
  virtual bool IsPTPreloaded() = 0;

  /**
   * Gets number of ignition cycles before next update policy table
   * @return number of ignition cycles
   */
  virtual int IgnitionCyclesBeforeExchange() = 0;

  /**
   * Gets value in kilometers before next update policy table
   * @param current value in kilometers from the odometers
   * @return value in kilometers
   */
  virtual int KilometersBeforeExchange(int current) = 0;

  /**
   * @brief Sets counter value that passed for recieved successful PT UPdate
   */
  virtual bool SetCountersPassedForSuccessfulUpdate(Counters counter,
                                                    int value) = 0;

  /**
   * Gets value in days before next update policy table
   * @param current value in days after epoch
   * @return value in days
   */
  virtual int DaysBeforeExchange(uint16_t current) = 0;

  /**
   * @brief Increment number of ignition cycles since last exchange by 1
   */
  virtual void IncrementIgnitionCycles() = 0;

  /**
   * @brief Reset number of ignition cycles since last exchange to 0
   */
  virtual void ResetIgnitionCycles() = 0;

  /**
   * @brief Returns timeout to wait for a response of PT update
   * @return value in seconds
   */
  virtual int TimeoutResponse() = 0;

  /**
   * @brief Returns number of seconds between each try of sending PTS
   * @param seconds Return value: array of 5 elements
   * @return bool Success of operation
   */
  virtual bool SecondsBetweenRetries(std::vector<int>& seconds) = 0;

  /**
   * @brief Get information about vehicle
   */
  virtual const VehicleInfo GetVehicleInfo() const = 0;

  /**
   * @brief Get a list of enabled cloud applications
<<<<<<< HEAD
   * @param enabled_apps List filled with the policy app id of each enabled cloud
   * application
=======
   * @param enabled_apps List filled with the policy app id of each enabled
   * cloud application
>>>>>>> 9d3c712d
   */
  virtual void GetEnabledCloudApps(
      std::vector<std::string>& enabled_apps) const = 0;

  /**
   * @brief Get cloud app policy information, all fields that aren't set for a
   * given app will be filled with empty strings
   * @param policy_app_id Unique application id
   * @param endpoint Filled the endpoint used to connect to the cloud
   * application
   * @param certificate Filled with the certificate used to for creating a
   * secure connection to the cloud application
   * @param auth_token Filled with the token used for authentication when
   * reconnecting to the cloud app
   * @param cloud_transport_type Filled with the transport type used by the
   * cloud application (ex. "WSS")
   * @param cloud_transport_type Filled with the hybrid app preference for the
   * cloud application set by the user
   * @return true if the cloud app is enabled, false otherwise
   */
  virtual const bool GetCloudAppParameters(
      const std::string& policy_app_id,
      std::string& endpoint,
      std::string& certificate,
      std::string& auth_token,
      std::string& cloud_transport_type,
      std::string& hybrid_app_preference) const = 0;

  /**
   * @brief Enable or disable a cloud application in the HMI
   * @param enabled Cloud app enabled state
   */
  virtual void SetCloudAppEnabled(const std::string& policy_app_id,
                                  const bool enabled) = 0;

  /**
   * @brief Set an app's auth token
   * @param auth_token Cloud app authentication token
   */
  virtual void SetAppAuthToken(const std::string& policy_app_id,
                               const std::string& auth_token) = 0;

  /**
   * @brief Set a cloud app's transport type
   * @param cloud_transport_type Cloud app transport type
   */
  virtual void SetAppCloudTransportType(
      const std::string& policy_app_id,
      const std::string& cloud_transport_type) = 0;

  /**
   * @brief Set the user preference for how a hybrid (cloud and mobile) app
   * should be used
   * @param hybrid_app_preference Hybrid app user preference
   */
  virtual void SetHybridAppPreference(
      const std::string& policy_app_id,
      const std::string& hybrid_app_preference) = 0;

  /**
   * @brief Allows to update 'vin' field in module_meta table.
   *
   * @param new 'vin' value.
   *
   * @return true in case when data has been successfully updated,
   * false otherwise.
   */
  virtual bool SetVINValue(const std::string& value) = 0;

  /**
   * @brief Get message text for displaying/pronouncing for user
   * dependent on language and context.
   * @param msg_codes Context of message (Driver distraction, Grant permission
   * etc)
   * @param language Language of the message
   * @return Array of appropriate messages parameters
   */
  virtual std::vector<UserFriendlyMessage> GetUserFriendlyMsg(
      const std::vector<std::string>& msg_codes,
      const std::string& language,
      const std::string& active_hmi_language) = 0;

  /**
   * @brief Get list of URL to send PTS to
   * @param service_type If URLs for specific service are preset,
   * return them otherwise default URLs.
   */
  virtual void GetUpdateUrls(const std::string& service_type,
                             EndpointUrls& out_end_points) = 0;

  virtual void GetUpdateUrls(const uint32_t service_type,
                             EndpointUrls& out_end_points) = 0;

  /**
   * @brief GetLockScreenIcon allows to obtain lock screen icon url;
   *
   * @return url which point to the resourse where lock screen icon could be
   *obtained.
   */
  virtual std::string GetLockScreenIconUrl() const = 0;

  /**
   * @brief Get allowed number of notifications
   * depending on application priority.
   * @param priority Priority of application
   */
  virtual policy_table::NumberOfNotificationsType GetNotificationsNumber(
      const std::string& priority) = 0;

  /**
   * @brief Get priority for given application
   * @param policy_app_id Unique application id
   * @param priority Priority for application or empty, if value was not set
   * @return true, if succedeed, otherwise - false
   */
  virtual bool GetPriority(const std::string& policy_app_id,
                           std::string& priority) const = 0;

  /**
   * @brief Initialized Policy Table (load)
   * @return bool Success of operation
   */
  virtual bool Init(const std::string& file_name,
                    const PolicySettings* settings) = 0;

  /**
   * @brief Get snapshot of Policy Table
   * including app_policies, functional_groups,
   * device_info, statistics, excluding user messages
   * @return Generated structure for obtaining Json string.
   */
  virtual std::shared_ptr<policy_table::Table> GenerateSnapshot() = 0;

  /**
   * Applies policy table to the current table
   * @param update_pt policy table
   * @return true if successfully
   */
  virtual bool ApplyUpdate(const policy_table::Table& update_pt) = 0;

  /**
   * @brief Gets list of appHMIType associated with mobile appID
   * @param container of appHMIType
   */
  virtual void GetHMIAppTypeAfterUpdate(
      std::map<std::string, StringArray>& app_hmi_types) = 0;

  /**
   * @brief AppHasHMIType checks whether app has been registered with certain
   *HMI type.
   *
   * @return true in case app contains certain HMI type, false otherwise.
   */
  virtual bool AppHasHMIType(const std::string& application_id,
                             policy_table::AppHMIType hmi_type) const = 0;

  /**
   * Gets flag updateRequired
   * @return true if update is required
   */
  virtual bool UpdateRequired() const = 0;

  /**
   * @brief Saves flag updateRequired
   * @param status update status if true then update required.
   */
  virtual void SaveUpdateRequired(bool status) = 0;

  /**
   * @brief GetInitialAppData Retrieves data from app_policies
   * about app on its registration
   * @param app_id id of registered app.
   * All outputs are filled in only if not null
   * @param nicknames Synonyms for application
   * @param app_hmi_types app_types Section on HMI where app can
   * appear (Navigation, Phone etc)
   * @return true in case initial application data was obtained successfuly.
   */
  virtual bool GetInitialAppData(const std::string& app_id,
                                 StringArray& nicknames,
                                 StringArray& app_hmi_types) = 0;

  /**
   * Checks if the application is revoked
   * @param app_id application id
   * @return true if application is revoked
   */
  virtual bool IsApplicationRevoked(const std::string& app_id) const = 0;

  /**
   * @brief Get functional groupings from DB
   * @param groups Known functional groupings
   * @return true, if succeeded, otherwise - false
   */
  virtual bool GetFunctionalGroupings(
      policy_table::FunctionalGroupings& groups) = 0;

  /**
   * Checks if the application is represented in policy table
   * @param app_id application id
   * @return true if application is represented in policy table
   */
  virtual bool IsApplicationRepresented(const std::string& app_id) const = 0;

  /**
   * Checks if the application has default policy
   * @param app_id application id
   * @return true if application has default policy
   */
  virtual bool IsDefaultPolicy(const std::string& app_id) const = 0;

  /**
   * @brief SetIsDefault Sets is_default flag for application
   * @param app_id app specific application
   * @return  true in case opperation was done successfully.
   */
  virtual bool SetIsDefault(const std::string& app_id) = 0;

  /**
   * @brief SetIsPredata Sets is_predata flag for application
   * @param app_id app specific application
   * @return  true in case opperation was done successfully.
   */
  virtual bool SetIsPredata(const std::string& app_id) = 0;

  /**
   * Checks if the application has pre_data policy
   * @param app_id application id
   * @return true if application has pre_data policy
   */
  virtual bool IsPredataPolicy(const std::string& app_id) const = 0;

  /**
   * Sets default policy for application
   * @param app_id application id
   * @return true if success
   */
  virtual bool SetDefaultPolicy(const std::string& app_id) = 0;

  /**
   * @brief Is application allowed to send notifications while in
   * Backgound or limited mode.
   * @param app_id Application id
   * @return bool Allowed/disallowed.
   */
  virtual bool CanAppKeepContext(const std::string& app_id) const = 0;

  /**
   * @brief Is application allowed to move foreground at will?
   * @param app_id Application id
   * @return bool Allowed/disallowed.
   */
  virtual bool CanAppStealFocus(const std::string& app_id) const = 0;

  /**
   * @brief Get default_hmi for given application
   * @param policy_app_id Unique application id
   * @param default_hmi Default HMI level for application or empty, if value was
   * not set
   * @return true, if succedeed, otherwise - false
   */
  virtual bool GetDefaultHMI(const std::string& app_id,
                             std::string& default_hmi) const = 0;

  /**
   * Gets HMI types from specific policy
   * @param app_id ID application
   * @return list of HMI types
   */
  virtual const policy_table::AppHMITypes* GetHMITypes(
      const std::string& app_id) = 0;

  /**
   * @brief Resets user consent for device data and applications permissions
   * @return
   */
  virtual bool ResetUserConsent() = 0;

  /**
   * @brief Gets user permissions for device data usage
   * @param device_id Generated or obtained id of device
   * @param consented_groups Groups consented by user
   * @param disallowed_groups Groups not consented by user
   * @return true, if query was successfull, otherwise - false
   */
  virtual bool GetUserPermissionsForDevice(
      const std::string& device_id,
      StringArray& consented_groups,
      StringArray& disallowed_groups) const = 0;

  /**
   * @brief Checks if particular mobile device has user consent in cache
   * @return bool Suceess, if has, otherwise - false
   */
  virtual bool IsDeviceConsentCached(const std::string& device_id) const = 0;

  /**
   * @brief Gets permissions list for device data usage
   * @param device_id Generated or obtained id of device
   * @return true, if query was successfull, otherwise - false
   */
  virtual bool GetPermissionsList(StringArray& perm_list) const = 0;

  /**
   * @brief Checks if specified device has specified consent
   * @return True if consent for device is set, otherwise - false
   */
  virtual bool HasDeviceSpecifiedConsent(const std::string& device_id,
                                         const bool is_allowed) const = 0;

  /**
   * @brief Gets user consent for particular mobile device
   * @return actual consent for device
   */
  virtual DeviceConsent GetDeviceConsent(
      const std::string& device_id) const = 0;

  /**
   * @brief Sets user consent for particular mobile device
   */
  virtual void SetDeviceConsent(const std::string& device_id,
                                const bool is_allowed) = 0;

  /**
   * @brief Gets list of groups permissions from policy table
   * @param device_id Unique device id, which hosts specific application
   * @param policy_app_id Unique application id
   * @param group_types Group list sorted by permission status
   * @return true, if query was successfull, otherwise - false
   */
  virtual bool GetPermissionsForApp(const std::string& device_id,
                                    const std::string& app_id,
                                    FunctionalIdType& group_types) = 0;

  /**
   * @brief Gets device groups and preconsented groups from policies section
   * @param groups List of groups to be consented for device usage
   * @param preconsented_groups List of preconsented groups for device usage
   * @return true, if query was successful, otherwise - false
   */
  virtual bool GetDeviceGroupsFromPolicies(
      rpc::policy_table_interface_base::Strings& groups,
      rpc::policy_table_interface_base::Strings& preconsented_groups) const = 0;

  /**
   * @brief Adds information about mobile device in Policy Table.
   * @param device_id Generated or obtained id of device
   * @param connection_type device connection type
   * @return bool Success of operation
   */
  virtual bool AddDevice(const std::string& device_id,
                         const std::string& connection_type) = 0;

  /**
   * @brief Records information about mobile device in Policy Table.
   * @param device_id Generated or obtained id of device
   * @return bool Success of operation
   */
  virtual bool SetDeviceData(const std::string& device_id,
                             const std::string& hardware,
                             const std::string& firmware,
                             const std::string& os,
                             const std::string& os_version,
                             const std::string& carrier,
                             const uint32_t number_of_ports,
                             const std::string& connection_type) = 0;

  /**
   * @brief Sets user consent for particular mobile device,
   * i.e. to use device for exchanging of Policy Table.
   * @return bool Success of operation
   */
  virtual bool SetUserPermissionsForDevice(
      const std::string& device_id,
      const StringArray& consented_groups,
      const StringArray& disallowed_groups) = 0;

  /**
   * @brief Update Application Policies as reaction
   * on User allowing/disallowing device this app is running on.
   */
  virtual bool ReactOnUserDevConsentForApp(const std::string& app_id,
                                           bool is_device_allowed) = 0;

  /**
   * @brief Set user consent on functional groups
   * @param permissions User consent on functional group
   * @param out_app_permissions_changed Indicates whether the permissions were
   * changed
   * @return true, if operation succedeed, otherwise - false
   */
  virtual bool SetUserPermissionsForApp(const PermissionConsent& permissions,
                                        bool* out_app_permissions_changed) = 0;

  /**
   * @brief Records information about head unit system to PT
   * @return bool Success of operation
   */
  virtual bool SetMetaInfo(const std::string& ccpu_version,
                           const std::string& wers_country_code,
                           const std::string& language) = 0;

  /**
   * @brief Checks, if specific head unit is present in PT
   * @return boot Suceess, if present, otherwise - false
   */
  virtual bool IsMetaInfoPresent() const = 0;

  /**
   * @brief Set current system language
   * @param language System language
   * @return true, if succedeed, otherwise - false
   */
  virtual bool SetSystemLanguage(const std::string& language) = 0;

  /**
   * Increments global counter
   * @param type type of counter
   */
  virtual void Increment(usage_statistics::GlobalCounterId type) = 0;

  /**
   * Increments counter of application
   * @param app_id id application
   * @param type type of counter
   */
  virtual void Increment(const std::string& app_id,
                         usage_statistics::AppCounterId type) = 0;

  /**
   * Sets value of application information
   * @param app_id id application
   * @param type type of information
   * @param value value of information
   */
  virtual void Set(const std::string& app_id,
                   usage_statistics::AppInfoId type,
                   const std::string& value) = 0;

  /**
   * Adds value to stopwatch of application
   * @param app_id id application
   * @param type type of stopwatch
   * @param seconds value for adding in seconds
   */
  virtual void Add(const std::string& app_id,
                   usage_statistics::AppStopwatchId type,
                   int seconds) = 0;

  /**
   * @brief CountUnconsentedGroups allows to obtain the count of unconsented
   * groups for specific application.
   * @param policy_app_id application id.
   * @param device_id device id.
   * @param the count of unconsented groups
   */
  virtual int CountUnconsentedGroups(const std::string& policy_app_id,
                                     const std::string& device_id) = 0;

  /**
   * @brief Gets user consent from cache for particular mobile device
   * @return actual consent for device
   */
  virtual DeviceConsent GetCachedDeviceConsent(
      const std::string& device_id) const = 0;

  /**
   * @brief Saves user consent to cache for particular mobile device
   */
  virtual void SaveDeviceConsentToCache(const std::string& device_id,
                                        const bool is_allowed) = 0;

  /**
   * @brief Gets functional group names and user_consent_prompts, if any
   * @param Array to be filled with group ids, names and functional prompts
   * @return true, if succeeded, otherwise - false
   */
  virtual bool GetFunctionalGroupNames(FunctionalGroupNames& names) = 0;

  /**
   * @brief GetAllAppGroups allows to obtain all groups for certain application.
   * @param app_id specific application id.
   * @param all_group_ids parameter to fill.
   */
  virtual void GetAllAppGroups(const std::string& app_id,
                               FunctionalGroupIDs& all_group_ids) = 0;

  /**
   * @brief GetPreConsentedGroups allows to obtain all pre-consented groups for
   * specific application.
   * @param app_id specific application id.
   * @param preconsented_groups parameter to fill.
   */
  virtual void GetPreConsentedGroups(
      const std::string& app_id, FunctionalGroupIDs& preconsented_groups) = 0;

  /**
   * @brief GetConsentedGroups allows to obtain list of allowed and disallowed
   * groups for specific application on certain device.
   * @param device_id certain device
   * @param app_id application id.
   * @param allowed_groups list of allowed groups
   * @param disallowed_groups list of disallowed groups
   */
  virtual void GetConsentedGroups(const std::string& device_id,
                                  const std::string& app_id,
                                  FunctionalGroupIDs& allowed_groups,
                                  FunctionalGroupIDs& disallowed_groups) = 0;

  /**
   * @brief GetUnconsentedGroups allows to obtain list of allowed and disallowed
   * groups for specific application on certain device.
   * @param device_id certain device
   * @param policy_app_id application id.
   * @param unconsented_groups list of unconsented groups.
   */
  virtual void GetUnconsentedGroups(const std::string& device_id,
                                    const std::string& policy_app_id,
                                    FunctionalGroupIDs& unconsented_groups) = 0;

  virtual void RemoveAppConsentForGroup(const std::string& app_id,
                                        const std::string& group_name) = 0;

  /**
   * @brief Set app policy to pre_DataConsented policy
   * @param app_id Policy ID of application to be changed
   * @return true, if succeeded, otherwise - false
   */
  virtual bool SetPredataPolicy(const std::string& app_id) = 0;

  /**
   * @brief Removes unpaired devices
   * @return true if success
   */
  virtual bool CleanupUnpairedDevices() = 0;

  /**
   * Sets flag of unpaired device
   * @param device_id Unique device id
   * @param unpaired True, if should be marked as unpaired, otherwise - false
   * @return true if success
   */
  virtual bool SetUnpairedDevice(const std::string& device_id,
                                 bool unpaired = true) = 0;

  /**
   * Resets Policy Table
   * @param file_name Path to preloaded PT file
   * @return true if successfully
   */
  virtual bool ResetPT(const std::string& file_name) = 0;

  /**
   * @brief LoadFromBackup allows to load policy into the cache from backup.
   * @return true in case operation was successful.
   */
  virtual bool LoadFromBackup() = 0;

  /**
   * @brief LoadFromFile allows to load policy cache from preloaded table.
   * @param file_name preloaded
   * @param table object which will be filled during file parsing.
   * @return true in case file was successfuly loaded, false otherwise.
   */
  virtual bool LoadFromFile(const std::string& file_name,
                            policy_table::Table& table) = 0;

  /**
   * @brief Backup allows to save cache onto hard drive.
   */
  virtual void Backup() = 0;

  /**
   * Returns heart beat timeout
   * @param app_id application id
   * @return if timeout was set then value in milliseconds greater zero
   * otherwise heart beat for specific application isn't set
   */
  virtual uint32_t HeartBeatTimeout(const std::string& app_id) const = 0;

  /**
   * @brief Resets all calculated permissions in cache
   */
  virtual void ResetCalculatedPermissions() = 0;

  /**
   * @brief Resets all calculated permissions for specified device in cache
   */
  virtual void ResetCalculatedPermissionsForDevice(
      const std::string& device_id) = 0;

  /**
   * @brief Adds calculated permissions for specific app on particular device
   * into cache
   * @param device_id Device id
   * @param policy_app_id Application id
   * @param permissions Calculated permissions
   */
  virtual void AddCalculatedPermissions(
      const std::string& device_id,
      const std::string& policy_app_id,
      const policy::Permissions& permissions) = 0;

  /**
   * @brief Checks if permissions calculated for specific app on particular
   * device
   * @param device_id Device id
   * @param policy_app_id Application id
   * @param permission Permissions to be filled, in case of presence in cache
   * @return true if present, otherwise false
   */
  virtual bool IsPermissionsCalculated(const std::string& device_id,
                                       const std::string& policy_app_id,
                                       policy::Permissions& permission) = 0;

  /**
   * @brief Gets request types for application
   * @param policy_app_id Unique application id
   * @param request_types Request types of application
   */
  virtual void GetAppRequestTypes(
      const std::string& policy_app_id,
      std::vector<std::string>& request_types) const = 0;

  /**
   * @brief Gets request subtypes for application
   * @param policy_app_id Unique application id
   * @param request_subtypes Request subtypes of application to be filled
   */
  virtual void GetAppRequestSubTypes(
      const std::string& policy_app_id,
      std::vector<std::string>& request_subtypes) const = 0;

  /**
   * @brief Gets meta information
   * @return meta information
   */
  virtual const MetaInfo GetMetaInfo() const = 0;

  /**
   * @brief GetCertificate allows to obtain certificate in order to
   * make secure connection
   *
   * @return The certificate in PKCS#7.
   */
  virtual std::string GetCertificate() const = 0;

  /**
    * @brief Sets decrypted certificate in policy table
    * @param certificate content of certificate
    */
  virtual void SetDecryptedCertificate(const std::string& certificate) = 0;

  /**
   * @brief Saves customer connectivity settings status
   * @param status external consent status
   * @return true if succeeded, otherwise - false
   */
  virtual bool SetExternalConsentStatus(
      const ExternalConsentStatus& status) = 0;

  /**
   * @brief Gets customer connectivity settings status
   * @return external consent status
   */
  virtual ExternalConsentStatus GetExternalConsentStatus() = 0;

  /**
   * @brief Creates externalConsentStatus data structure from policy table
             section "externalConsentStatus"
   * @return ExternalConsentStatus data structure
  */
  virtual ExternalConsentStatus GetExternalConsentEntities() = 0;

  /**
 * @brief Creates collection of ExternalConsent items known by current
 * functional
 * groupings and appropiate section
 * (disallowed_by_external_consent_entities_on/off) where
 * is item is being holded
 * @param status Current status containing collection of ExternalConsent items
 * @return Collection of ExternalConsent items mapped to list of groups with
 * section
 * marker where the item is found
 */
  virtual GroupsByExternalConsentStatus GetGroupsWithSameEntities(
      const ExternalConsentStatus& status) = 0;

  /**
 * @brief Gets collection of links device-to-application from device_data
 * section of policy table if there any application records present, i.e. if
 * any specific user consent is present
 * @return Collection of device-to-application links
 */
  virtual std::map<std::string, std::string> GetKnownLinksFromPT() = 0;

  /**
 * @brief Sets groups permissions affected by customer connectivity settings
 * entities status, i.e. groups assigned to particular application on
 * particular device which have same entities as current ExternalConsent status
 * @param permissions Groups permissions which result current ExternalConsent
 * status
 */
  virtual void SetExternalConsentForApp(
      const PermissionConsent& permissions) = 0;

  /**
   * @brief OnDeviceSwitching Processes existing policy permissions for devices
   * switching transport
   * @param device_id_from Device ID original
   * @param device_id_to Device ID new
   */
  virtual void OnDeviceSwitching(const std::string& device_id_from,
                                 const std::string& device_id_to) = 0;

#ifdef BUILD_TESTS
  /**
   * @brief GetPT allows to obtain std::shared_ptr to PT.
   * Used ONLY in Unit tests
   * @return std::shared_ptr to PT
   *
   */
  virtual std::shared_ptr<policy_table::Table> GetPT() const = 0;
#endif
};

typedef std::shared_ptr<CacheManagerInterface> CacheManagerInterfaceSPtr;

}  // namespace policy

#endif  // SRC_COMPONENTS_POLICY_POLICY_EXTERNAL_INCLUDE_POLICY_CACHE_MANAGER_INTERFACE_H_<|MERGE_RESOLUTION|>--- conflicted
+++ resolved
@@ -167,13 +167,8 @@
 
   /**
    * @brief Get a list of enabled cloud applications
-<<<<<<< HEAD
-   * @param enabled_apps List filled with the policy app id of each enabled cloud
-   * application
-=======
    * @param enabled_apps List filled with the policy app id of each enabled
    * cloud application
->>>>>>> 9d3c712d
    */
   virtual void GetEnabledCloudApps(
       std::vector<std::string>& enabled_apps) const = 0;
