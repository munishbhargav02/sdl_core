# Copyright (c) 2015, Ford Motor Company
# All rights reserved.
#
# Redistribution and use in source and binary forms, with or without
# modification, are permitted provided that the following conditions are met:
#
# Redistributions of source code must retain the above copyright notice, this
# list of conditions and the following disclaimer.
#
# Redistributions in binary form must reproduce the above copyright notice,
# this list of conditions and the following
# disclaimer in the documentation and/or other materials provided with the
# distribution.
#
# Neither the name of the Ford Motor Company nor the names of its contributors
# may be used to endorse or promote products derived from this software
# without specific prior written permission.
#
# THIS SOFTWARE IS PROVIDED BY THE COPYRIGHT HOLDERS AND CONTRIBUTORS "AS IS"
# AND ANY EXPRESS OR IMPLIED WARRANTIES, INCLUDING, BUT NOT LIMITED TO, THE
# IMPLIED WARRANTIES OF MERCHANTABILITY AND FITNESS FOR A PARTICULAR PURPOSE
# ARE DISCLAIMED. IN NO EVENT SHALL THE COPYRIGHT HOLDER OR CONTRIBUTORS BE
# LIABLE FOR ANY DIRECT, INDIRECT, INCIDENTAL, SPECIAL, EXEMPLARY, OR
# CONSEQUENTIAL DAMAGES (INCLUDING, BUT NOT LIMITED TO, PROCUREMENT OF
# SUBSTITUTE GOODS OR SERVICES; LOSS OF USE, DATA, OR PROFITS; OR BUSINESS
# INTERRUPTION) HOWEVER CAUSED AND ON ANY THEORY OF LIABILITY, WHETHER IN
# CONTRACT, STRICT LIABILITY, OR TORT (INCLUDING NEGLIGENCE OR OTHERWISE)
# ARISING IN ANY WAY OUT OF THE USE OF THIS SOFTWARE, EVEN IF ADVISED OF THE
# POSSIBILITY OF SUCH DAMAGE.

cmake_minimum_required(VERSION 2.8.11)

set (PROJECT smartDeviceLinkCore)
project (${PROJECT})
set(CMAKE_MODULE_PATH ${CMAKE_MODULE_PATH} "${CMAKE_SOURCE_DIR}/tools/cmake/modules/")

include(${CMAKE_SOURCE_DIR}/tools/cmake/helpers/platform.cmake)

#Jenkins integration section
#dont modify this section if you dont know details about integration with Jenkins!!!
set (HMI "web" CACHE STRING "HMI type")
option(HMI2 "Use Qt HMI" OFF)
option(EXTENDED_MEDIA_MODE "Turn on and off extended Madia Manager features relates to PulseAudio A2DP and GStreamer" OFF)
option(BUILD_SHARED_LIBS "Build all libraries as shared (if ON) or static (if OFF)" OFF)
option(BUILD_BT_SUPPORT "Bluetooth support" ON)
option(BUILD_USB_SUPPORT "libusb support" ON)
option(BUILD_BACKTRACE_SUPPORT "backtrace support" ON)
option(BUILD_TESTS "Possibility to build and run tests" OFF)
option(TELEMETRY_MONITOR "Enable profiling time test util" ON)
option(ENABLE_LOG "Logging feature" ON)
option(ENABLE_GCOV "gcov code coverage feature" OFF)
option(ENABLE_SANITIZE "Sanitize tool" OFF)
option(ENABLE_SECURITY "Security Ford protocol protection" ON)
option(ENABLE_HMI_PTU_DECRYPTION "Policy table update parsed by hmi" ON)
option(USE_COTIRE "Use Cotire to speed up build (currently only for commands tests)" ON)
option(USE_GOLD_LD "Use gold linker intead of GNU linker" ON)
option(USE_CCACHE "Turn on ccache usage" ON)
option(USE_DISTCC "Turn on distributed build_usage" ON)

set (EXTENDED_POLICY "PROPRIETARY" CACHE STRING "Policy mode (PROPRIETARY, HTTP or EXTERNAL_PROPRIETARY)")
set_property(CACHE EXTENDED_POLICY PROPERTY STRINGS PROPRIETARY HTTP EXTERNAL_PROPRIETARY)
if(EXTENDED_POLICY STREQUAL "")
  set(EXTENDED_POLICY "PROPRIETARY")
endif()

set(OS_TYPE_OPTION 	"$ENV{OS_TYPE}")
set(DEBUG_OPTION 	"$ENV{DEBUG}")
set(HMI_TYPE_OPTION 	"$ENV{HMI_TYPE}")
set(TARGET_OPTION 	"$ENV{TARGET}")
set(MEDIA_MODE_OPTION 	"$ENV{MEDIA_MODE}")
set(HMI_ADAPTER_OPTION 	"$ENV{HMI_ADAPTER}")
set(ENABLE_TESTS_OPTION "$ENV{ENABLE_TESTS}")
set(ENABLE_LOG_OPTION 	"$ENV{ENABLE_LOG}")
set(ARCH_TYPE_OPTION	"$ENV{ARCH_TYPE}")
set(POLICY_OPTION 	"$ENV{POLICY_TYPE}")
set(SECURITY_OPTION 	"$ENV{SECURITY_MODE}")
set(COMPONENTS_DIR ${CMAKE_SOURCE_DIR}/src/components)
set(SNAPSHOT_TAG 	"$ENV{SNAPSHOT_TAG}")
set(CMAKE_CXX_COMPILER   $ENV{CMAKE_CXX_COMPILER})
set(CMAKE_C_COMPILER     $ENV{CMAKE_C_COMPILER})
set(BUILDDIR "$ENV{BUILDDIR}")

if (ARCH_TYPE_OPTION)
  if (NOT (${ARCH_TYPE_OPTION} STREQUAL "x86") AND NOT (${ARCH_TYPE_OPTION} STREQUAL "armv7"))
    message(AUTHOR_WARNING "HW architecture is not defined, using x86. Allowed values are x86/armv7 (case sensitive)")
    set(ARCH_TYPE_OPTION	"x86")
  endif ()
else ()
    set(ARCH_TYPE_OPTION	"x86")
endif()

if (HMI_TYPE_OPTION)
  if (${HMI_TYPE_OPTION} STREQUAL "HTML5")
    message(STATUS "Jenkins integration: select HTML5 HMI")
    set (HMI "web")
  elseif (${HMI_TYPE_OPTION} STREQUAL "NONE")
    message(STATUS "Jenkins integration: select HMI none")
    set (HMI "no")
  else ()
    message(STATUS "Jenkins integration: select QML HMI none")
    set (HMI "qt")
  endif()
endif()

if (MEDIA_MODE_OPTION)
  if (${MEDIA_MODE_OPTION} STREQUAL "EXTENDED_MEDIA")
    message(STATUS "Jenkins integration: select extended media mode")
    set (EXTENDED_MEDIA_MODE ON)
  endif()
endif()

if (DEBUG_OPTION)
  if (${DEBUG_OPTION} STREQUAL "DBG_OFF")
    message(STATUS "Jenkins integration: build release version")
    set(CMAKE_BUILD_TYPE "Release" CACHE STRING "" FORCE)
  endif()
endif()

if (HMI_ADAPTER_OPTION)
  if (${HMI_ADAPTER_OPTION} STREQUAL "MESSAGEBROKER")
    message(STATUS "Jenkins integration: selected HMI adapter MESSAGEBROKER")
    set (HMIADAPTER "messagebroker")
  elseif (${HMI_ADAPTER_OPTION} STREQUAL "DBUS")
    message(STATUS "Jenkins integration: selected HMI adapter DBUS")
    set (HMIADAPTER "dbus")
  endif()
endif()

if (ENABLE_LOG_OPTION)
  if (${ENABLE_LOG_OPTION} STREQUAL "LOG_OFF")
    message(STATUS "Jenkins integration: Log is turned off")
    set (ENABLE_LOG OFF)
  endif()
endif()

if (ENABLE_TESTS_OPTION)
  if (${ENABLE_TESTS_OPTION} STREQUAL "TESTS_OFF")
    message(STATUS "Jenkins integration: Unit tests is turned off")
    set (BUILD_TESTS OFF)
  elseif(${ENABLE_TESTS_OPTION} STREQUAL "TESTS_ON")
    message(STATUS "Jenkins integration: Unit tests is turned on")
    set (BUILD_TESTS ON)
  endif()
endif()

if (SECURITY_OPTION)
  if (${SECURITY_OPTION} STREQUAL "SEC_OFF")
    message(STATUS "Jenkins integration: Security is turned OFF")
    set (ENABLE_SECURITY OFF)
  endif()
endif()

set(objcopy "objcopy")
if (OS_TYPE_OPTION)
  if (${OS_TYPE_OPTION} STREQUAL "QNX")
    message(STATUS "Jenkins integration: set build process for QNX")
    #do not use include after project() command.
    #Such usecase results in infinite cycle of reinitialization of compiler and other variables
    INCLUDE("./qnx_6.5.0_linux_x86.cmake")
    set(objcopy "nto${ARCH_TYPE_OPTION}-objcopy")
    #tests are not supported yet for QNX build
    set (BUILD_TESTS OFF)
  endif()
endif()

#Jenkins integration section end

add_custom_target(pasa-tarball
  COMMAND ${CMAKE_SOURCE_DIR}/tools/Utils/export-customer-specific.sh ${CMAKE_SOURCE_DIR} ${CMAKE_BINARY_DIR} pasa
  COMMAND tar -cz -C /tmp/PASA -f ${CMAKE_BINARY_DIR}/pasa.tar.gz .
  DEPENDS HMI_API MOBILE_API v4_protocol_v1_2_no_extra
)

add_custom_target(ford-tarball
  COMMAND ${CMAKE_SOURCE_DIR}/tools/Utils/export-customer-specific.sh ${CMAKE_SOURCE_DIR} ${CMAKE_BINARY_DIR} ford
  COMMAND tar -cz -C /tmp/FORD -f ${CMAKE_BINARY_DIR}/ford.tar.gz .
  DEPENDS HMI_API MOBILE_API v4_protocol_v1_2_no_extra
)

add_custom_target(genivi-tarball
  COMMAND ${CMAKE_SOURCE_DIR}/tools/Utils/export-customer-specific.sh ${CMAKE_SOURCE_DIR} ${CMAKE_BINARY_DIR} genivi
  COMMAND tar -cz -C /tmp/GENIVI -f ${CMAKE_BINARY_DIR}/genivi.tar.gz .
)

# Please do not change compiler/linker flags if You do not know how particular
# flag is handled by CMake
set(CMAKE_INSTALL_PREFIX ${CMAKE_CURRENT_BINARY_DIR})
set(ARCHIVE_OUTPUT_DIRECTORY ./bin)

set(CMAKE_CXX_FLAGS "-fPIC -std=gnu++0x -Wall -Werror -Wno-deprecated-declarations -Wuninitialized -Wvla")

if (USE_GOLD_LD)
  execute_process(COMMAND ld -v OUTPUT_VARIABLE result)
  string(FIND ${result} Binutils GOLD_LD_FOUND)
  if (GOLD_LD_FOUND EQUAL -1)
    message(SEND_ERROR "Gold linker not found!")
  else()
    message(INFO " Use gold linker")
    set(CMAKE_CXX_FLAGS "${CMAKE_CXX_FLAGS} -fuse-ld=gold")
  endif()
endif(USE_GOLD_LD)

if (USE_CCACHE)
# Configure CCache if available
  find_program(CCACHE_FOUND ccache)
  if(CCACHE_FOUND)
    get_property(RULE_LAUNCH_COMPILE GLOBAL PROPERTY RULE_LAUNCH_COMPILE)
    set(RULE_LAUNCH_COMPILE "${RULE_LAUNCH_COMPILE} ccache")
    set_property(GLOBAL PROPERTY RULE_LAUNCH_COMPILE ${RULE_LAUNCH_COMPILE})

    get_property(RULE_LAUNCH_LINK GLOBAL PROPERTY RULE_LAUNCH_LINK)
    set(RULE_LAUNCH_LINK "${RULE_LAUNCH_LINK} ccache")
    set_property(GLOBAL PROPERTY RULE_LAUNCH_LINK ${RULE_LAUNCH_LINK})

    message(INFO " Used CCache for compilation.")
  else(CCACHE_FOUND)
    message(WARNING " CCache was not found.")
  endif(CCACHE_FOUND)
endif(USE_CCACHE)

if (USE_DISTCC)
# Configure distributed compilation if available
  find_program(DISTCC_FOUND distcc)
  if(DISTCC_FOUND)
    get_property(RULE_LAUNCH_COMPILE GLOBAL PROPERTY RULE_LAUNCH_COMPILE)
    set(RULE_LAUNCH_COMPILE "${RULE_LAUNCH_COMPILE} distcc")
    set_property(GLOBAL PROPERTY RULE_LAUNCH_COMPILE ${RULE_LAUNCH_COMPILE})
    message(INFO " Used distributed build.")
  else(CCACHE_FOUND)
    message(WARNING " distcc was not found. Distributed compilation is impossible.")
  endif(DISTCC_FOUND)
endif(USE_DISTCC)

if(ENABLE_SANITIZE)
  set(CMAKE_CXX_FLAGS "${CMAKE_CXX_FLAGS} -fsanitize=address")
  message(STATUS "Sanitizing enabled")
endif()

if(ENABLE_GCOV)
  set(CMAKE_CXX_FLAGS "${CMAKE_CXX_FLAGS} --coverage")
  add_definitions(-DGCOV_ENABLED)
  message(STATUS "GCOV enabled")
endif()

set(CMAKE_CXX_FLAGS_RELEASE " -DNDEBUG -s -O2")
set(CMAKE_CXX_FLAGS_DEBUG   " -DDEBUG -g3 -ggdb3")

if (CMAKE_SYSTEM_NAME STREQUAL "Linux")
  add_definitions(-DOS_LINUX)
elseif(CMAKE_SYSTEM_NAME STREQUAL "QNX")
  add_definitions(-DOS_QNX)
  SET(BUILD_BT_SUPPORT OFF)
  SET(BUILD_BACKTRACE_SUPPORT OFF)
  SET(EXTENDED_MEDIA_MODE OFF)
endif()

if (BUILD_USB_SUPPORT)
  add_definitions(-DUSB_SUPPORT)
  find_package(UDev REQUIRED)
  message(STATUS "USB support enabled")
endif()

if (BUILD_BT_SUPPORT)
  add_definitions(-DBLUETOOTH_SUPPORT)
  message(STATUS "Bluetooth support enabled")
endif()

if (BUILD_BACKTRACE_SUPPORT)
  add_definitions(-DBACKTRACE_SUPPORT)
  message(STATUS "Backtrace support enabled")
endif()

if(ENABLE_LOG)
  add_definitions(-DENABLE_LOG)
  set(install-3rd_party_logger "install-3rd_party_logger")
  message(STATUS "Logger enabled")
endif()

if (TELEMETRY_MONITOR)
  add_definitions(-DTELEMETRY_MONITOR)
  message(STATUS "Telemetry monitor enabled")
endif()

<<<<<<< HEAD
if (ENABLE_EXTENDED_POLICY)
  add_definitions(-DEXTENDED_POLICY)
  message(STATUS "Extended policy enabled")
=======
if (${EXTENDED_POLICY} STREQUAL "EXTERNAL_PROPRIETARY")
    add_definitions(-DEXTERNAL_PROPRIETARY_MODE)
    set(POLICY_PATH ${COMPONENTS_DIR}/policy/policy_external/)
    set(POLICY_GLOBAL_INCLUDE_PATH ${COMPONENTS_DIR}/include/policy/policy_external/)
    set(POLICY_MOCK_INCLUDE_PATH ${COMPONENTS_DIR}/include/test/policy/policy_external/)
    message(STATUS "DEFINED EXTERNAL_PROPRIETARY POLICY")
else()
   if (${EXTENDED_POLICY} STREQUAL "PROPRIETARY")
     add_definitions(-DPROPRIETARY_MODE)
     message(STATUS "DEFINED PROPRIETARY POLICY")
   else()
     message(STATUS "DEFINED HTTP POLICY")
   endif()
   set(POLICY_PATH ${COMPONENTS_DIR}/policy/policy_regular/)
   set(POLICY_GLOBAL_INCLUDE_PATH ${COMPONENTS_DIR}/include/policy/policy_regular/)
   set(POLICY_MOCK_INCLUDE_PATH ${COMPONENTS_DIR}/include/test/policy/policy_regular/)
>>>>>>> e325c8bc
endif()

# TODO(AK): check current OS here
add_definitions(-DOS_POSIX)

if (EXTENDED_MEDIA_MODE)
  add_definitions(-DEXTENDED_MEDIA_MODE)
  message(STATUS "Extended media mode enabled")
  # required to find 'glibconfig.h'
  find_package(PkgConfig)
  pkg_check_modules(GLIB2 REQUIRED glib-2.0)
  add_definitions(${GLIB2_CFLAGS})
endif()

if(HMI STREQUAL "qt")
  if(CMAKE_SYSTEM_NAME STREQUAL "QNX")
    set(qt_version "4.8.5")
  else()
    set(qt_version "5.1.0")
  endif()

  execute_process(
    COMMAND ${CMAKE_SOURCE_DIR}/FindQt.sh -v ${qt_version}
    OUTPUT_VARIABLE qt_bin_dir
  )
  message(STATUS "Binary directory Qt ${qt_version} is ${qt_bin_dir}")
  set(ENV{PATH} ${qt_bin_dir}:$ENV{PATH})

  if(CMAKE_SYSTEM_NAME STREQUAL "QNX")
    find_package(Qt4 ${qt_version} REQUIRED QtCore QtGui QtDBus QtDeclarative)
  else ()
    find_package(Qt5Core REQUIRED)
    find_package(Qt5DBus REQUIRED)
    find_package(Qt5Qml REQUIRED)
    find_package(Qt5Quick REQUIRED)
    set(qmlplugindump_binary ${qt_bin_dir}/qmlplugindump)
  endif()
endif()

# Building application

# --- Type HMI
if (HMI STREQUAL "qt")
    set(QT_HMI ON)
    add_definitions(-DQT_HMI)
elseif (HMI STREQUAL "web")
    set(WEB_HMI ON)
    add_definitions(-DWEB_HMI)
else ()
    set(HMI "no")
    add_definitions(-DNO_HMI)
endif ()

if (HMI STREQUAL "qt" AND NOT DEFINED HMIADAPTER)
    set(HMIADAPTER "dbus")
endif()
if (HMI STREQUAL "web" AND NOT DEFINED HMIADAPTER)
    set(HMIADAPTER "messagebroker")
endif()

if (HMIADAPTER STREQUAL "dbus")
    set(HMI_DBUS_API ON)
    add_definitions(-DDBUS_HMIADAPTER)
    add_definitions(-DHMI_DBUS_API)
    set(install-3rd_party_dbus "install-3rd_party_dbus")
endif()
if (HMIADAPTER STREQUAL "messagebroker")
    set(HMI_JSON_API ON)
    add_definitions(-DMESSAGEBROKER_HMIADAPTER)
    add_definitions(-DHMI_JSON_API)
endif()

# --- Directory with SDL interfaces, global types and ProtocolLib component
include_directories(
  ${COMPONENTS_DIR}/include
  ${COMPONENTS_DIR}/protocol/include
)
<<<<<<< HEAD
=======

if (BUILD_TESTS)
	include_directories(
	  ${COMPONENTS_DIR}/include/test
	)
endif ()
>>>>>>> e325c8bc

# --- 3rd party libs
add_subdirectory(./src/3rd_party EXCLUDE_FROM_ALL)

find_package(OpenSSL REQUIRED)
if(ENABLE_LOG)
  include_directories ( ${LOG4CXX_INCLUDE_DIRECTORY} )
endif()

if(ENABLE_SECURITY)
  add_definitions(-DENABLE_SECURITY)
  set(SecurityManagerLibrary SecurityManager)
  set(SecurityManagerIncludeDir ${COMPONENTS_DIR}/security_manager/include)
  #set(SecurityManagerTestIncludeDir ${CMAKE_SOURCE_DIR}/test/components/security_manager/include)
  message(STATUS "Security enabled")
endif()

if(ENABLE_HMI_PTU_DECRYPTION)
  add_definitions(-DUSE_HMI_PTU_DECRYPTION)
  message(STATUS "HMI PTU decription enabled")
endif()

set(RTLIB rt)
if(CMAKE_SYSTEM_NAME STREQUAL "QNX")
  set(RTLIB )
endif()

# Building tests
if(BUILD_TESTS)
  enable_testing()
  add_definitions(-DBUILD_TESTS)
  include_directories(
    ${COMPONENTS_DIR}/include/test
  )
  message(STATUS "Tests enabled")
endif()

# --- 3rd party libs (static)
add_subdirectory(./src/3rd_party-static)

# --- Tools
add_subdirectory(./tools)

# --- Components
add_subdirectory(./src/components)

# --- Main application
add_subdirectory(./src/appMain)

# --- Plugins
add_subdirectory(./src/plugins)

add_dependencies(${PROJECT} Policy)
add_dependencies(${PROJECT} copy_policy_library)

# Building documentation

# At first creating directory for generated documentation. Unfortunately doxygen
# cannot generate it byself
find_package(Doxygen)
  if(DOXYGEN_FOUND)
    option(DOXYGEN_ENABLE_DIAGRAMS "Enable graphical diagram generation" ON)
    message(STATUS "Doxygen found. Documentation will be generated")

    if(DOXYGEN_ENABLE_DIAGRAMS)
      set(DOXYGEN_ENABLE_DIAGRAMS_PARAM "YES")
    else()
      set(DOXYGEN_ENABLE_DIAGRAMS_PARAM "NO")
    endif()
    configure_file("${PROJECT_SOURCE_DIR}/Doxyfile" "${PROJECT_BINARY_DIR}/Doxyfile")
    file(MAKE_DIRECTORY "${PROJECT_BINARY_DIR}/doc/doxygen")
    add_custom_target(doxygen COMMAND ${DOXYGEN_EXECUTABLE} "${PROJECT_BINARY_DIR}/Doxyfile")
  else()
    message(STATUS "Doxygen not found. Documentation will not be generated")
    message(STATUS "To enable documentation generation please install doxygen and graphviz packages")
    message(STATUS "sudo apt-get install doxygen graphviz")
    message(STATUS "To enable processing of MscGen comments please install mscgen")
    message(STATUS "sudo apt-get install mscgen")
endif()
<|MERGE_RESOLUTION|>--- conflicted
+++ resolved
@@ -1,4 +1,4 @@
-# Copyright (c) 2015, Ford Motor Company
+# Copyright (c) 2014, Ford Motor Company
 # All rights reserved.
 #
 # Redistribution and use in source and binary forms, with or without
@@ -52,6 +52,7 @@
 option(ENABLE_SANITIZE "Sanitize tool" OFF)
 option(ENABLE_SECURITY "Security Ford protocol protection" ON)
 option(ENABLE_HMI_PTU_DECRYPTION "Policy table update parsed by hmi" ON)
+option(ENABLE_EXTENDED_POLICY "Turns extended flow which requires embedded system interaction" ON)
 option(USE_COTIRE "Use Cotire to speed up build (currently only for commands tests)" ON)
 option(USE_GOLD_LD "Use gold linker intead of GNU linker" ON)
 option(USE_CCACHE "Turn on ccache usage" ON)
@@ -182,6 +183,13 @@
   COMMAND tar -cz -C /tmp/GENIVI -f ${CMAKE_BINARY_DIR}/genivi.tar.gz .
 )
 
+
+project (${PROJECT})
+
+#ADD_DEPENDENCIES(${PROJECT} Policy)
+
+set(CMAKE_MODULE_PATH ${CMAKE_MODULE_PATH} "${CMAKE_SOURCE_DIR}/cmake/Modules/")
+
 # Please do not change compiler/linker flags if You do not know how particular
 # flag is handled by CMake
 set(CMAKE_INSTALL_PREFIX ${CMAKE_CURRENT_BINARY_DIR})
@@ -254,12 +262,14 @@
   SET(EXTENDED_MEDIA_MODE OFF)
 endif()
 
+
 if (BUILD_USB_SUPPORT)
   add_definitions(-DUSB_SUPPORT)
   find_package(UDev REQUIRED)
   message(STATUS "USB support enabled")
 endif()
 
+
 if (BUILD_BT_SUPPORT)
   add_definitions(-DBLUETOOTH_SUPPORT)
   message(STATUS "Bluetooth support enabled")
@@ -281,28 +291,22 @@
   message(STATUS "Telemetry monitor enabled")
 endif()
 
-<<<<<<< HEAD
-if (ENABLE_EXTENDED_POLICY)
-  add_definitions(-DEXTENDED_POLICY)
-  message(STATUS "Extended policy enabled")
-=======
 if (${EXTENDED_POLICY} STREQUAL "EXTERNAL_PROPRIETARY")
     add_definitions(-DEXTERNAL_PROPRIETARY_MODE)
     set(POLICY_PATH ${COMPONENTS_DIR}/policy/policy_external/)
     set(POLICY_GLOBAL_INCLUDE_PATH ${COMPONENTS_DIR}/include/policy/policy_external/)
     set(POLICY_MOCK_INCLUDE_PATH ${COMPONENTS_DIR}/include/test/policy/policy_external/)
-    message(STATUS "DEFINED EXTERNAL_PROPRIETARY POLICY")
+    message(STATUS "EXTERNAL_PROPRIETARY policy enabled")
 else()
    if (${EXTENDED_POLICY} STREQUAL "PROPRIETARY")
      add_definitions(-DPROPRIETARY_MODE)
-     message(STATUS "DEFINED PROPRIETARY POLICY")
+     message(STATUS "PROPRIETARY policy enabled")
    else()
-     message(STATUS "DEFINED HTTP POLICY")
+     message(STATUS "HTTP policy enabled")
    endif()
    set(POLICY_PATH ${COMPONENTS_DIR}/policy/policy_regular/)
    set(POLICY_GLOBAL_INCLUDE_PATH ${COMPONENTS_DIR}/include/policy/policy_regular/)
    set(POLICY_MOCK_INCLUDE_PATH ${COMPONENTS_DIR}/include/test/policy/policy_regular/)
->>>>>>> e325c8bc
 endif()
 
 # TODO(AK): check current OS here
@@ -380,15 +384,6 @@
   ${COMPONENTS_DIR}/include
   ${COMPONENTS_DIR}/protocol/include
 )
-<<<<<<< HEAD
-=======
-
-if (BUILD_TESTS)
-	include_directories(
-	  ${COMPONENTS_DIR}/include/test
-	)
-endif ()
->>>>>>> e325c8bc
 
 # --- 3rd party libs
 add_subdirectory(./src/3rd_party EXCLUDE_FROM_ALL)
